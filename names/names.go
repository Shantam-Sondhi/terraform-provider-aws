// Package names provides constants for AWS service names that are used as keys
// for the endpoints slice in internal/conns/conns.go. The package also exposes
// access to data found in the names_data.csv file, which provides additional
// service-related name information.
//
// Consumers of the names package include the conns package
// (internal/conn/conns.go), the provider package
// (internal/provider/provider.go), generators, and the skaff tool.
//
// It is very important that information in the names_data.csv be exactly
// correct because the Terrform AWS Provider relies on the information to
// function correctly.

package names

import (
	_ "embed"
	"encoding/csv"
	"fmt"
	"log"
	"strings"
)

// This "should" be defined by the AWS Go SDK v2, but currently isn't.
const (
<<<<<<< HEAD
	AuditManagerEndpointID      = "auditmanager"
	CloudWatchLogsEndpointID    = "logs"
	ComprehendEndpointID        = "comprehend"
	ComputeOptimizerEndpointID  = "computeoptimizer"
	IdentityStoreEndpointID     = "identitystore"
	Inspector2EndpointID        = "inspector2"
	IVSChatEndpointID           = "ivschat"
	KendraEndpointID            = "kendra"
	MediaLiveEndpointID         = "medialive"
	PipesEndpointID             = "pipes"
	ResourceExplorer2EndpointID = "resource-explorer-2"
	RolesAnywhereEndpointID     = "rolesanywhere"
	Route53DomainsEndpointID    = "route53domains"
	SchedulerEndpointID         = "scheduler"
	SESV2EndpointID             = "sesv2"
	SSMEndpointID               = "ssm"
	SSMIncidentsEndpointID      = "ssm-incidents"
	TranscribeEndpointID        = "transcribe"
=======
	AuditManagerEndpointID         = "auditmanager"
	CloudWatchLogsEndpointID       = "logs"
	ComprehendEndpointID           = "comprehend"
	ComputeOptimizerEndpointID     = "computeoptimizer"
	IdentityStoreEndpointID        = "identitystore"
	Inspector2EndpointID           = "inspector2"
	IVSChatEndpointID              = "ivschat"
	KendraEndpointID               = "kendra"
	MediaLiveEndpointID            = "medialive"
	OpenSearchServerlessEndpointID = "aoss"
	PipesEndpointID                = "pipes"
	ResourceExplorer2EndpointID    = "resource-explorer-2"
	RolesAnywhereEndpointID        = "rolesanywhere"
	Route53DomainsEndpointID       = "route53domains"
	SchedulerEndpointID            = "scheduler"
	SESV2EndpointID                = "sesv2"
	SSMEndpointID                  = "ssm"
	TranscribeEndpointID           = "transcribe"
>>>>>>> b99395ec
)

// Type ServiceDatum corresponds closely to columns in `names_data.csv` and are
// described in detail in README.md.
type ServiceDatum struct {
	Aliases            []string
	Brand              string
	DeprecatedEnvVar   string
	EnvVar             string
	GoV1ClientTypeName string
	GoV1Package        string
	GoV2Package        string
	HumanFriendly      string
	ProviderNameUpper  string
}

// serviceData key is the AWS provider service package
var serviceData map[string]*ServiceDatum

func init() {
	serviceData = make(map[string]*ServiceDatum)

	// Data from names_data.csv
	if err := readCSVIntoServiceData(); err != nil {
		log.Fatalf("reading CSV into service data: %s", err)
	}
}

//go:embed names_data.csv
var namesData string

func readCSVIntoServiceData() error {
	// names_data.csv is dynamically embedded so changes, additions should be made
	// there also

	r := csv.NewReader(strings.NewReader(namesData))

	d, err := r.ReadAll()
	if err != nil {
		return fmt.Errorf("reading CSV into service data: %w", err)
	}

	for i, l := range d {
		if i < 1 { // omit header line
			continue
		}

		if l[ColExclude] != "" {
			continue
		}

		if l[ColProviderPackageActual] == "" && l[ColProviderPackageCorrect] == "" {
			continue
		}

		p := l[ColProviderPackageCorrect]

		if l[ColProviderPackageActual] != "" {
			p = l[ColProviderPackageActual]
		}

		serviceData[p] = &ServiceDatum{
			Brand:              l[ColBrand],
			DeprecatedEnvVar:   l[ColDeprecatedEnvVar],
			EnvVar:             l[ColEnvVar],
			GoV1ClientTypeName: l[ColGoV1ClientTypeName],
			GoV1Package:        l[ColGoV1Package],
			GoV2Package:        l[ColGoV2Package],
			HumanFriendly:      l[ColHumanFriendly],
			ProviderNameUpper:  l[ColProviderNameUpper],
		}

		a := []string{p}

		if l[ColAliases] != "" {
			a = append(a, strings.Split(l[ColAliases], ";")...)
		}

		serviceData[p].Aliases = a
	}

	return nil
}

func ProviderPackageForAlias(serviceAlias string) (string, error) {
	for k, v := range serviceData {
		for _, hclKey := range v.Aliases {
			if serviceAlias == hclKey {
				return k, nil
			}
		}
	}

	return "", fmt.Errorf("unable to find service for service alias %s", serviceAlias)
}

func ProviderPackages() []string {
	keys := make([]string, len(serviceData))

	i := 0
	for k := range serviceData {
		keys[i] = k
		i++
	}

	return keys
}

func Aliases() []string {
	keys := make([]string, 0)

	for _, v := range serviceData {
		keys = append(keys, v.Aliases...)
	}

	return keys
}

func ProviderNameUpper(service string) (string, error) {
	if v, ok := serviceData[service]; ok {
		return v.ProviderNameUpper, nil
	}

	return "", fmt.Errorf("no service data found for %s", service)
}

func DeprecatedEnvVar(service string) string {
	if v, ok := serviceData[service]; ok {
		return v.DeprecatedEnvVar
	}

	return ""
}

func EnvVar(service string) string {
	if v, ok := serviceData[service]; ok {
		return v.EnvVar
	}

	return ""
}

func FullHumanFriendly(service string) (string, error) {
	if v, ok := serviceData[service]; ok {
		if v.Brand == "" {
			return v.HumanFriendly, nil
		}

		return fmt.Sprintf("%s %s", v.Brand, v.HumanFriendly), nil
	}

	if s, err := ProviderPackageForAlias(service); err == nil {
		return FullHumanFriendly(s)
	}

	return "", fmt.Errorf("no service data found for %s", service)
}

func HumanFriendly(service string) (string, error) {
	if v, ok := serviceData[service]; ok {
		return v.HumanFriendly, nil
	}

	if s, err := ProviderPackageForAlias(service); err == nil {
		return HumanFriendly(s)
	}

	return "", fmt.Errorf("no service data found for %s", service)
}

func AWSGoPackage(providerPackage string, version int) (string, error) {
	switch version {
	case 1:
		return AWSGoV1Package(providerPackage)
	case 2:
		return AWSGoV2Package(providerPackage)
	default:
		return "", fmt.Errorf("unsupported AWS SDK Go version: %d", version)
	}
}

func AWSGoV1Package(providerPackage string) (string, error) {
	if v, ok := serviceData[providerPackage]; ok {
		return v.GoV1Package, nil
	}

	return "", fmt.Errorf("getting AWS SDK Go v1 package, %s not found", providerPackage)
}

func AWSGoV2Package(providerPackage string) (string, error) {
	if v, ok := serviceData[providerPackage]; ok {
		return v.GoV2Package, nil
	}

	return "", fmt.Errorf("getting AWS SDK Go v2 package, %s not found", providerPackage)
}

func AWSGoClientTypeName(providerPackage string, version int) (string, error) {
	switch version {
	case 1:
		return AWSGoV1ClientTypeName(providerPackage)
	case 2:
		return "Client", nil
	default:
		return "", fmt.Errorf("unsupported AWS SDK Go version: %d", version)
	}
}

func AWSGoV1ClientTypeName(providerPackage string) (string, error) {
	if v, ok := serviceData[providerPackage]; ok {
		return v.GoV1ClientTypeName, nil
	}

	return "", fmt.Errorf("getting AWS SDK Go v1 client type name, %s not found", providerPackage)
}<|MERGE_RESOLUTION|>--- conflicted
+++ resolved
@@ -23,26 +23,6 @@
 
 // This "should" be defined by the AWS Go SDK v2, but currently isn't.
 const (
-<<<<<<< HEAD
-	AuditManagerEndpointID      = "auditmanager"
-	CloudWatchLogsEndpointID    = "logs"
-	ComprehendEndpointID        = "comprehend"
-	ComputeOptimizerEndpointID  = "computeoptimizer"
-	IdentityStoreEndpointID     = "identitystore"
-	Inspector2EndpointID        = "inspector2"
-	IVSChatEndpointID           = "ivschat"
-	KendraEndpointID            = "kendra"
-	MediaLiveEndpointID         = "medialive"
-	PipesEndpointID             = "pipes"
-	ResourceExplorer2EndpointID = "resource-explorer-2"
-	RolesAnywhereEndpointID     = "rolesanywhere"
-	Route53DomainsEndpointID    = "route53domains"
-	SchedulerEndpointID         = "scheduler"
-	SESV2EndpointID             = "sesv2"
-	SSMEndpointID               = "ssm"
-	SSMIncidentsEndpointID      = "ssm-incidents"
-	TranscribeEndpointID        = "transcribe"
-=======
 	AuditManagerEndpointID         = "auditmanager"
 	CloudWatchLogsEndpointID       = "logs"
 	ComprehendEndpointID           = "comprehend"
@@ -60,8 +40,8 @@
 	SchedulerEndpointID            = "scheduler"
 	SESV2EndpointID                = "sesv2"
 	SSMEndpointID                  = "ssm"
+	SSMIncidentsEndpointID         = "ssm-incidents"
 	TranscribeEndpointID           = "transcribe"
->>>>>>> b99395ec
 )
 
 // Type ServiceDatum corresponds closely to columns in `names_data.csv` and are
