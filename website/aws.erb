--- conflicted
+++ resolved
@@ -2252,16 +2252,8 @@
                     </ul>
                 </li>
 
-<<<<<<< HEAD
-                <li<%= sidebar_current("docs-aws-resource-sagemaker") %>>
+                <li>
                     <a href="#">Sagemaker Resources</a>
-                    <ul class="nav nav-visible">
-
-                        <li<%= sidebar_current("docs-aws-sagemaker-training-job") %>>
-                         <a href="/docs/providers/aws/r/sagemaker_training_job.html">aws_sagemaker_training_job</a>
-=======
-                <li>
-                    <a href="#">Sagemaker Resources</a>
                     <ul class="nav">
 
                         <li>
@@ -2282,17 +2274,16 @@
 
                         <li>
                           <a href="/docs/providers/aws/r/sagemaker_notebook_instance_lifecycle_configuration.html">aws_sagemaker_notebook_instance_lifecycle_configuration</a>
->>>>>>> b655f211
-                        </li>
-
-                    </ul>
-                </li>
-
-<<<<<<< HEAD
-                <li<%= sidebar_current("docs-aws-resource-secretsmanager") %>>
-=======
-                <li>
->>>>>>> b655f211
+                        </li>
+
+                        <li>
+                          <a href="/docs/providers/aws/r/sagemaker_training_job.html">aws_sagemaker_training_job</a>
+                        </li>
+
+                    </ul>
+                </li>
+
+                <li>
                     <a href="#">Secrets Manager Resources</a>
                     <ul class="nav">
 
