--- conflicted
+++ resolved
@@ -152,20 +152,12 @@
 resource "aws_emr_cluster" "example" {
   # ... other configuration ...
   master_instance_fleet {
-<<<<<<< HEAD
-    instance_fleet_type = "MASTER"
-=======
->>>>>>> 5afe90e3
     instance_type_configs {
       instance_type = "m4.xlarge"
     }
     target_on_demand_capacity = 1
   }
   core_instance_fleet {
-<<<<<<< HEAD
-    instance_fleet_type = "CORE"
-=======
->>>>>>> 5afe90e3
     instance_type_configs {
       bid_price_as_percentage_of_on_demand_price = 80
       ebs_config {
@@ -198,10 +190,6 @@
     }
     launch_specifications {
       spot_specification {
-<<<<<<< HEAD
-=======
-        allocation_strategy      = "capacity-optimized"
->>>>>>> 5afe90e3
         block_duration_minutes   = 0
         timeout_action           = "SWITCH_TO_ON_DEMAND"
         timeout_duration_minutes = 10
@@ -212,10 +200,9 @@
     target_spot_capacity      = 2
   }
 }
-<<<<<<< HEAD
+
 resource "aws_emr_instance_fleet" "task" {
   cluster_id          = aws_emr_cluster.example.id
-  instance_fleet_type = "TASK"
   instance_type_configs {
     bid_price_as_percentage_of_on_demand_price = 100
     ebs_config {
@@ -247,8 +234,6 @@
   target_on_demand_capacity = 0
   target_spot_capacity      = 10
 }
-=======
->>>>>>> 5afe90e3
 ```
 
 ### Enable Debug Logging
