---
subcategory: "OpenSearch"
layout: "aws"
page_title: "AWS: aws_opensearch_domain"
description: |-
  Terraform resource for managing an AWS OpenSearch Domain.
---

# Resource: aws_opensearch_domain

Manages an Amazon OpenSearch Domain.

## Elasticsearch vs. OpenSearch

Amazon OpenSearch Service is the successor to Amazon Elasticsearch Service and supports OpenSearch and legacy Elasticsearch OSS (up to 7.10, the final open source version of the software).

OpenSearch Domain configurations are similar in many ways to Elasticsearch Domain configurations. However, there are important differences including these:

* OpenSearch has `engine_version` while Elasticsearch has `elasticsearch_version`
* Versions are specified differently - _e.g._, `Elasticsearch_7.10` with OpenSearch vs. `7.10` for Elasticsearch.
* `instance_type` argument values end in `search` for OpenSearch vs. `elasticsearch` for Elasticsearch (_e.g._, `t2.micro.search` vs. `t2.micro.elasticsearch`).
* The AWS-managed service-linked role for OpenSearch is called `AWSServiceRoleForAmazonOpenSearchService` instead of `AWSServiceRoleForAmazonElasticsearchService` for Elasticsearch.

There are also some potentially unexpected similarities in configurations:

* ARNs for both are prefaced with `arn:aws:es:`.
* Both OpenSearch and Elasticsearch use assume role policies that refer to the `Principal` `Service` as `es.amazonaws.com`.
* IAM policy actions, such as those you will find in `access_policies`, are prefaced with `es:` for both.

## Example Usage

### Basic Usage

```terraform
resource "aws_opensearch_domain" "example" {
  domain_name    = "example"
  engine_version = "Elasticsearch_7.10"

  cluster_config {
    instance_type = "r4.large.search"
  }

  tags = {
    Domain = "TestDomain"
  }
}
```

### Access Policy

-> See also: [`aws_opensearch_domain_policy` resource](/docs/providers/aws/r/opensearch_domain_policy.html)

```terraform
variable "domain" {
  default = "tf-test"
}

data "aws_region" "current" {}

data "aws_caller_identity" "current" {}

data "aws_iam_policy_document" "example" {
  statement {
    effect = "Allow"

    principals {
      type        = "*"
      identifiers = ["*"]
    }

    actions   = ["es:*"]
    resources = ["arn:aws:es:${data.aws_region.current.name}:${data.aws_caller_identity.current.account_id}:domain/${var.domain}/*"]

    condition {
      test     = "IpAddress"
      variable = "aws:SourceIp"
      values   = ["66.193.100.22/32"]
    }
  }
}

resource "aws_opensearch_domain" "example" {
  domain_name = var.domain

  # ... other configuration ...

  access_policies = data.aws_iam_policy_document.example.json
}
```

### Log publishing to CloudWatch Logs

```terraform
resource "aws_cloudwatch_log_group" "example" {
  name = "example"
}

data "aws_iam_policy_document" "example" {
  statement {
    effect = "Allow"

    principals {
      type        = "Service"
      identifiers = ["es.amazonaws.com"]
    }

    actions = [
      "logs:PutLogEvents",
      "logs:PutLogEventsBatch",
      "logs:CreateLogStream",
    ]

    resources = ["arn:aws:logs:*"]
  }
}
resource "aws_cloudwatch_log_resource_policy" "example" {
  policy_name     = "example"
  policy_document = data.aws_iam_policy_document.example.json
}

resource "aws_opensearch_domain" "example" {
  # .. other configuration ...

  log_publishing_options {
    cloudwatch_log_group_arn = aws_cloudwatch_log_group.example.arn
    log_type                 = "INDEX_SLOW_LOGS"
  }
}
```

### VPC based OpenSearch

```terraform
variable "vpc" {}

variable "domain" {
  default = "tf-test"
}

data "aws_vpc" "example" {
  tags = {
    Name = var.vpc
  }
}

data "aws_subnets" "example" {
  filter {
    name   = "vpc-id"
    values = [data.aws_vpc.example.id]
  }

  tags = {
    Tier = "private"
  }
}

data "aws_region" "current" {}

data "aws_caller_identity" "current" {}

resource "aws_security_group" "example" {
  name        = "${var.vpc}-opensearch-${var.domain}"
  description = "Managed by Terraform"
  vpc_id      = data.aws_vpc.example.id

  ingress {
    from_port = 443
    to_port   = 443
    protocol  = "tcp"

    cidr_blocks = [
      data.aws_vpc.example.cidr_block,
    ]
  }
}

resource "aws_iam_service_linked_role" "example" {
  aws_service_name = "opensearchservice.amazonaws.com"
}

data "aws_iam_policy_document" "example" {
  statement {
    effect = "Allow"

    principals {
      type        = "*"
      identifiers = ["*"]
    }

    actions   = ["es:*"]
    resources = ["arn:aws:es:${data.aws_region.current.name}:${data.aws_caller_identity.current.account_id}:domain/${var.domain}/*"]
  }
}

resource "aws_opensearch_domain" "example" {
  domain_name    = var.domain
  engine_version = "OpenSearch_1.0"

  cluster_config {
    instance_type          = "m4.large.search"
    zone_awareness_enabled = true
  }

  vpc_options {
    subnet_ids = [
      data.aws_subnets.example.ids[0],
      data.aws_subnets.example.ids[1],
    ]

    security_group_ids = [aws_security_group.example.id]
  }

  advanced_options = {
    "rest.action.multi.allow_explicit_index" = "true"
  }

  access_policies = data.aws_iam_policy_document.example.json

  tags = {
    Domain = "TestDomain"
  }

  depends_on = [aws_iam_service_linked_role.example]
}
```

### Enabling fine-grained access control on an existing domain

This example shows two configurations: one to create a domain without fine-grained access control and the second to modify the domain to enable fine-grained access control. For more information, see [Enabling fine-grained access control](https://docs.aws.amazon.com/opensearch-service/latest/developerguide/fgac.html).

#### First apply

```terraform
resource "aws_opensearch_domain" "example" {
  domain_name    = "ggkitty"
  engine_version = "Elasticsearch_7.1"

  cluster_config {
    instance_type = "r5.large.search"
  }

  advanced_security_options {
    enabled                        = false
    anonymous_auth_enabled         = true
    internal_user_database_enabled = true
    master_user_options {
      master_user_name     = "example"
      master_user_password = "Barbarbarbar1!"
    }
  }

  encrypt_at_rest {
    enabled = true
  }

  domain_endpoint_options {
    enforce_https       = true
    tls_security_policy = "Policy-Min-TLS-1-2-PFS-2023-10"
  }

  node_to_node_encryption {
    enabled = true
  }

  ebs_options {
    ebs_enabled = true
    volume_size = 10
  }
}
```

#### Second apply

Notice that the only change is `advanced_security_options.0.enabled` is now set to `true`.

```terraform
resource "aws_opensearch_domain" "example" {
  domain_name    = "ggkitty"
  engine_version = "Elasticsearch_7.1"

  cluster_config {
    instance_type = "r5.large.search"
  }

  advanced_security_options {
    enabled                        = true
    anonymous_auth_enabled         = true
    internal_user_database_enabled = true
    master_user_options {
      master_user_name     = "example"
      master_user_password = "Barbarbarbar1!"
    }
  }

  encrypt_at_rest {
    enabled = true
  }

  domain_endpoint_options {
    enforce_https       = true
    tls_security_policy = "Policy-Min-TLS-1-2-PFS-2023-10"
  }

  node_to_node_encryption {
    enabled = true
  }

  ebs_options {
    ebs_enabled = true
    volume_size = 10
  }
}
```

## Argument Reference

The following arguments are required:

* `domain_name` - (Required) Name of the domain.

The following arguments are optional:

* `access_policies` - (Optional) IAM policy document specifying the access policies for the domain.
* `advanced_options` - (Optional) Key-value string pairs to specify advanced configuration options. Note that the values for these configuration options must be strings (wrapped in quotes) or they may be wrong and cause a perpetual diff, causing Terraform to want to recreate your OpenSearch domain on every apply.
* `advanced_security_options` - (Optional) Configuration block for [fine-grained access control](https://docs.aws.amazon.com/opensearch-service/latest/developerguide/fgac.html). Detailed below.
* `auto_tune_options` - (Optional) Configuration block for the Auto-Tune options of the domain. Detailed below.
* `cluster_config` - (Optional) Configuration block for the cluster of the domain. Detailed below.
* `cognito_options` - (Optional) Configuration block for authenticating dashboard with Cognito. Detailed below.
* `domain_endpoint_options` - (Optional) Configuration block for domain endpoint HTTP(S) related options. Detailed below.
* `ebs_options` - (Optional) Configuration block for EBS related options, may be required based on chosen [instance size](https://aws.amazon.com/opensearch-service/pricing/). Detailed below.
* `engine_version` - (Optional) Either `Elasticsearch_X.Y` or `OpenSearch_X.Y` to specify the engine version for the Amazon OpenSearch Service domain. For example, `OpenSearch_1.0` or `Elasticsearch_7.9`.
  See [Creating and managing Amazon OpenSearch Service domains](http://docs.aws.amazon.com/opensearch-service/latest/developerguide/createupdatedomains.html#createdomains).
  Defaults to the lastest version of OpenSearch.
* `encrypt_at_rest` - (Optional) Configuration block for encrypt at rest options. Only available for [certain instance types](https://docs.aws.amazon.com/opensearch-service/latest/developerguide/encryption-at-rest.html). Detailed below.
* `log_publishing_options` - (Optional) Configuration block for publishing slow and application logs to CloudWatch Logs. This block can be declared multiple times, for each log_type, within the same resource. Detailed below.
* `node_to_node_encryption` - (Optional) Configuration block for node-to-node encryption options. Detailed below.
* `snapshot_options` - (Optional) Configuration block for snapshot related options. Detailed below. DEPRECATED. For domains running OpenSearch 5.3 and later, Amazon OpenSearch takes hourly automated snapshots, making this setting irrelevant. For domains running earlier versions, OpenSearch takes daily automated snapshots.
* `software_update_options` - (Optional) Software update options for the domain. Detailed below.
* `tags` - (Optional) Map of tags to assign to the resource. If configured with a provider [`default_tags` configuration block](https://registry.terraform.io/providers/hashicorp/aws/latest/docs#default_tags-configuration-block) present, tags with matching keys will overwrite those defined at the provider-level.
* `vpc_options` - (Optional) Configuration block for VPC related options. Adding or removing this configuration forces a new resource ([documentation](https://docs.aws.amazon.com/opensearch-service/latest/developerguide/vpc.html)). Detailed below.
* `off_peak_window_options` - (Optional) Configuration to add Off Peak update options. ([documentation](https://docs.aws.amazon.com/opensearch-service/latest/developerguide/off-peak.html)). Detailed below.

### advanced_security_options

* `anonymous_auth_enabled` - (Optional) Whether Anonymous auth is enabled. Enables fine-grained access control on an existing domain. Ignored unless `advanced_security_options` are enabled. _Can only be enabled on an existing domain._
* `enabled` - (Required, Forces new resource when changing from `true` to `false`) Whether advanced security is enabled.
* `internal_user_database_enabled` - (Optional) Whether the internal user database is enabled. Default is `false`.
* `master_user_options` - (Optional) Configuration block for the main user. Detailed below.

#### master_user_options

* `master_user_arn` - (Optional) ARN for the main user. Only specify if `internal_user_database_enabled` is not set or set to `false`.
* `master_user_name` - (Optional) Main user's username, which is stored in the Amazon OpenSearch Service domain's internal database. Only specify if `internal_user_database_enabled` is set to `true`.
* `master_user_password` - (Optional) Main user's password, which is stored in the Amazon OpenSearch Service domain's internal database. Only specify if `internal_user_database_enabled` is set to `true`.

### auto_tune_options

* `desired_state` - (Required) Auto-Tune desired state for the domain. Valid values: `ENABLED` or `DISABLED`.
* `maintenance_schedule` - (Required if `rollback_on_disable` is set to `DEFAULT_ROLLBACK`) Configuration block for Auto-Tune maintenance windows. Can be specified multiple times for each maintenance window. Detailed below.
* `rollback_on_disable` - (Optional) Whether to roll back to default Auto-Tune settings when disabling Auto-Tune. Valid values: `DEFAULT_ROLLBACK` or `NO_ROLLBACK`.

#### maintenance_schedule

* `start_at` - (Required) Date and time at which to start the Auto-Tune maintenance schedule in [RFC3339 format](https://tools.ietf.org/html/rfc3339#section-5.8).
* `duration` - (Required) Configuration block for the duration of the Auto-Tune maintenance window. Detailed below.
* `cron_expression_for_recurrence` - (Required) A cron expression specifying the recurrence pattern for an Auto-Tune maintenance schedule.

##### duration

* `value` - (Required) An integer specifying the value of the duration of an Auto-Tune maintenance window.
* `unit` - (Required) Unit of time specifying the duration of an Auto-Tune maintenance window. Valid values: `HOURS`.

### cluster_config

* `cold_storage_options` - (Optional) Configuration block containing cold storage configuration. Detailed below.
* `dedicated_master_count` - (Optional) Number of dedicated main nodes in the cluster.
* `dedicated_master_enabled` - (Optional) Whether dedicated main nodes are enabled for the cluster.
* `dedicated_master_type` - (Optional) Instance type of the dedicated main nodes in the cluster.
* `instance_count` - (Optional) Number of instances in the cluster.
* `instance_type` - (Optional) Instance type of data nodes in the cluster.
* `multi_az_with_standby_enabled` - (Optional) Whether a multi-AZ domain is turned on with a standby AZ. For more information, see [Configuring a multi-AZ domain in Amazon OpenSearch Service](https://docs.aws.amazon.com/opensearch-service/latest/developerguide/managedomains-multiaz.html).
* `warm_count` - (Optional) Number of warm nodes in the cluster. Valid values are between `2` and `150`. `warm_count` can be only and must be set when `warm_enabled` is set to `true`.
* `warm_enabled` - (Optional) Whether to enable warm storage.
* `warm_type` - (Optional) Instance type for the OpenSearch cluster's warm nodes. Valid values are `ultrawarm1.medium.search`, `ultrawarm1.large.search` and `ultrawarm1.xlarge.search`. `warm_type` can be only and must be set when `warm_enabled` is set to `true`.
* `zone_awareness_config` - (Optional) Configuration block containing zone awareness settings. Detailed below.
* `zone_awareness_enabled` - (Optional) Whether zone awareness is enabled, set to `true` for multi-az deployment. To enable awareness with three Availability Zones, the `availability_zone_count` within the `zone_awareness_config` must be set to `3`.

#### cold_storage_options

* `enabled` - (Optional) Boolean to enable cold storage for an OpenSearch domain. Defaults to `false`. Master and ultrawarm nodes must be enabled for cold storage.

#### zone_awareness_config

* `availability_zone_count` - (Optional) Number of Availability Zones for the domain to use with `zone_awareness_enabled`. Defaults to `2`. Valid values: `2` or `3`.

### cognito_options

AWS documentation: [Amazon Cognito Authentication for Dashboard](https://docs.aws.amazon.com/opensearch-service/latest/developerguide/es-cognito-auth.html)

* `enabled` - (Optional) Whether Amazon Cognito authentication with Dashboard is enabled or not. Default is `false`.
* `identity_pool_id` - (Required) ID of the Cognito Identity Pool to use.
* `role_arn` - (Required) ARN of the IAM role that has the AmazonOpenSearchServiceCognitoAccess policy attached.
* `user_pool_id` - (Required) ID of the Cognito User Pool to use.

### domain_endpoint_options

* `custom_endpoint_certificate_arn` - (Optional) ACM certificate ARN for your custom endpoint.
* `custom_endpoint_enabled` - (Optional) Whether to enable custom endpoint for the OpenSearch domain.
* `custom_endpoint` - (Optional) Fully qualified domain for your custom endpoint.
* `enforce_https` - (Optional) Whether or not to require HTTPS. Defaults to `true`.
<<<<<<< HEAD
* `tls_security_policy` - (Optional) Name of the TLS security policy that needs to be applied to the HTTPS endpoint. Valid values:  `Policy-Min-TLS-1-0-2019-07`, `Policy-Min-TLS-1-2-2019-07` and `Policy-Min-TLS-1-2-PFS-2023-10`. Terraform will only perform drift detection if a configuration value is provided.
=======
* `tls_security_policy` - (Optional) Name of the TLS security policy that needs to be applied to the HTTPS endpoint. For valid values, refer to the [AWS documentation](https://docs.aws.amazon.com/opensearch-service/latest/APIReference/API_DomainEndpointOptions.html#opensearchservice-Type-DomainEndpointOptions-TLSSecurityPolicy). Terraform will only perform drift detection if a configuration value is provided.
>>>>>>> 2dc83410

### ebs_options

* `ebs_enabled` - (Required) Whether EBS volumes are attached to data nodes in the domain.
* `iops` - (Optional) Baseline input/output (I/O) performance of EBS volumes attached to data nodes. Applicable only for the GP3 and Provisioned IOPS EBS volume types.
* `throughput` - (Required if `volume_type` is set to `gp3`) Specifies the throughput (in MiB/s) of the EBS volumes attached to data nodes. Applicable only for the gp3 volume type.
* `volume_size` - (Required if `ebs_enabled` is set to `true`.) Size of EBS volumes attached to data nodes (in GiB).
* `volume_type` - (Optional) Type of EBS volumes attached to data nodes.

### encrypt_at_rest

~> **Note:** You can enable `encrypt_at_rest` _in place_ for an existing, unencrypted domain only if you are using OpenSearch or your Elasticsearch version is 6.7 or greater. For other versions, if you enable `encrypt_at_rest`, Terraform with recreate the domain, potentially causing data loss. For any version, if you disable `encrypt_at_rest` for an existing, encrypted domain, Terraform will recreate the domain, potentially causing data loss. If you change the `kms_key_id`, Terraform will also recreate the domain, potentially causing data loss.

* `enabled` - (Required) Whether to enable encryption at rest. If the `encrypt_at_rest` block is not provided then this defaults to `false`. Enabling encryption on new domains requires an `engine_version` of `OpenSearch_X.Y` or `Elasticsearch_5.1` or greater.
* `kms_key_id` - (Optional) KMS key ARN to encrypt the Elasticsearch domain with. If not specified then it defaults to using the `aws/es` service KMS key. Note that KMS will accept a KMS key ID but will return the key ARN. To prevent Terraform detecting unwanted changes, use the key ARN instead.

### log_publishing_options

* `cloudwatch_log_group_arn` - (Required) ARN of the Cloudwatch log group to which log needs to be published.
* `enabled` - (Optional, Default: true) Whether given log publishing option is enabled or not.
* `log_type` - (Required) Type of OpenSearch log. Valid values: `INDEX_SLOW_LOGS`, `SEARCH_SLOW_LOGS`, `ES_APPLICATION_LOGS`, `AUDIT_LOGS`.

### node_to_node_encryption

~> **Note:** You can enable `node_to_node_encryption` _in place_ for an existing, unencrypted domain only if you are using OpenSearch or your Elasticsearch version is 6.7 or greater. For other versions, if you enable `node_to_node_encryption`, Terraform will recreate the domain, potentially causing data loss. For any version, if you disable `node_to_node_encryption` for an existing, node-to-node encrypted domain, Terraform will recreate the domain, potentially causing data loss.

* `enabled` - (Required) Whether to enable node-to-node encryption. If the `node_to_node_encryption` block is not provided then this defaults to `false`. Enabling node-to-node encryption of a new domain requires an `engine_version` of `OpenSearch_X.Y` or `Elasticsearch_6.0` or greater.

### snapshot_options

* `automated_snapshot_start_hour` - (Required) Hour during which the service takes an automated daily snapshot of the indices in the domain.

### software_update_options

* `auto_software_update_enabled` - (Optional) Whether automatic service software updates are enabled for the domain. Defaults to `false`.

### vpc_options

AWS documentation: [VPC Support for Amazon OpenSearch Service Domains](https://docs.aws.amazon.com/opensearch-service/latest/developerguide/es-vpc.html)

~> **Note:** You must have created the service linked role for the OpenSearch service to use `vpc_options`. If you need to create the service linked role at the same time as the OpenSearch domain then you must use `depends_on` to make sure that the role is created before the OpenSearch domain. See the [VPC based ES domain example](#vpc-based-opensearch) above.

-> Security Groups and Subnets referenced in these attributes must all be within the same VPC. This determines what VPC the endpoints are created in.

* `security_group_ids` - (Optional) List of VPC Security Group IDs to be applied to the OpenSearch domain endpoints. If omitted, the default Security Group for the VPC will be used.
* `subnet_ids` - (Required) List of VPC Subnet IDs for the OpenSearch domain endpoints to be created in.

### off_peak_window_options

AWS documentation: [Off Peak Hours Support for Amazon OpenSearch Service Domains](https://docs.aws.amazon.com/opensearch-service/latest/developerguide/off-peak.html)

* `enabled` - (Optional) Enabled disabled toggle for off-peak update window.
* `off_peak_window` - (Optional)
    * `window_start_time` - (Optional) 10h window for updates
        * `hours` - (Required) Starting hour of the 10-hour window for updates
        * `minutes` - (Required) Starting minute of the 10-hour window for updates

## Attribute Reference

This resource exports the following attributes in addition to the arguments above:

* `arn` - ARN of the domain.
* `domain_id` - Unique identifier for the domain.
* `domain_name` - Name of the OpenSearch domain.
* `endpoint` - Domain-specific endpoint used to submit index, search, and data upload requests.
* `dashboard_endpoint` - Domain-specific endpoint for Dashboard without https scheme.
* `kibana_endpoint` - (**Deprecated**) Domain-specific endpoint for kibana without https scheme. Use the `dashboard_endpoint` attribute instead.
* `tags_all` - Map of tags assigned to the resource, including those inherited from the provider [`default_tags` configuration block](https://registry.terraform.io/providers/hashicorp/aws/latest/docs#default_tags-configuration-block).
* `vpc_options.0.availability_zones` - If the domain was created inside a VPC, the names of the availability zones the configured `subnet_ids` were created inside.
* `vpc_options.0.vpc_id` - If the domain was created inside a VPC, the ID of the VPC.

## Timeouts

[Configuration options](https://developer.hashicorp.com/terraform/language/resources/syntax#operation-timeouts):

* `create` - (Default `60m`)
* `update` - (Default `180m`)
* `delete` - (Default `90m`)

## Import

In Terraform v1.5.0 and later, use an [`import` block](https://developer.hashicorp.com/terraform/language/import) to import OpenSearch domains using the `domain_name`. For example:

```terraform
import {
  to = aws_opensearch_domain.example
  id = "domain_name"
}
```

Using `terraform import`, import OpenSearch domains using the `domain_name`. For example:

```console
% terraform import aws_opensearch_domain.example domain_name
```<|MERGE_RESOLUTION|>--- conflicted
+++ resolved
@@ -408,11 +408,7 @@
 * `custom_endpoint_enabled` - (Optional) Whether to enable custom endpoint for the OpenSearch domain.
 * `custom_endpoint` - (Optional) Fully qualified domain for your custom endpoint.
 * `enforce_https` - (Optional) Whether or not to require HTTPS. Defaults to `true`.
-<<<<<<< HEAD
-* `tls_security_policy` - (Optional) Name of the TLS security policy that needs to be applied to the HTTPS endpoint. Valid values:  `Policy-Min-TLS-1-0-2019-07`, `Policy-Min-TLS-1-2-2019-07` and `Policy-Min-TLS-1-2-PFS-2023-10`. Terraform will only perform drift detection if a configuration value is provided.
-=======
 * `tls_security_policy` - (Optional) Name of the TLS security policy that needs to be applied to the HTTPS endpoint. For valid values, refer to the [AWS documentation](https://docs.aws.amazon.com/opensearch-service/latest/APIReference/API_DomainEndpointOptions.html#opensearchservice-Type-DomainEndpointOptions-TLSSecurityPolicy). Terraform will only perform drift detection if a configuration value is provided.
->>>>>>> 2dc83410
 
 ### ebs_options
 
