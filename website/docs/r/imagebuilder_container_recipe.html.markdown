--- conflicted
+++ resolved
@@ -66,13 +66,8 @@
 * `image_os_version_override` - (Optional) This specifies the operating system version and is required when you use a custom base image in `parent_image` instead of an Image Builder Image and when the platform is `Windows`. Valid values depend on the image being referenced.
 * `instance_configuration` - (Optional) Configuration block used to configure an instance for building and testing container images. Detailed below.
 * `kms_key_id` - (Optional) The KMS key used to encrypt the container image.
-<<<<<<< HEAD
-* `platform_override` - (Optional) This specifies the operating system platform and is required when you use a custom base image in `parent_image` instead of an Image Builder Image. Valid values are `Linux` and `Windows`.
-* `tags` - (Optional) Key-value map of resource tags for the container recipe. If configured with a provider [`default_tags` configuration block](/docs/providers/aws/index.html#default_tags-configuration-block) present, tags with matching keys will overwrite those defined at the provider-level.
-=======
-* `platform_override` - (Optional) Specifies the operating system platform when you use a custom base image.
+* `platform_override` - (Optional) Specifies the operating system platform when you use a custom base image and is required when you use a custom base image in `parent_image` instead of an Image Builder Image. Valid valies are `Linux` and `Windows`.
 * `tags` - (Optional) Key-value map of resource tags for the container recipe. If configured with a provider [`default_tags` configuration block](https://registry.terraform.io/providers/hashicorp/aws/latest/docs#default_tags-configuration-block) present, tags with matching keys will overwrite those defined at the provider-level.
->>>>>>> f9f9402c
 * `working_directory` - (Optional) The working directory to be used during build and test workflows.
 
 ### component
