--- conflicted
+++ resolved
@@ -45,51 +45,10 @@
 
 You can subscribe SNS topics to SQS queues in different Amazon accounts and regions:
 
-<<<<<<< HEAD
 -> NOTE:
 Terraform must be run on each account individually.
 SQS in account `222222222222` and region `us-east-1`
 SNS topic and Subscription in account `111111111111` and region `us-west-1`
-=======
-```hcl
-variable "sns" {
-  default = {
-    account-id   = "111111111111"
-    role-name    = "service/service-hashicorp-terraform"
-    name         = "example-sns-topic"
-    display_name = "example"
-    region       = "us-west-1"
-  }
-}
-
-variable "sqs" {
-  default = {
-    account-id = "222222222222"
-    role-name  = "service/service-hashicorp-terraform"
-    name       = "example-sqs-queue"
-    region     = "us-east-1"
-  }
-}
-
-data "aws_iam_policy_document" "sns-topic-policy" {
-  policy_id = "__default_policy_ID"
-
-  statement {
-    actions = [
-      "SNS:Subscribe",
-      "SNS:SetTopicAttributes",
-      "SNS:RemovePermission",
-      "SNS:Publish",
-      "SNS:ListSubscriptionsByTopic",
-      "SNS:GetTopicAttributes",
-      "SNS:DeleteTopic",
-      "SNS:AddPermission",
-    ]
-
-    condition {
-      test     = "StringEquals"
-      variable = "AWS:SourceOwner"
->>>>>>> fca40149
 
 ### SQS Queue (Account Id: 222222222222 /  Region: us-east-1)
 
