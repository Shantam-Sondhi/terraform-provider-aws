--- conflicted
+++ resolved
@@ -198,37 +198,6 @@
 	})
 }
 
-<<<<<<< HEAD
-func TestAccECSTaskSet_withMultipleCapacityProviderStrategies(t *testing.T) {
-	ctx := acctest.Context(t)
-	rName := sdkacctest.RandomWithPrefix(acctest.ResourcePrefix)
-	resourceName := "aws_ecs_task_set.test"
-
-	resource.ParallelTest(t, resource.TestCase{
-		PreCheck:                 func() { acctest.PreCheck(ctx, t) },
-		ErrorCheck:               acctest.ErrorCheck(t, ecs.EndpointsID),
-		ProtoV5ProviderFactories: acctest.ProtoV5ProviderFactories,
-		CheckDestroy:             testAccCheckTaskSetDestroy(ctx),
-		Steps: []resource.TestStep{
-			{
-				Config: testAccTaskSetConfig_multipleCapacityProviderStrategies(rName),
-				Check: resource.ComposeTestCheckFunc(
-					testAccCheckTaskSetExists(ctx, resourceName),
-					resource.TestCheckResourceAttr(resourceName, "capacity_provider_strategy.#", "2"),
-				),
-			},
-			{
-				ResourceName: resourceName,
-				ImportState:  true,
-				ImportStateVerifyIgnore: []string{
-					"wait_until_stable",
-					"wait_until_stable_timeout",
-				},
-			},
-		},
-	})
-}
-
 func TestAccECSTaskSet_withPrimaryTaskSet(t *testing.T) {
 	ctx := acctest.Context(t)
 	rName := sdkacctest.RandomWithPrefix(acctest.ResourcePrefix)
@@ -260,8 +229,6 @@
 	})
 }
 
-=======
->>>>>>> f1fca082
 func TestAccECSTaskSet_withAlb(t *testing.T) {
 	ctx := acctest.Context(t)
 	rName := sdkacctest.RandomWithPrefix(acctest.ResourcePrefix)
