package iam_test

import (
	"context"
	"fmt"
	"testing"

	"github.com/aws/aws-sdk-go/service/iam"
	"github.com/hashicorp/aws-sdk-go-base/v2/awsv1shim/v2/tfawserr"
	"github.com/hashicorp/terraform-plugin-sdk/v2/helper/resource"
	"github.com/hashicorp/terraform-plugin-sdk/v2/terraform"
	"github.com/hashicorp/terraform-provider-aws/internal/acctest"
	"github.com/hashicorp/terraform-provider-aws/internal/conns"
)

func TestAccIAMAccountPasswordPolicy_basic(t *testing.T) {
	ctx := acctest.Context(t)
	var policy iam.GetAccountPasswordPolicyOutput
	resourceName := "aws_iam_account_password_policy.test"

	resource.ParallelTest(t, resource.TestCase{
		PreCheck:                 func() { acctest.PreCheck(t) },
		ErrorCheck:               acctest.ErrorCheck(t, iam.EndpointsID),
		ProtoV5ProviderFactories: acctest.ProtoV5ProviderFactories,
		CheckDestroy:             testAccCheckAccountPasswordPolicyDestroy(ctx),
		Steps: []resource.TestStep{
			{
				Config: testAccAccountPasswordPolicyConfig_basic,
				Check: resource.ComposeTestCheckFunc(
					testAccCheckAccountPasswordPolicyExists(ctx, resourceName, &policy),
					resource.TestCheckResourceAttr(resourceName, "minimum_password_length", "8"),
				),
			},
			{
				ResourceName:      resourceName,
				ImportState:       true,
				ImportStateVerify: true,
			},
			{
				Config: testAccAccountPasswordPolicyConfig_modified,
				Check: resource.ComposeTestCheckFunc(
					testAccCheckAccountPasswordPolicyExists(ctx, resourceName, &policy),
					resource.TestCheckResourceAttr(resourceName, "minimum_password_length", "7"),
				),
			},
		},
	})
}

func testAccCheckAccountPasswordPolicyDestroy(ctx context.Context) resource.TestCheckFunc {
	return func(s *terraform.State) error {
		conn := acctest.Provider.Meta().(*conns.AWSClient).IAMConn()

		for _, rs := range s.RootModule().Resources {
			if rs.Type != "aws_iam_account_password_policy" {
				continue
			}

			// Try to get policy
			_, err := conn.GetAccountPasswordPolicyWithContext(ctx, &iam.GetAccountPasswordPolicyInput{})
			if err == nil {
				return fmt.Errorf("still exist.")
			}

			// Verify the error is what we want
			awsErr, ok := err.(awserr.Error)
			if !ok {
				return err
			}
			if awsErr.Code() != "NoSuchEntity" {
				return err
			}
		}

<<<<<<< HEAD
		if !tfawserr.ErrCodeEquals(err, iam.ErrCodeNoSuchEntityException) {
			return err
		}
=======
		return nil
>>>>>>> 921ff746
	}
}

func testAccCheckAccountPasswordPolicyExists(ctx context.Context, n string, res *iam.GetAccountPasswordPolicyOutput) resource.TestCheckFunc {
	return func(s *terraform.State) error {
		rs, ok := s.RootModule().Resources[n]
		if !ok {
			return fmt.Errorf("Not found: %s", n)
		}

		if rs.Primary.ID == "" {
			return fmt.Errorf("No policy ID is set")
		}

		conn := acctest.Provider.Meta().(*conns.AWSClient).IAMConn()

		resp, err := conn.GetAccountPasswordPolicyWithContext(ctx, &iam.GetAccountPasswordPolicyInput{})
		if err != nil {
			return err
		}

		*res = *resp

		return nil
	}
}

const testAccAccountPasswordPolicyConfig_basic = `
resource "aws_iam_account_password_policy" "test" {
  allow_users_to_change_password = true
  minimum_password_length        = 8
  require_numbers                = true
}
`

const testAccAccountPasswordPolicyConfig_modified = `
resource "aws_iam_account_password_policy" "test" {
  allow_users_to_change_password = true
  minimum_password_length        = 7
  require_numbers                = false
  require_symbols                = true
  require_uppercase_characters   = true
}
`<|MERGE_RESOLUTION|>--- conflicted
+++ resolved
@@ -5,8 +5,8 @@
 	"fmt"
 	"testing"
 
+	"github.com/aws/aws-sdk-go/aws/awserr"
 	"github.com/aws/aws-sdk-go/service/iam"
-	"github.com/hashicorp/aws-sdk-go-base/v2/awsv1shim/v2/tfawserr"
 	"github.com/hashicorp/terraform-plugin-sdk/v2/helper/resource"
 	"github.com/hashicorp/terraform-plugin-sdk/v2/terraform"
 	"github.com/hashicorp/terraform-provider-aws/internal/acctest"
@@ -72,13 +72,7 @@
 			}
 		}
 
-<<<<<<< HEAD
-		if !tfawserr.ErrCodeEquals(err, iam.ErrCodeNoSuchEntityException) {
-			return err
-		}
-=======
 		return nil
->>>>>>> 921ff746
 	}
 }
 
