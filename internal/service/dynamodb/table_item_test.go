--- conflicted
+++ resolved
@@ -726,7 +726,6 @@
 `, tableName, hashKey, rangeKey, item)
 }
 
-<<<<<<< HEAD
 func testAccADynamoDbItemCompareItemAttribute(item string, s []*terraform.InstanceState) error {
 	if len(s) != 1 {
 		return fmt.Errorf("expected 1 state: %#v", s)
@@ -748,7 +747,7 @@
 	}
 
 	return nil
-=======
+}
 func testAccTableItemConfig_map(tableName, hashKey, content string) string {
 	return fmt.Sprintf(`
 resource "aws_dynamodb_table" "test" {
@@ -772,5 +771,4 @@
 ITEM
 }
 `, tableName, hashKey, content)
->>>>>>> cea654bd
 }