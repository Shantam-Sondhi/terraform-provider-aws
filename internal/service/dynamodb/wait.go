--- conflicted
+++ resolved
@@ -273,7 +273,7 @@
 	return err
 }
 
-<<<<<<< HEAD
+
 func waitTableActiveAfterDeletionProtectionChange(ctx context.Context, conn *dynamodb.DynamoDB, tableName string, timeout time.Duration) (*dynamodb.TableDescription, error) {
 	stateConf := &retry.StateChangeConf{
 		Delay:   5 * time.Second,
@@ -284,10 +284,13 @@
 	}
 
 	outputRaw, err := stateConf.WaitForStateContext(ctx)
-
-	if output, ok := outputRaw.(*dynamodb.TableDescription); ok {
-		return output, err
-=======
+	if output, ok := outputRaw.(*dynamodb.TableDescription); ok {
+		return output, err
+  }
+  
+  return nil, err
+}
+  
 func waitTableExportCreated(ctx context.Context, conn *dynamodb.DynamoDB, id string, timeout time.Duration) (*dynamodb.ExportDescription, error) {
 	stateConf := &retry.StateChangeConf{
 		Pending: []string{dynamodb.ExportStatusInProgress},
@@ -299,7 +302,7 @@
 	outputRaw, err := stateConf.WaitForStateContext(ctx)
 	if out, ok := outputRaw.(*dynamodb.ExportDescription); ok {
 		return out, err
->>>>>>> 0f402d54
+
 	}
 
 	return nil, err
