--- conflicted
+++ resolved
@@ -15,10 +15,7 @@
 			"includeMap":             testAccPolicy_includeMap,
 			"update":                 testAccPolicy_update,
 			"resourceTags":           testAccPolicy_resourceTags,
-<<<<<<< HEAD
-=======
-			"tags":                   testAccAWSFmsPolicy_tags,
->>>>>>> 0ddf3bed
+			"tags":                   testAccPolicy_tags,
 		},
 	}
 
