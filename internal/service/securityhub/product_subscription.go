--- conflicted
+++ resolved
@@ -9,11 +9,7 @@
 
 	"github.com/aws/aws-sdk-go-v2/aws"
 	"github.com/aws/aws-sdk-go-v2/service/securityhub"
-<<<<<<< HEAD
-	"github.com/aws/aws-sdk-go-v2/service/securityhub/types"
-=======
 	"github.com/hashicorp/aws-sdk-go-base/v2/tfawserr"
->>>>>>> 57aba66d
 	"github.com/hashicorp/terraform-plugin-sdk/v2/diag"
 	"github.com/hashicorp/terraform-plugin-sdk/v2/helper/retry"
 	"github.com/hashicorp/terraform-plugin-sdk/v2/helper/schema"
@@ -59,23 +55,13 @@
 func resourceProductSubscriptionCreate(ctx context.Context, d *schema.ResourceData, meta interface{}) diag.Diagnostics {
 	var diags diag.Diagnostics
 	conn := meta.(*conns.AWSClient).SecurityHubClient(ctx)
-<<<<<<< HEAD
-	productArn := d.Get("product_arn").(string)
-=======
->>>>>>> 57aba66d
 
 	productARN := d.Get("product_arn").(string)
 	input := &securityhub.EnableImportFindingsForProductInput{
 		ProductArn: aws.String(productARN),
 	}
 
-<<<<<<< HEAD
-	resp, err := conn.EnableImportFindingsForProduct(ctx, &securityhub.EnableImportFindingsForProductInput{
-		ProductArn: aws.String(productArn),
-	})
-=======
 	output, err := conn.EnableImportFindingsForProduct(ctx, input)
->>>>>>> 57aba66d
 
 	if err != nil {
 		return sdkdiag.AppendErrorf(diags, "enabling Security Hub Product Subscription (%s): %s", productARN, err)
@@ -89,8 +75,6 @@
 func resourceProductSubscriptionRead(ctx context.Context, d *schema.ResourceData, meta interface{}) diag.Diagnostics {
 	var diags diag.Diagnostics
 	conn := meta.(*conns.AWSClient).SecurityHubClient(ctx)
-<<<<<<< HEAD
-=======
 
 	parts, err := flex.ExpandResourceId(d.Id(), productSubscriptionResourceIDPartCount, false)
 	if err != nil {
@@ -100,7 +84,6 @@
 	productARN, productSubscriptionARN := parts[0], parts[1]
 
 	_, err = FindProductSubscriptionByARN(ctx, conn, productSubscriptionARN)
->>>>>>> 57aba66d
 
 	if !d.IsNewResource() && tfresource.NotFound(err) {
 		log.Printf("[WARN] Security Hub Product Subscription (%s) not found, removing from state", d.Id())
@@ -145,70 +128,26 @@
 	return diags
 }
 
-<<<<<<< HEAD
-func ProductSubscriptionCheckExists(ctx context.Context, conn *securityhub.Client, productSubscriptionArn string) (bool, error) {
-=======
 func FindProductSubscriptionByARN(ctx context.Context, conn *securityhub.Client, productSubscriptionARN string) (*string, error) {
->>>>>>> 57aba66d
 	input := &securityhub.ListEnabledProductsForImportInput{}
 
-<<<<<<< HEAD
-	output, err := conn.ListEnabledProductsForImport(ctx, input)
-
-	for _, enabledProduct := range output.ProductSubscriptions {
-		if enabledProduct == productSubscriptionArn {
-			exists = true
-			break
-		}
-	}
-
-	if errs.IsA[*types.ResourceNotFoundException](err) {
-		return false, &retry.NotFoundError{
-			LastError:   err,
-			LastRequest: input,
-		}
-	}
-
-	if errs.MessageContains(err, "InvalidAccessException", "not subscribed to AWS Security Hub") {
-		return false, nil
-	}
-
-	if err != nil {
-		return false, err
-	}
-
-	return exists, nil
-=======
 	return findProductSubscription(ctx, conn, input, func(v string) bool {
 		return v == productSubscriptionARN
 	})
->>>>>>> 57aba66d
 }
 
 func findProductSubscription(ctx context.Context, conn *securityhub.Client, input *securityhub.ListEnabledProductsForImportInput, filter tfslices.Predicate[string]) (*string, error) {
 	output, err := findProductSubscriptions(ctx, conn, input, filter)
 
-<<<<<<< HEAD
-	if len(parts) != 2 {
-		return "", "", fmt.Errorf("expected Security Hub Product Subscription ID in format <product_arn>,<arn> - received: %s", id)
-=======
 	if err != nil {
 		return nil, err
->>>>>>> 57aba66d
 	}
 
 	return tfresource.AssertSingleValueResult(output)
 }
 
-<<<<<<< HEAD
-func resourceProductSubscriptionDelete(ctx context.Context, d *schema.ResourceData, meta interface{}) diag.Diagnostics {
-	var diags diag.Diagnostics
-	conn := meta.(*conns.AWSClient).SecurityHubClient(ctx)
-	log.Printf("[DEBUG] Disabling Security Hub Product Subscription %s", d.Id())
-=======
 func findProductSubscriptions(ctx context.Context, conn *securityhub.Client, input *securityhub.ListEnabledProductsForImportInput, filter tfslices.Predicate[string]) ([]string, error) {
 	var output []string
->>>>>>> 57aba66d
 
 	pages := securityhub.NewListEnabledProductsForImportPaginator(conn, input)
 	for pages.HasMorePages() {
@@ -221,15 +160,9 @@
 			}
 		}
 
-<<<<<<< HEAD
-	_, err = conn.DisableImportFindingsForProduct(ctx, &securityhub.DisableImportFindingsForProductInput{
-		ProductSubscriptionArn: aws.String(productSubscriptionArn),
-	})
-=======
 		if err != nil {
 			return nil, err
 		}
->>>>>>> 57aba66d
 
 		for _, v := range page.ProductSubscriptions {
 			if filter(v) {
