package fis_test

import (
	"context"
	"errors"
	"fmt"
	"testing"

	"github.com/aws/aws-sdk-go-v2/aws"
	"github.com/aws/aws-sdk-go-v2/service/fis"
	"github.com/aws/aws-sdk-go-v2/service/fis/types"
	"github.com/hashicorp/aws-sdk-go-base/v2/awsv1shim/v2/tfawserr"
	sdkacctest "github.com/hashicorp/terraform-plugin-testing/helper/acctest"
	"github.com/hashicorp/terraform-plugin-testing/helper/resource"
	"github.com/hashicorp/terraform-plugin-testing/terraform"
	"github.com/hashicorp/terraform-provider-aws/internal/acctest"
	"github.com/hashicorp/terraform-provider-aws/internal/conns"
	tffis "github.com/hashicorp/terraform-provider-aws/internal/service/fis"
)

func TestAccFISExperimentTemplate_basic(t *testing.T) {
	ctx := acctest.Context(t)
	rName := sdkacctest.RandomWithPrefix(acctest.ResourcePrefix)
	resourceName := "aws_fis_experiment_template.test"
	var conf types.ExperimentTemplate

	resource.ParallelTest(t, resource.TestCase{
		PreCheck:                 func() { acctest.PreCheck(ctx, t) },
		ErrorCheck:               acctest.ErrorCheck(t, fis.ServiceID),
		ProtoV5ProviderFactories: acctest.ProtoV5ProviderFactories,
		CheckDestroy:             testAccCheckExperimentTemplateDestroy(ctx),
		Steps: []resource.TestStep{
			{
				Config: testAccExperimentTemplateConfig_basic(rName, "An experiment template for testing", "test-action-1", "", "aws:ec2:terminate-instances", "Instances", "to-terminate-1", "aws:ec2:instance", "COUNT(1)", "env", "test"),
				Check: resource.ComposeTestCheckFunc(
					testAccExperimentTemplateExists(ctx, resourceName, &conf),
					resource.TestCheckResourceAttr(resourceName, "description", "An experiment template for testing"),
					resource.TestCheckResourceAttrPair(resourceName, "role_arn", "aws_iam_role.test", "arn"),
					resource.TestCheckResourceAttr(resourceName, "stop_condition.0.source", "none"),
					resource.TestCheckResourceAttr(resourceName, "stop_condition.0.value", ""),
					resource.TestCheckResourceAttr(resourceName, "stop_condition.#", "1"),
					resource.TestCheckResourceAttr(resourceName, "action.0.name", "test-action-1"),
					resource.TestCheckResourceAttr(resourceName, "action.0.description", ""),
					resource.TestCheckResourceAttr(resourceName, "action.0.action_id", "aws:ec2:terminate-instances"),
					resource.TestCheckResourceAttr(resourceName, "action.0.parameter.#", "0"),
					resource.TestCheckResourceAttr(resourceName, "action.0.start_after.#", "0"),
					resource.TestCheckResourceAttr(resourceName, "action.0.target.0.key", "Instances"),
					resource.TestCheckResourceAttr(resourceName, "action.0.target.0.value", "to-terminate-1"),
					resource.TestCheckResourceAttr(resourceName, "action.0.target.#", "1"),
					resource.TestCheckResourceAttr(resourceName, "action.#", "1"),
					resource.TestCheckResourceAttr(resourceName, "target.0.name", "to-terminate-1"),
					resource.TestCheckResourceAttr(resourceName, "target.0.resource_type", "aws:ec2:instance"),
					resource.TestCheckResourceAttr(resourceName, "target.0.selection_mode", "COUNT(1)"),
					resource.TestCheckResourceAttr(resourceName, "target.0.filter.#", "0"),
					resource.TestCheckResourceAttr(resourceName, "target.0.resource_arns.#", "0"),
					resource.TestCheckResourceAttr(resourceName, "target.0.resource_tag.0.key", "env"),
					resource.TestCheckResourceAttr(resourceName, "target.0.resource_tag.0.value", "test"),
					resource.TestCheckResourceAttr(resourceName, "target.0.resource_tag.#", "1"),
					resource.TestCheckResourceAttr(resourceName, "target.#", "1"),
				),
			},
			{
				ResourceName:      resourceName,
				ImportState:       true,
				ImportStateVerify: true,
			},
		},
	})
}

func TestAccFISExperimentTemplate_disappears(t *testing.T) {
	ctx := acctest.Context(t)
	rName := sdkacctest.RandomWithPrefix(acctest.ResourcePrefix)
	resourceName := "aws_fis_experiment_template.test"
	var conf types.ExperimentTemplate

	resource.ParallelTest(t, resource.TestCase{
		PreCheck:                 func() { acctest.PreCheck(ctx, t) },
		ErrorCheck:               acctest.ErrorCheck(t, fis.ServiceID),
		ProtoV5ProviderFactories: acctest.ProtoV5ProviderFactories,
		CheckDestroy:             testAccCheckExperimentTemplateDestroy(ctx),
		Steps: []resource.TestStep{
			{
				Config: testAccExperimentTemplateConfig_basic(rName, "An experiment template for testing", "test-action-1", "", "aws:ec2:terminate-instances", "Instances", "to-terminate-1", "aws:ec2:instance", "COUNT(1)", "env", "test"),
				Check: resource.ComposeTestCheckFunc(
					testAccExperimentTemplateExists(ctx, resourceName, &conf),
					acctest.CheckResourceDisappears(ctx, acctest.Provider, tffis.ResourceExperimentTemplate(), resourceName),
				),
				ExpectNonEmptyPlan: true,
			},
		},
	})
}

func TestAccFISExperimentTemplate_update(t *testing.T) {
	ctx := acctest.Context(t)
	rName := sdkacctest.RandomWithPrefix(acctest.ResourcePrefix)
	resourceName := "aws_fis_experiment_template.test"
	var conf types.ExperimentTemplate

	resource.ParallelTest(t, resource.TestCase{
		PreCheck:                 func() { acctest.PreCheck(ctx, t) },
		ErrorCheck:               acctest.ErrorCheck(t, fis.ServiceID),
		ProtoV5ProviderFactories: acctest.ProtoV5ProviderFactories,
		CheckDestroy:             testAccCheckExperimentTemplateDestroy(ctx),
		Steps: []resource.TestStep{
			{
				Config: testAccExperimentTemplateConfig_basic(rName, "An experiment template for testing", "test-action-1", "", "aws:ec2:terminate-instances", "Instances", "to-terminate-1", "aws:ec2:instance", "COUNT(1)", "env", "test"),
				Check: resource.ComposeTestCheckFunc(
					testAccExperimentTemplateExists(ctx, resourceName, &conf),
					resource.TestCheckResourceAttr(resourceName, "description", "An experiment template for testing"),
					resource.TestCheckResourceAttrPair(resourceName, "role_arn", "aws_iam_role.test", "arn"),
					resource.TestCheckResourceAttr(resourceName, "stop_condition.0.source", "none"),
					resource.TestCheckResourceAttr(resourceName, "stop_condition.0.value", ""),
					resource.TestCheckResourceAttr(resourceName, "stop_condition.#", "1"),
					resource.TestCheckResourceAttr(resourceName, "action.0.name", "test-action-1"),
					resource.TestCheckResourceAttr(resourceName, "action.0.description", ""),
					resource.TestCheckResourceAttr(resourceName, "action.0.action_id", "aws:ec2:terminate-instances"),
					resource.TestCheckResourceAttr(resourceName, "action.0.parameter.#", "0"),
					resource.TestCheckResourceAttr(resourceName, "action.0.start_after.#", "0"),
					resource.TestCheckResourceAttr(resourceName, "action.0.target.0.key", "Instances"),
					resource.TestCheckResourceAttr(resourceName, "action.0.target.0.value", "to-terminate-1"),
					resource.TestCheckResourceAttr(resourceName, "action.0.target.#", "1"),
					resource.TestCheckResourceAttr(resourceName, "action.#", "1"),
					resource.TestCheckResourceAttr(resourceName, "target.0.name", "to-terminate-1"),
					resource.TestCheckResourceAttr(resourceName, "target.0.resource_type", "aws:ec2:instance"),
					resource.TestCheckResourceAttr(resourceName, "target.0.selection_mode", "COUNT(1)"),
					resource.TestCheckResourceAttr(resourceName, "target.0.filter.#", "0"),
					resource.TestCheckResourceAttr(resourceName, "target.0.resource_arns.#", "0"),
					resource.TestCheckResourceAttr(resourceName, "target.0.resource_tag.0.key", "env"),
					resource.TestCheckResourceAttr(resourceName, "target.0.resource_tag.0.value", "test"),
					resource.TestCheckResourceAttr(resourceName, "target.0.resource_tag.#", "1"),
					resource.TestCheckResourceAttr(resourceName, "target.#", "1"),
				),
			},
			{
				Config: testAccExperimentTemplateConfig_basic(rName, "Artic Lake", "test-action-2", "Lane 8", "aws:ec2:stop-instances", "Instances", "to-stop-1", "aws:ec2:instance", "ALL", "env2", "test2"),
				Check: resource.ComposeTestCheckFunc(
					testAccExperimentTemplateExists(ctx, resourceName, &conf),
					resource.TestCheckResourceAttr(resourceName, "description", "Artic Lake"),
					resource.TestCheckResourceAttr(resourceName, "action.0.name", "test-action-2"),
					resource.TestCheckResourceAttr(resourceName, "action.0.description", "Lane 8"),
					resource.TestCheckResourceAttr(resourceName, "action.0.action_id", "aws:ec2:stop-instances"),
					resource.TestCheckResourceAttr(resourceName, "action.0.target.0.key", "Instances"),
					resource.TestCheckResourceAttr(resourceName, "action.0.target.0.value", "to-stop-1"),
					resource.TestCheckResourceAttr(resourceName, "action.0.target.#", "1"),
					resource.TestCheckResourceAttr(resourceName, "action.#", "1"),
					resource.TestCheckResourceAttr(resourceName, "target.0.name", "to-stop-1"),
					resource.TestCheckResourceAttr(resourceName, "target.0.resource_type", "aws:ec2:instance"),
					resource.TestCheckResourceAttr(resourceName, "target.0.selection_mode", "ALL"),
					resource.TestCheckResourceAttr(resourceName, "target.0.resource_tag.0.key", "env2"),
					resource.TestCheckResourceAttr(resourceName, "target.0.resource_tag.0.value", "test2"),
					resource.TestCheckResourceAttr(resourceName, "target.0.resource_tag.#", "1"),
				),
			},
			{
				ResourceName:      resourceName,
				ImportState:       true,
				ImportStateVerify: true,
			},
		},
	})
}

func TestAccFISExperimentTemplate_spot(t *testing.T) {
	ctx := acctest.Context(t)
	rName := sdkacctest.RandomWithPrefix(acctest.ResourcePrefix)
	resourceName := "aws_fis_experiment_template.test"
	var conf types.ExperimentTemplate

	resource.ParallelTest(t, resource.TestCase{
		PreCheck:                 func() { acctest.PreCheck(ctx, t) },
		ErrorCheck:               acctest.ErrorCheck(t, fis.ServiceID),
		ProtoV5ProviderFactories: acctest.ProtoV5ProviderFactories,
		CheckDestroy:             testAccCheckExperimentTemplateDestroy(ctx),
		Steps: []resource.TestStep{
			{
				Config: testAccExperimentTemplateConfig_actionParameter(rName, "Send Spot Instance Interruptions", "Send-Spot-Instance-Interruptions", "Send Spot Instance Interruptions", "aws:ec2:send-spot-instance-interruptions", "SpotInstances", "send-spot-instance-interruptions-target", "durationBeforeInterruption", "PT2M", "aws:ec2:spot-instance", "PERCENT(25)", "env", "test"),
				Check: resource.ComposeTestCheckFunc(
					testAccExperimentTemplateExists(ctx, resourceName, &conf),
					resource.TestCheckResourceAttr(resourceName, "description", "Send Spot Instance Interruptions"),
					resource.TestCheckResourceAttrPair(resourceName, "role_arn", "aws_iam_role.test", "arn"),
					resource.TestCheckResourceAttr(resourceName, "stop_condition.0.source", "none"),
					resource.TestCheckResourceAttr(resourceName, "stop_condition.0.value", ""),
					resource.TestCheckResourceAttr(resourceName, "stop_condition.#", "1"),
					resource.TestCheckResourceAttr(resourceName, "action.0.name", "Send-Spot-Instance-Interruptions"),
					resource.TestCheckResourceAttr(resourceName, "action.0.description", "Send Spot Instance Interruptions"),
					resource.TestCheckResourceAttr(resourceName, "action.0.action_id", "aws:ec2:send-spot-instance-interruptions"),
					resource.TestCheckResourceAttr(resourceName, "action.0.parameter.#", "1"),
					resource.TestCheckResourceAttr(resourceName, "action.0.parameter.0.key", "durationBeforeInterruption"),
					resource.TestCheckResourceAttr(resourceName, "action.0.parameter.0.value", "PT2M"),
					resource.TestCheckResourceAttr(resourceName, "action.0.start_after.#", "0"),
					resource.TestCheckResourceAttr(resourceName, "action.0.target.0.key", "SpotInstances"),
					resource.TestCheckResourceAttr(resourceName, "action.0.target.0.value", "send-spot-instance-interruptions-target"),
					resource.TestCheckResourceAttr(resourceName, "action.0.target.#", "1"),
					resource.TestCheckResourceAttr(resourceName, "action.#", "1"),
					resource.TestCheckResourceAttr(resourceName, "target.0.name", "send-spot-instance-interruptions-target"),
					resource.TestCheckResourceAttr(resourceName, "target.0.resource_type", "aws:ec2:spot-instance"),
					resource.TestCheckResourceAttr(resourceName, "target.0.selection_mode", "PERCENT(25)"),
					resource.TestCheckResourceAttr(resourceName, "target.0.filter.#", "0"),
					resource.TestCheckResourceAttr(resourceName, "target.0.resource_arns.#", "0"),
					resource.TestCheckResourceAttr(resourceName, "target.0.resource_tag.0.key", "env"),
					resource.TestCheckResourceAttr(resourceName, "target.0.resource_tag.0.value", "test"),
					resource.TestCheckResourceAttr(resourceName, "target.0.resource_tag.#", "1"),
					resource.TestCheckResourceAttr(resourceName, "target.#", "1"),
				),
			},
		},
	})
}

func TestAccFISExperimentTemplate_eks(t *testing.T) {
	ctx := acctest.Context(t)
	if testing.Short() {
		t.Skip("skipping long-running test in short mode")
	}
	rName := sdkacctest.RandomWithPrefix(acctest.ResourcePrefix)
	resourceName := "aws_fis_experiment_template.test"
	var conf types.ExperimentTemplate

	resource.ParallelTest(t, resource.TestCase{
		PreCheck:                 func() { acctest.PreCheck(ctx, t) },
		ErrorCheck:               acctest.ErrorCheck(t, fis.ServiceID),
		ProtoV5ProviderFactories: acctest.ProtoV5ProviderFactories,
		CheckDestroy:             testAccCheckExperimentTemplateDestroy(ctx),
		Steps: []resource.TestStep{
			{
				Config: testAccExperimentTemplateConfig_eks(rName, "kubernetes custom resource creation", "k8s-pod-delete", "k8s pod delete", "aws:eks:inject-kubernetes-custom-resource", "Cluster", "kubernetes-custom-resource-creation-target", "kubernetesApiVersion", "litmuschaos.io/v1alpha1", "kubernetesKind", "ChaosEngine", "kubernetesNamespace", "observability", "kubernetesSpec", "{\"engineState\":\"active\",\"appinfo\":{\"appns\":\"observability\",\"applabel\":\"app=nginx\",\"appkind\":\"deployment\"},\"chaosServiceAccount\":\"pod-delete-sa\",\"experiments\":[{\"name\":\"pod-delete\",\"spec\":{\"components\":{\"env\":[{\"name\":\"TOTAL_CHAOS_DURATION\",\"value\":\"60\"},{\"name\":\"CHAOS_INTERVAL\",\"value\":\"60\"},{\"name\":\"PODS_AFFECTED_PERC\",\"value\":\"30\"}]},\"probe\":[]}}],\"annotationCheck\":\"false\"}", "maxDuration", "PT2M", "aws:eks:cluster", "ALL", "env", "test"),
				Check: resource.ComposeTestCheckFunc(
					testAccExperimentTemplateExists(ctx, resourceName, &conf),
					resource.TestCheckResourceAttr(resourceName, "description", "kubernetes custom resource creation"),
					resource.TestCheckResourceAttrPair(resourceName, "role_arn", "aws_iam_role.test_fis", "arn"),
					resource.TestCheckResourceAttr(resourceName, "stop_condition.0.source", "none"),
					resource.TestCheckResourceAttr(resourceName, "stop_condition.0.value", ""),
					resource.TestCheckResourceAttr(resourceName, "stop_condition.#", "1"),
					resource.TestCheckResourceAttr(resourceName, "action.0.name", "k8s-pod-delete"),
					resource.TestCheckResourceAttr(resourceName, "action.0.description", "k8s pod delete"),
					resource.TestCheckResourceAttr(resourceName, "action.0.action_id", "aws:eks:inject-kubernetes-custom-resource"),
					resource.TestCheckResourceAttr(resourceName, "action.0.parameter.#", "5"),
					resource.TestCheckResourceAttr(resourceName, "action.0.parameter.0.key", "kubernetesApiVersion"),
					resource.TestCheckResourceAttr(resourceName, "action.0.parameter.0.value", "litmuschaos.io/v1alpha1"),
					resource.TestCheckResourceAttr(resourceName, "action.0.parameter.1.key", "kubernetesKind"),
					resource.TestCheckResourceAttr(resourceName, "action.0.parameter.1.value", "ChaosEngine"),
					resource.TestCheckResourceAttr(resourceName, "action.0.parameter.2.key", "kubernetesNamespace"),
					resource.TestCheckResourceAttr(resourceName, "action.0.parameter.2.value", "observability"),
					resource.TestCheckResourceAttr(resourceName, "action.0.parameter.3.key", "kubernetesSpec"),
					resource.TestCheckResourceAttr(resourceName, "action.0.parameter.3.value", "{\"engineState\":\"active\",\"appinfo\":{\"appns\":\"observability\",\"applabel\":\"app=nginx\",\"appkind\":\"deployment\"},\"chaosServiceAccount\":\"pod-delete-sa\",\"experiments\":[{\"name\":\"pod-delete\",\"spec\":{\"components\":{\"env\":[{\"name\":\"TOTAL_CHAOS_DURATION\",\"value\":\"60\"},{\"name\":\"CHAOS_INTERVAL\",\"value\":\"60\"},{\"name\":\"PODS_AFFECTED_PERC\",\"value\":\"30\"}]},\"probe\":[]}}],\"annotationCheck\":\"false\"}"),
					resource.TestCheckResourceAttr(resourceName, "action.0.parameter.4.key", "maxDuration"),
					resource.TestCheckResourceAttr(resourceName, "action.0.parameter.4.value", "PT2M"),
					resource.TestCheckResourceAttr(resourceName, "action.0.start_after.#", "0"),
					resource.TestCheckResourceAttr(resourceName, "action.0.target.0.key", "Cluster"),
					resource.TestCheckResourceAttr(resourceName, "action.0.target.0.value", "kubernetes-custom-resource-creation-target"),
					resource.TestCheckResourceAttr(resourceName, "action.0.target.#", "1"),
					resource.TestCheckResourceAttr(resourceName, "action.#", "1"),
					resource.TestCheckResourceAttr(resourceName, "target.0.name", "kubernetes-custom-resource-creation-target"),
					resource.TestCheckResourceAttr(resourceName, "target.0.resource_type", "aws:eks:cluster"),
					resource.TestCheckResourceAttr(resourceName, "target.0.selection_mode", "ALL"),
					resource.TestCheckResourceAttr(resourceName, "target.0.filter.#", "0"),
					resource.TestCheckResourceAttrPair(resourceName, "target.0.resource_arns.0", "aws_eks_cluster.test", "arn"),
					resource.TestCheckResourceAttr(resourceName, "target.0.resource_tag.#", "0"),
					resource.TestCheckResourceAttr(resourceName, "target.#", "1"),
				),
			},
		},
	})
}

func TestAccFISExperimentTemplate_ebs(t *testing.T) {
	ctx := acctest.Context(t)
	if testing.Short() {
		t.Skip("skipping long-running test in short mode")
	}
	rName := sdkacctest.RandomWithPrefix(acctest.ResourcePrefix)
	resourceName := "aws_fis_experiment_template.test"
	var conf types.ExperimentTemplate

	resource.ParallelTest(t, resource.TestCase{
		PreCheck:                 func() { acctest.PreCheck(ctx, t) },
		ErrorCheck:               acctest.ErrorCheck(t, fis.ServiceID),
		ProtoV5ProviderFactories: acctest.ProtoV5ProviderFactories,
		CheckDestroy:             testAccCheckExperimentTemplateDestroy(ctx),
		Steps: []resource.TestStep{
			{
				Config: testAccExperimentTemplateConfig_ebsVolume(rName, "EBS Volume Pause I/O Experiment", "ebs-paused-io-action", "EBS Volume Pause I/O", "aws:ebs:pause-volume-io", "Volumes", "ebs-volume-to-pause-io", "duration", "PT6M", "aws:ec2:ebs-volume", "ALL", "env", "test"),
				Check: resource.ComposeTestCheckFunc(
					testAccExperimentTemplateExists(ctx, resourceName, &conf),
					resource.TestCheckResourceAttr(resourceName, "description", "EBS Volume Pause I/O Experiment"),
					resource.TestCheckResourceAttrPair(resourceName, "role_arn", "aws_iam_role.test_fis", "arn"),
					resource.TestCheckResourceAttr(resourceName, "stop_condition.0.source", "none"),
					resource.TestCheckResourceAttr(resourceName, "stop_condition.0.value", ""),
					resource.TestCheckResourceAttr(resourceName, "stop_condition.#", "1"),
					resource.TestCheckResourceAttr(resourceName, "action.0.name", "ebs-paused-io-action"),
					resource.TestCheckResourceAttr(resourceName, "action.0.description", "EBS Volume Pause I/O"),
					resource.TestCheckResourceAttr(resourceName, "action.0.action_id", "aws:ebs:pause-volume-io"),
					resource.TestCheckResourceAttr(resourceName, "action.0.parameter.#", "1"),
					resource.TestCheckResourceAttr(resourceName, "action.0.parameter.0.key", "duration"),
					resource.TestCheckResourceAttr(resourceName, "action.0.parameter.0.value", "PT6M"),
					resource.TestCheckResourceAttr(resourceName, "action.0.start_after.#", "0"),
					resource.TestCheckResourceAttr(resourceName, "action.0.target.0.key", "Volumes"),
					resource.TestCheckResourceAttr(resourceName, "action.0.target.0.value", "ebs-volume-to-pause-io"),
					resource.TestCheckResourceAttr(resourceName, "action.0.target.#", "1"),
					resource.TestCheckResourceAttr(resourceName, "action.#", "1"),
					resource.TestCheckResourceAttr(resourceName, "target.0.name", "ebs-volume-to-pause-io"),
					resource.TestCheckResourceAttr(resourceName, "target.0.resource_type", "aws:ec2:ebs-volume"),
					resource.TestCheckResourceAttr(resourceName, "target.0.selection_mode", "ALL"),
					resource.TestCheckResourceAttr(resourceName, "target.0.filter.#", "0"),
					resource.TestCheckResourceAttrPair(resourceName, "target.0.resource_arns.0", "aws_ebs_volume.test", "arn"),
					resource.TestCheckResourceAttr(resourceName, "target.0.resource_tag.#", "0"),
					resource.TestCheckResourceAttr(resourceName, "target.#", "1"),
				),
			},
		},
	})
}

<<<<<<< HEAD
func TestAccFISExperimentTemplate_ebsParameters(t *testing.T) {
	ctx := acctest.Context(t)
	if testing.Short() {
		t.Skip("skipping long-running test in short mode")
	}
=======
func TestAccFISExperimentTemplate_loggingConfiguration(t *testing.T) {
	ctx := acctest.Context(t)
>>>>>>> a17ab54a
	rName := sdkacctest.RandomWithPrefix(acctest.ResourcePrefix)
	resourceName := "aws_fis_experiment_template.test"
	var conf types.ExperimentTemplate

	resource.ParallelTest(t, resource.TestCase{
		PreCheck:                 func() { acctest.PreCheck(ctx, t) },
		ErrorCheck:               acctest.ErrorCheck(t, fis.ServiceID),
		ProtoV5ProviderFactories: acctest.ProtoV5ProviderFactories,
		CheckDestroy:             testAccCheckExperimentTemplateDestroy(ctx),
		Steps: []resource.TestStep{
<<<<<<< HEAD
			{
				Config: testAccExperimentTemplateConfig_ebsVolumeParameters(rName, "EBS Volume Pause I/O Experiment", "ebs-paused-io-action", "EBS Volume Pause I/O", "aws:ebs:pause-volume-io", "Volumes", "ebs-volume-to-pause-io", "duration", "PT6M", "aws:ec2:ebs-volume", "ALL", "env", "test"),
				Check: resource.ComposeTestCheckFunc(
					testAccExperimentTemplateExists(ctx, resourceName, &conf),
					resource.TestCheckResourceAttr(resourceName, "description", "EBS Volume Pause I/O Experiment"),
					resource.TestCheckResourceAttrPair(resourceName, "role_arn", "aws_iam_role.test_fis", "arn"),
					resource.TestCheckResourceAttr(resourceName, "stop_condition.0.source", "none"),
					resource.TestCheckResourceAttr(resourceName, "stop_condition.0.value", ""),
					resource.TestCheckResourceAttr(resourceName, "stop_condition.#", "1"),
					resource.TestCheckResourceAttr(resourceName, "action.0.name", "ebs-paused-io-action"),
					resource.TestCheckResourceAttr(resourceName, "action.0.description", "EBS Volume Pause I/O"),
					resource.TestCheckResourceAttr(resourceName, "action.0.action_id", "aws:ebs:pause-volume-io"),
					resource.TestCheckResourceAttr(resourceName, "action.0.parameter.#", "1"),
					resource.TestCheckResourceAttr(resourceName, "action.0.parameter.0.key", "duration"),
					resource.TestCheckResourceAttr(resourceName, "action.0.parameter.0.value", "PT6M"),
					resource.TestCheckResourceAttr(resourceName, "action.0.start_after.#", "0"),
					resource.TestCheckResourceAttr(resourceName, "action.0.target.0.key", "Volumes"),
					resource.TestCheckResourceAttr(resourceName, "action.0.target.0.value", "ebs-volume-to-pause-io"),
					resource.TestCheckResourceAttr(resourceName, "action.0.target.#", "1"),
					resource.TestCheckResourceAttr(resourceName, "action.#", "1"),
					resource.TestCheckResourceAttr(resourceName, "target.0.name", "ebs-volume-to-pause-io"),
					resource.TestCheckResourceAttr(resourceName, "target.0.resource_type", "aws:ec2:ebs-volume"),
					resource.TestCheckResourceAttr(resourceName, "target.0.selection_mode", "ALL"),
					resource.TestCheckResourceAttr(resourceName, "target.0.parameters.%", "1"),
					resource.TestCheckResourceAttrPair(resourceName, "target.0.parameters.availabilityZoneIdentifier", "aws_ebs_volume.test", "availability_zone"),
					resource.TestCheckResourceAttr(resourceName, "target.0.filter.#", "0"),
					resource.TestCheckResourceAttr(resourceName, "target.0.resource_tag.#", "1"),
					resource.TestCheckResourceAttr(resourceName, "target.0.resource_tag.0.key", "Name"),
					resource.TestCheckResourceAttrPair(resourceName, "target.0.resource_tag.0.value", "aws_ebs_volume.test", "tags.Name"),
					resource.TestCheckResourceAttr(resourceName, "target.#", "1"),
=======
			// Cloudwatch Logging
			{
				Config: testAccExperimentTemplateConfig_logConfigCloudWatch(rName, "An experiment template for testing", "test-action-1", "", "aws:ec2:terminate-instances", "Instances", "to-terminate-1", "aws:ec2:instance", "COUNT(1)", "env", "test"),
				Check: resource.ComposeTestCheckFunc(
					testAccExperimentTemplateExists(ctx, resourceName, &conf),
					resource.TestCheckResourceAttr(resourceName, "log_configuration.0.log_schema_version", "2"),
					acctest.CheckResourceAttrRegionalARN(resourceName, "log_configuration.0.cloudwatch_logs_configuration.0.log_group_arn", "logs", fmt.Sprintf("log-group:%s:*", rName)),
				),
			},
			// Delete Logging
			{
				Config: testAccExperimentTemplateConfig_basic(rName, "An experiment template for testing", "test-action-1", "", "aws:ec2:terminate-instances", "Instances", "to-terminate-1", "aws:ec2:instance", "COUNT(1)", "env", "test"),
				Check: resource.ComposeTestCheckFunc(
					testAccExperimentTemplateExists(ctx, resourceName, &conf),
				),
			},
			// S3 Logging
			{
				Config: testAccExperimentTemplateConfig_logConfigS3(rName, "An experiment template for testing", "test-action-1", "", "aws:ec2:terminate-instances", "Instances", "to-terminate-1", "aws:ec2:instance", "COUNT(1)", "env", "test"),
				Check: resource.ComposeTestCheckFunc(
					testAccExperimentTemplateExists(ctx, resourceName, &conf),
					resource.TestCheckResourceAttr(resourceName, "log_configuration.0.log_schema_version", "2"),
					resource.TestCheckResourceAttr(resourceName, "log_configuration.0.s3_configuration.0.bucket_name", rName),
					resource.TestCheckResourceAttr(resourceName, "log_configuration.0.s3_configuration.0.prefix", ""),
				),
			},
			{
				Config: testAccExperimentTemplateConfig_logConfigS3Prefix(rName, "An experiment template for testing", "test-action-1", "", "aws:ec2:terminate-instances", "Instances", "to-terminate-1", "aws:ec2:instance", "COUNT(1)", "env", "test"),
				Check: resource.ComposeTestCheckFunc(
					testAccExperimentTemplateExists(ctx, resourceName, &conf),
					resource.TestCheckResourceAttr(resourceName, "log_configuration.0.log_schema_version", "2"),
					resource.TestCheckResourceAttr(resourceName, "log_configuration.0.s3_configuration.0.bucket_name", rName),
					resource.TestCheckResourceAttr(resourceName, "log_configuration.0.s3_configuration.0.prefix", "test"),
>>>>>>> a17ab54a
				),
			},
		},
	})
}

func testAccExperimentTemplateExists(ctx context.Context, resourceName string, config *types.ExperimentTemplate) resource.TestCheckFunc {
	return func(s *terraform.State) error {
		rs, ok := s.RootModule().Resources[resourceName]
		if !ok {
			return fmt.Errorf("Not found: %s", resourceName)
		}

		conn := acctest.Provider.Meta().(*conns.AWSClient).FISClient(ctx)
		out, err := conn.GetExperimentTemplate(ctx, &fis.GetExperimentTemplateInput{Id: aws.String(rs.Primary.ID)})

		if err != nil {
			return fmt.Errorf("Describe Experiment Template error: %v", err)
		}

		if out.ExperimentTemplate == nil {
			return fmt.Errorf("No Experiment Template returned %v in %v", out.ExperimentTemplate, out)
		}

		*out.ExperimentTemplate = *config

		return nil
	}
}

func testAccCheckExperimentTemplateDestroy(ctx context.Context) resource.TestCheckFunc {
	return func(s *terraform.State) error {
		conn := acctest.Provider.Meta().(*conns.AWSClient).FISClient(ctx)
		for _, rs := range s.RootModule().Resources {
			if rs.Type != "aws_fis_experiment_template" {
				continue
			}

			_, err := conn.GetExperimentTemplate(ctx, &fis.GetExperimentTemplateInput{Id: aws.String(rs.Primary.ID)})

			var nf *types.ResourceNotFoundException
			if !tfawserr.ErrStatusCodeEquals(err, tffis.ErrCodeNotFound) && !errors.As(err, &nf) {
				return fmt.Errorf("Experiment Template '%s' was not deleted properly", rs.Primary.ID)
			}
		}

		return nil
	}
}

func testAccExperimentTemplateConfig_basic(rName, desc, actionName, actionDesc, actionID, actionTargetK, actionTargetV, targetResType, targetSelectMode, targetResTagK, targetResTagV string) string {
	return fmt.Sprintf(`
data "aws_partition" "current" {}

resource "aws_iam_role" "test" {
  name = %[1]q

  assume_role_policy = jsonencode({
    Statement = [{
      Action = "sts:AssumeRole"
      Effect = "Allow"
      Principal = {
        Service = [
          "fis.${data.aws_partition.current.dns_suffix}",
        ]
      }
    }]
    Version = "2012-10-17"
  })
}

resource "aws_fis_experiment_template" "test" {
  description = %[2]q
  role_arn    = aws_iam_role.test.arn

  stop_condition {
    source = "none"
  }

  action {
    name        = %[3]q
    description = %[4]q
    action_id   = %[5]q

    target {
      key   = %[6]q
      value = %[7]q
    }
  }

  target {
    name           = %[7]q
    resource_type  = %[8]q
    selection_mode = %[9]q

    resource_tag {
      key   = %[10]q
      value = %[11]q
    }
  }

  tags = {
    Name = %[1]q
  }
}
`, rName, desc, actionName, actionDesc, actionID, actionTargetK, actionTargetV, targetResType, targetSelectMode, targetResTagK, targetResTagV)
}

func testAccExperimentTemplateConfig_actionParameter(rName, desc, actionName, actionDesc, actionID, actionTargetK, actionTargetV, paramK, paramV, targetResType, targetSelectMode, targetResTagK, targetResTagV string) string {
	return fmt.Sprintf(`
data "aws_partition" "current" {}

resource "aws_iam_role" "test" {
  name = %[1]q

  assume_role_policy = jsonencode({
    Statement = [{
      Action = "sts:AssumeRole"
      Effect = "Allow"
      Principal = {
        Service = [
          "fis.${data.aws_partition.current.dns_suffix}",
        ]
      }
    }]
    Version = "2012-10-17"
  })
}

resource "aws_fis_experiment_template" "test" {
  description = %[2]q
  role_arn    = aws_iam_role.test.arn

  stop_condition {
    source = "none"
  }

  action {
    name        = %[3]q
    description = %[4]q
    action_id   = %[5]q

    target {
      key   = %[6]q
      value = %[7]q
    }

    parameter {
      key   = %[8]q
      value = %[9]q
    }
  }

  target {
    name           = %[7]q
    resource_type  = %[10]q
    selection_mode = %[11]q

    resource_tag {
      key   = %[12]q
      value = %[13]q
    }
  }

  tags = {
    Name = %[1]q
  }
}
`, rName, desc, actionName, actionDesc, actionID, actionTargetK, actionTargetV, paramK, paramV, targetResType, targetSelectMode, targetResTagK, targetResTagV)
}
func testAccExperimentTemplateConfig_baseEKSCluster(rName string) string {
	return acctest.ConfigCompose(acctest.ConfigAvailableAZsNoOptIn(), fmt.Sprintf(`
data "aws_partition" "current" {}

resource "aws_iam_role" "test" {
  name = %[1]q

  assume_role_policy = <<POLICY
{
  "Version": "2012-10-17",
  "Statement": [
    {
      "Effect": "Allow",
      "Principal": {
        "Service": "eks.${data.aws_partition.current.dns_suffix}"
      },
      "Action": "sts:AssumeRole"
    }
  ]
}
POLICY
}

resource "aws_iam_role_policy_attachment" "test-AmazonEKSClusterPolicy" {
  policy_arn = "arn:${data.aws_partition.current.partition}:iam::aws:policy/AmazonEKSClusterPolicy"
  role       = aws_iam_role.test.name
}

resource "aws_vpc" "test" {
  cidr_block = "10.0.0.0/16"

  assign_generated_ipv6_cidr_block = true

  tags = {
    Name                          = %[1]q
    "kubernetes.io/cluster/%[1]s" = "shared"
  }
}

resource "aws_subnet" "test" {
  count = 2

  availability_zone = data.aws_availability_zones.available.names[count.index]
  cidr_block        = "10.0.${count.index}.0/24"
  vpc_id            = aws_vpc.test.id

  ipv6_cidr_block                 = cidrsubnet(aws_vpc.test.ipv6_cidr_block, 8, count.index)
  assign_ipv6_address_on_creation = true

  tags = {
    Name                          = %[1]q
    "kubernetes.io/cluster/%[1]s" = "shared"
  }
}

resource "aws_eks_cluster" "test" {
  name     = %[1]q
  role_arn = aws_iam_role.test.arn

  vpc_config {
    subnet_ids = aws_subnet.test[*].id
  }

  depends_on = [aws_iam_role_policy_attachment.test-AmazonEKSClusterPolicy]
}
`, rName))
}

func testAccExperimentTemplateConfig_eks(rName, desc, actionName, actionDesc, actionID, actionTargetK, actionTargetV, paramK1, paramV1, paramK2, paramV2, paramK3, paramV3, paramK4, paramV4, paramK5, paramV5, targetResType, targetSelectMode, targetResTagK, targetResTagV string) string {
	return acctest.ConfigCompose(testAccExperimentTemplateConfig_baseEKSCluster(rName), fmt.Sprintf(`
resource "aws_iam_role" "test_fis" {
  name = %[1]q

  assume_role_policy = jsonencode({
    Statement = [{
      Action = "sts:AssumeRole"
      Effect = "Allow"
      Principal = {
        Service = [
          "fis.${data.aws_partition.current.dns_suffix}",
        ]
      }
    }]
    Version = "2012-10-17"
  })
}

resource "aws_fis_experiment_template" "test" {
  description = %[2]q
  role_arn    = aws_iam_role.test_fis.arn

  stop_condition {
    source = "none"
  }

  action {
    name        = %[3]q
    description = %[4]q
    action_id   = %[5]q

    target {
      key   = %[6]q
      value = %[7]q
    }

    parameter {
      key   = %[8]q
      value = %[9]q
    }

    parameter {
      key   = %[10]q
      value = %[11]q
    }

    parameter {
      key   = %[12]q
      value = %[13]q
    }

    parameter {
      key   = %[14]q
      value = %[15]q
    }

    parameter {
      key   = %[16]q
      value = %[17]q
    }
  }

  target {
    name           = %[7]q
    resource_type  = %[18]q
    selection_mode = %[19]q

    resource_arns = tolist([aws_eks_cluster.test.arn])
  }

  tags = {
    Name = %[1]q
  }
}
`, rName+"-fis", desc, actionName, actionDesc, actionID, actionTargetK, actionTargetV, paramK1, paramV1, paramK2, paramV2, paramK3, paramV3, paramK4, paramV4, paramK5, paramV5, targetResType, targetSelectMode, targetResTagK, targetResTagV))
}

func testAccExperimentTemplateConfig_baseEBSVolume(rName string) string {
	return acctest.ConfigCompose(acctest.ConfigAvailableAZsNoOptIn(), fmt.Sprintf(`
data "aws_partition" "current" {}

resource "aws_ebs_volume" "test" {
  availability_zone = data.aws_availability_zones.available.names[0]
  size              = 40

  tags = {
    Name = %[1]q
  }
}
`, rName))
}

func testAccExperimentTemplateConfig_ebsVolume(rName, desc, actionName, actionDesc, actionID, actionTargetK, actionTargetV, paramK1, paramV1, targetResType, targetSelectMode, targetResTagK, targetResTagV string) string {
	return acctest.ConfigCompose(testAccExperimentTemplateConfig_baseEBSVolume(rName), fmt.Sprintf(`
resource "aws_iam_role" "test_fis" {
  name = %[1]q

  assume_role_policy = jsonencode({
    Statement = [{
      Action = "sts:AssumeRole"
      Effect = "Allow"
      Principal = {
        Service = [
          "fis.${data.aws_partition.current.dns_suffix}",
        ]
      }
    }]
    Version = "2012-10-17"
  })
}

resource "aws_fis_experiment_template" "test" {
  description = %[2]q
  role_arn    = aws_iam_role.test_fis.arn

  stop_condition {
    source = "none"
  }

  action {
    name        = %[3]q
    description = %[4]q
    action_id   = %[5]q

    target {
      key   = %[6]q
      value = %[7]q
    }

    parameter {
      key   = %[8]q
      value = %[9]q
    }
  }

  target {
    name           = %[7]q
    resource_type  = %[10]q
    selection_mode = %[11]q

    resource_arns = tolist([aws_ebs_volume.test.arn])
  }

  tags = {
    Name = %[1]q
  }
}
`, rName+"-fis", desc, actionName, actionDesc, actionID, actionTargetK, actionTargetV, paramK1, paramV1, targetResType, targetSelectMode, targetResTagK, targetResTagV))
}

<<<<<<< HEAD
func testAccExperimentTemplateConfig_ebsVolumeParameters(rName, desc, actionName, actionDesc, actionID, actionTargetK, actionTargetV, paramK1, paramV1, targetResType, targetSelectMode, targetResTagK, targetResTagV string) string {
	return acctest.ConfigCompose(testAccExperimentTemplateConfig_baseEBSVolume(rName), fmt.Sprintf(`
resource "aws_iam_role" "test_fis" {
=======
func testAccExperimentTemplateConfig_logConfigCloudWatch(rName, desc, actionName, actionDesc, actionID, actionTargetK, actionTargetV, targetResType, targetSelectMode, targetResTagK, targetResTagV string) string {
	return fmt.Sprintf(`
data "aws_partition" "current" {}

resource "aws_iam_role" "test" {
  name = %[1]q

  assume_role_policy = jsonencode({
    Statement = [{
      Action = "sts:AssumeRole"
      Effect = "Allow"
      Principal = {
        Service = [
          "fis.${data.aws_partition.current.dns_suffix}",
        ]
      }
    }]
    Version = "2012-10-17"
  })
}

resource "aws_cloudwatch_log_group" "test" {
  name = %[1]q
}

resource "aws_fis_experiment_template" "test" {
  description = %[2]q
  role_arn    = aws_iam_role.test.arn

  stop_condition {
    source = "none"
  }

  action {
    name        = %[3]q
    description = %[4]q
    action_id   = %[5]q

    target {
      key   = %[6]q
      value = %[7]q
    }
  }

  target {
    name           = %[7]q
    resource_type  = %[8]q
    selection_mode = %[9]q

    resource_tag {
      key   = %[10]q
      value = %[11]q
    }
  }

  log_configuration {
    log_schema_version = 2

    cloudwatch_logs_configuration {
      log_group_arn = "${aws_cloudwatch_log_group.test.arn}:*"
    }
  }

  tags = {
    Name = %[1]q
  }
}
`, rName, desc, actionName, actionDesc, actionID, actionTargetK, actionTargetV, targetResType, targetSelectMode, targetResTagK, targetResTagV)
}

func testAccExperimentTemplateConfig_logConfigS3(rName, desc, actionName, actionDesc, actionID, actionTargetK, actionTargetV, targetResType, targetSelectMode, targetResTagK, targetResTagV string) string {
	return fmt.Sprintf(`
data "aws_partition" "current" {}

resource "aws_iam_role" "test" {
>>>>>>> a17ab54a
  name = %[1]q

  assume_role_policy = jsonencode({
    Statement = [{
      Action = "sts:AssumeRole"
      Effect = "Allow"
      Principal = {
        Service = [
          "fis.${data.aws_partition.current.dns_suffix}",
        ]
      }
    }]
    Version = "2012-10-17"
  })
}

<<<<<<< HEAD
resource "aws_fis_experiment_template" "test" {
  description = %[2]q
  role_arn    = aws_iam_role.test_fis.arn
=======
resource "aws_s3_bucket" "test" {
  bucket = %[1]q
}

resource "aws_fis_experiment_template" "test" {
  description = %[2]q
  role_arn    = aws_iam_role.test.arn
>>>>>>> a17ab54a

  stop_condition {
    source = "none"
  }

  action {
    name        = %[3]q
    description = %[4]q
    action_id   = %[5]q

    target {
      key   = %[6]q
      value = %[7]q
    }
<<<<<<< HEAD

    parameter {
      key   = %[8]q
      value = %[9]q
=======
  }

  target {
    name           = %[7]q
    resource_type  = %[8]q
    selection_mode = %[9]q

    resource_tag {
      key   = %[10]q
      value = %[11]q
    }
  }

  log_configuration {
    log_schema_version = 2

    s3_configuration {
      bucket_name = aws_s3_bucket.test.bucket
    }
  }

  tags = {
    Name = %[1]q
  }
}
`, rName, desc, actionName, actionDesc, actionID, actionTargetK, actionTargetV, targetResType, targetSelectMode, targetResTagK, targetResTagV)
}

func testAccExperimentTemplateConfig_logConfigS3Prefix(rName, desc, actionName, actionDesc, actionID, actionTargetK, actionTargetV, targetResType, targetSelectMode, targetResTagK, targetResTagV string) string {
	return fmt.Sprintf(`
data "aws_partition" "current" {}

resource "aws_iam_role" "test" {
  name = %[1]q

  assume_role_policy = jsonencode({
    Statement = [{
      Action = "sts:AssumeRole"
      Effect = "Allow"
      Principal = {
        Service = [
          "fis.${data.aws_partition.current.dns_suffix}",
        ]
      }
    }]
    Version = "2012-10-17"
  })
}

resource "aws_s3_bucket" "test" {
  bucket = %[1]q
}

resource "aws_fis_experiment_template" "test" {
  description = %[2]q
  role_arn    = aws_iam_role.test.arn

  stop_condition {
    source = "none"
  }

  action {
    name        = %[3]q
    description = %[4]q
    action_id   = %[5]q

    target {
      key   = %[6]q
      value = %[7]q
>>>>>>> a17ab54a
    }
  }

  target {
    name           = %[7]q
<<<<<<< HEAD
    resource_type  = %[10]q
    selection_mode = %[11]q

    resource_tag {
      key   = "Name"
      value = aws_ebs_volume.test.tags.Name
    }

    parameters = {
      availabilityZoneIdentifier = aws_ebs_volume.test.availability_zone
=======
    resource_type  = %[8]q
    selection_mode = %[9]q

    resource_tag {
      key   = %[10]q
      value = %[11]q
    }
  }

  log_configuration {
    log_schema_version = 2

    s3_configuration {
      bucket_name = aws_s3_bucket.test.bucket
      prefix      = "test"
>>>>>>> a17ab54a
    }
  }

  tags = {
    Name = %[1]q
  }
}
<<<<<<< HEAD
`, rName+"-fis", desc, actionName, actionDesc, actionID, actionTargetK, actionTargetV, paramK1, paramV1, targetResType, targetSelectMode, targetResTagK, targetResTagV))
=======
`, rName, desc, actionName, actionDesc, actionID, actionTargetK, actionTargetV, targetResType, targetSelectMode, targetResTagK, targetResTagV)
>>>>>>> a17ab54a
}<|MERGE_RESOLUTION|>--- conflicted
+++ resolved
@@ -313,16 +313,11 @@
 	})
 }
 
-<<<<<<< HEAD
 func TestAccFISExperimentTemplate_ebsParameters(t *testing.T) {
 	ctx := acctest.Context(t)
 	if testing.Short() {
 		t.Skip("skipping long-running test in short mode")
 	}
-=======
-func TestAccFISExperimentTemplate_loggingConfiguration(t *testing.T) {
-	ctx := acctest.Context(t)
->>>>>>> a17ab54a
 	rName := sdkacctest.RandomWithPrefix(acctest.ResourcePrefix)
 	resourceName := "aws_fis_experiment_template.test"
 	var conf types.ExperimentTemplate
@@ -333,7 +328,6 @@
 		ProtoV5ProviderFactories: acctest.ProtoV5ProviderFactories,
 		CheckDestroy:             testAccCheckExperimentTemplateDestroy(ctx),
 		Steps: []resource.TestStep{
-<<<<<<< HEAD
 			{
 				Config: testAccExperimentTemplateConfig_ebsVolumeParameters(rName, "EBS Volume Pause I/O Experiment", "ebs-paused-io-action", "EBS Volume Pause I/O", "aws:ebs:pause-volume-io", "Volumes", "ebs-volume-to-pause-io", "duration", "PT6M", "aws:ec2:ebs-volume", "ALL", "env", "test"),
 				Check: resource.ComposeTestCheckFunc(
@@ -364,7 +358,24 @@
 					resource.TestCheckResourceAttr(resourceName, "target.0.resource_tag.0.key", "Name"),
 					resource.TestCheckResourceAttrPair(resourceName, "target.0.resource_tag.0.value", "aws_ebs_volume.test", "tags.Name"),
 					resource.TestCheckResourceAttr(resourceName, "target.#", "1"),
-=======
+				),
+			},
+		},
+	})
+}
+
+func TestAccFISExperimentTemplate_loggingConfiguration(t *testing.T) {
+	ctx := acctest.Context(t)
+	rName := sdkacctest.RandomWithPrefix(acctest.ResourcePrefix)
+	resourceName := "aws_fis_experiment_template.test"
+	var conf types.ExperimentTemplate
+
+	resource.ParallelTest(t, resource.TestCase{
+		PreCheck:                 func() { acctest.PreCheck(ctx, t) },
+		ErrorCheck:               acctest.ErrorCheck(t, fis.ServiceID),
+		ProtoV5ProviderFactories: acctest.ProtoV5ProviderFactories,
+		CheckDestroy:             testAccCheckExperimentTemplateDestroy(ctx),
+		Steps: []resource.TestStep{
 			// Cloudwatch Logging
 			{
 				Config: testAccExperimentTemplateConfig_logConfigCloudWatch(rName, "An experiment template for testing", "test-action-1", "", "aws:ec2:terminate-instances", "Instances", "to-terminate-1", "aws:ec2:instance", "COUNT(1)", "env", "test"),
@@ -398,7 +409,6 @@
 					resource.TestCheckResourceAttr(resourceName, "log_configuration.0.log_schema_version", "2"),
 					resource.TestCheckResourceAttr(resourceName, "log_configuration.0.s3_configuration.0.bucket_name", rName),
 					resource.TestCheckResourceAttr(resourceName, "log_configuration.0.s3_configuration.0.prefix", "test"),
->>>>>>> a17ab54a
 				),
 			},
 		},
@@ -788,18 +798,10 @@
 `, rName+"-fis", desc, actionName, actionDesc, actionID, actionTargetK, actionTargetV, paramK1, paramV1, targetResType, targetSelectMode, targetResTagK, targetResTagV))
 }
 
-<<<<<<< HEAD
 func testAccExperimentTemplateConfig_ebsVolumeParameters(rName, desc, actionName, actionDesc, actionID, actionTargetK, actionTargetV, paramK1, paramV1, targetResType, targetSelectMode, targetResTagK, targetResTagV string) string {
 	return acctest.ConfigCompose(testAccExperimentTemplateConfig_baseEBSVolume(rName), fmt.Sprintf(`
 resource "aws_iam_role" "test_fis" {
-=======
-func testAccExperimentTemplateConfig_logConfigCloudWatch(rName, desc, actionName, actionDesc, actionID, actionTargetK, actionTargetV, targetResType, targetSelectMode, targetResTagK, targetResTagV string) string {
-	return fmt.Sprintf(`
-data "aws_partition" "current" {}
-
-resource "aws_iam_role" "test" {
   name = %[1]q
-
   assume_role_policy = jsonencode({
     Statement = [{
       Action = "sts:AssumeRole"
@@ -813,62 +815,49 @@
     Version = "2012-10-17"
   })
 }
-
-resource "aws_cloudwatch_log_group" "test" {
-  name = %[1]q
-}
-
 resource "aws_fis_experiment_template" "test" {
   description = %[2]q
-  role_arn    = aws_iam_role.test.arn
-
+  role_arn    = aws_iam_role.test_fis.arn
   stop_condition {
     source = "none"
   }
-
   action {
     name        = %[3]q
     description = %[4]q
     action_id   = %[5]q
-
     target {
       key   = %[6]q
       value = %[7]q
     }
-  }
-
+    parameter {
+      key   = %[8]q
+      value = %[9]q
+    }
+  }
   target {
     name           = %[7]q
-    resource_type  = %[8]q
-    selection_mode = %[9]q
-
+    resource_type  = %[10]q
+    selection_mode = %[11]q
     resource_tag {
-      key   = %[10]q
-      value = %[11]q
-    }
-  }
-
-  log_configuration {
-    log_schema_version = 2
-
-    cloudwatch_logs_configuration {
-      log_group_arn = "${aws_cloudwatch_log_group.test.arn}:*"
-    }
-  }
-
+      key   = "Name"
+      value = aws_ebs_volume.test.tags.Name
+    }
+    parameters = {
+      availabilityZoneIdentifier = aws_ebs_volume.test.availability_zone
+    }
+  }
   tags = {
     Name = %[1]q
   }
 }
-`, rName, desc, actionName, actionDesc, actionID, actionTargetK, actionTargetV, targetResType, targetSelectMode, targetResTagK, targetResTagV)
-}
-
-func testAccExperimentTemplateConfig_logConfigS3(rName, desc, actionName, actionDesc, actionID, actionTargetK, actionTargetV, targetResType, targetSelectMode, targetResTagK, targetResTagV string) string {
+`, rName+"-fis", desc, actionName, actionDesc, actionID, actionTargetK, actionTargetV, paramK1, paramV1, targetResType, targetSelectMode, targetResTagK, targetResTagV))
+}
+
+func testAccExperimentTemplateConfig_logConfigCloudWatch(rName, desc, actionName, actionDesc, actionID, actionTargetK, actionTargetV, targetResType, targetSelectMode, targetResTagK, targetResTagV string) string {
 	return fmt.Sprintf(`
 data "aws_partition" "current" {}
 
 resource "aws_iam_role" "test" {
->>>>>>> a17ab54a
   name = %[1]q
 
   assume_role_policy = jsonencode({
@@ -885,19 +874,13 @@
   })
 }
 
-<<<<<<< HEAD
-resource "aws_fis_experiment_template" "test" {
-  description = %[2]q
-  role_arn    = aws_iam_role.test_fis.arn
-=======
-resource "aws_s3_bucket" "test" {
-  bucket = %[1]q
+resource "aws_cloudwatch_log_group" "test" {
+  name = %[1]q
 }
 
 resource "aws_fis_experiment_template" "test" {
   description = %[2]q
   role_arn    = aws_iam_role.test.arn
->>>>>>> a17ab54a
 
   stop_condition {
     source = "none"
@@ -912,12 +895,6 @@
       key   = %[6]q
       value = %[7]q
     }
-<<<<<<< HEAD
-
-    parameter {
-      key   = %[8]q
-      value = %[9]q
-=======
   }
 
   target {
@@ -934,8 +911,8 @@
   log_configuration {
     log_schema_version = 2
 
-    s3_configuration {
-      bucket_name = aws_s3_bucket.test.bucket
+    cloudwatch_logs_configuration {
+      log_group_arn = "${aws_cloudwatch_log_group.test.arn}:*"
     }
   }
 
@@ -946,7 +923,7 @@
 `, rName, desc, actionName, actionDesc, actionID, actionTargetK, actionTargetV, targetResType, targetSelectMode, targetResTagK, targetResTagV)
 }
 
-func testAccExperimentTemplateConfig_logConfigS3Prefix(rName, desc, actionName, actionDesc, actionID, actionTargetK, actionTargetV, targetResType, targetSelectMode, targetResTagK, targetResTagV string) string {
+func testAccExperimentTemplateConfig_logConfigS3(rName, desc, actionName, actionDesc, actionID, actionTargetK, actionTargetV, targetResType, targetSelectMode, targetResTagK, targetResTagV string) string {
 	return fmt.Sprintf(`
 data "aws_partition" "current" {}
 
@@ -987,24 +964,11 @@
     target {
       key   = %[6]q
       value = %[7]q
->>>>>>> a17ab54a
     }
   }
 
   target {
     name           = %[7]q
-<<<<<<< HEAD
-    resource_type  = %[10]q
-    selection_mode = %[11]q
-
-    resource_tag {
-      key   = "Name"
-      value = aws_ebs_volume.test.tags.Name
-    }
-
-    parameters = {
-      availabilityZoneIdentifier = aws_ebs_volume.test.availability_zone
-=======
     resource_type  = %[8]q
     selection_mode = %[9]q
 
@@ -1019,8 +983,6 @@
 
     s3_configuration {
       bucket_name = aws_s3_bucket.test.bucket
-      prefix      = "test"
->>>>>>> a17ab54a
     }
   }
 
@@ -1028,9 +990,76 @@
     Name = %[1]q
   }
 }
-<<<<<<< HEAD
-`, rName+"-fis", desc, actionName, actionDesc, actionID, actionTargetK, actionTargetV, paramK1, paramV1, targetResType, targetSelectMode, targetResTagK, targetResTagV))
-=======
 `, rName, desc, actionName, actionDesc, actionID, actionTargetK, actionTargetV, targetResType, targetSelectMode, targetResTagK, targetResTagV)
->>>>>>> a17ab54a
+}
+
+func testAccExperimentTemplateConfig_logConfigS3Prefix(rName, desc, actionName, actionDesc, actionID, actionTargetK, actionTargetV, targetResType, targetSelectMode, targetResTagK, targetResTagV string) string {
+	return fmt.Sprintf(`
+data "aws_partition" "current" {}
+
+resource "aws_iam_role" "test" {
+  name = %[1]q
+
+  assume_role_policy = jsonencode({
+    Statement = [{
+      Action = "sts:AssumeRole"
+      Effect = "Allow"
+      Principal = {
+        Service = [
+          "fis.${data.aws_partition.current.dns_suffix}",
+        ]
+      }
+    }]
+    Version = "2012-10-17"
+  })
+}
+
+resource "aws_s3_bucket" "test" {
+  bucket = %[1]q
+}
+
+resource "aws_fis_experiment_template" "test" {
+  description = %[2]q
+  role_arn    = aws_iam_role.test.arn
+
+  stop_condition {
+    source = "none"
+  }
+
+  action {
+    name        = %[3]q
+    description = %[4]q
+    action_id   = %[5]q
+
+    target {
+      key   = %[6]q
+      value = %[7]q
+    }
+  }
+
+  target {
+    name           = %[7]q
+    resource_type  = %[8]q
+    selection_mode = %[9]q
+
+    resource_tag {
+      key   = %[10]q
+      value = %[11]q
+    }
+  }
+
+  log_configuration {
+    log_schema_version = 2
+
+    s3_configuration {
+      bucket_name = aws_s3_bucket.test.bucket
+      prefix      = "test"
+    }
+  }
+
+  tags = {
+    Name = %[1]q
+  }
+}
+`, rName, desc, actionName, actionDesc, actionID, actionTargetK, actionTargetV, targetResType, targetSelectMode, targetResTagK, targetResTagV)
 }