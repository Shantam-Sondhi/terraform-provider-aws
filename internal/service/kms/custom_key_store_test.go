package kms_test

import (
	"context"
	"errors"
	"fmt"
	"os"
	"testing"

	"github.com/aws/aws-sdk-go/aws"
	"github.com/aws/aws-sdk-go/service/kms"
	sdkacctest "github.com/hashicorp/terraform-plugin-sdk/v2/helper/acctest"
	"github.com/hashicorp/terraform-plugin-sdk/v2/helper/resource"
	"github.com/hashicorp/terraform-plugin-sdk/v2/terraform"
	"github.com/hashicorp/terraform-provider-aws/internal/acctest"
	"github.com/hashicorp/terraform-provider-aws/internal/conns"
	"github.com/hashicorp/terraform-provider-aws/internal/create"
	tfkms "github.com/hashicorp/terraform-provider-aws/internal/service/kms"
	"github.com/hashicorp/terraform-provider-aws/internal/tfresource"
	"github.com/hashicorp/terraform-provider-aws/names"
)

func testAccCustomKeyStore_basic(t *testing.T) {
	ctx := acctest.Context(t)
	if os.Getenv("CLOUD_HSM_CLUSTER_ID") == "" {
		t.Skip("CLOUD_HSM_CLUSTER_ID environment variable not set")
	}

	if os.Getenv("TRUST_ANCHOR_CERTIFICATE") == "" {
		t.Skip("TRUST_ANCHOR_CERTIFICATE environment variable not set")
	}

	if testing.Short() {
		t.Skip("skipping long-running test in short mode")
	}

	var customkeystore kms.CustomKeyStoresListEntry
	rName := sdkacctest.RandomWithPrefix(acctest.ResourcePrefix)
	resourceName := "aws_kms_custom_key_store.test"

	clusterId := os.Getenv("CLOUD_HSM_CLUSTER_ID")
	trustAnchorCertificate := os.Getenv("TRUST_ANCHOR_CERTIFICATE")

	resource.Test(t, resource.TestCase{
		PreCheck: func() {
<<<<<<< HEAD
			acctest.PreCheck(ctx, t)
			acctest.PreCheckPartitionHasService(kms.EndpointsID, t)
=======
			acctest.PreCheck(t)
			acctest.PreCheckPartitionHasService(t, kms.EndpointsID)
>>>>>>> 78d002fe
			testAccCustomKeyStoresPreCheck(ctx, t)
		},
		ErrorCheck:               acctest.ErrorCheck(t, kms.EndpointsID),
		ProtoV5ProviderFactories: acctest.ProtoV5ProviderFactories,
		CheckDestroy:             testAccCheckCustomKeyStoreDestroy(ctx),
		Steps: []resource.TestStep{
			{
				Config: testAccCustomKeyStoreConfig_basic(rName, clusterId, trustAnchorCertificate),
				Check: resource.ComposeTestCheckFunc(
					testAccCheckCustomKeyStoreExists(ctx, resourceName, &customkeystore),
					resource.TestCheckResourceAttr(resourceName, "cloud_hsm_cluster_id", clusterId),
				),
			},
			{
				ResourceName:            resourceName,
				ImportState:             true,
				ImportStateVerify:       true,
				ImportStateVerifyIgnore: []string{"key_store_password"},
			},
		},
	})
}

func testAccCustomKeyStore_update(t *testing.T) {
	ctx := acctest.Context(t)
	if os.Getenv("CLOUD_HSM_CLUSTER_ID") == "" {
		t.Skip("CLOUD_HSM_CLUSTER_ID environment variable not set")
	}

	if os.Getenv("TRUST_ANCHOR_CERTIFICATE") == "" {
		t.Skip("TRUST_ANCHOR_CERTIFICATE environment variable not set")
	}

	if testing.Short() {
		t.Skip("skipping long-running test in short mode")
	}

	var customkeystore kms.CustomKeyStoresListEntry
	rName := sdkacctest.RandomWithPrefix(acctest.ResourcePrefix)
	resourceName := "aws_kms_custom_key_store.test"

	clusterId := os.Getenv("CLOUD_HSM_CLUSTER_ID")
	trustAnchorCertificate := os.Getenv("TRUST_ANCHOR_CERTIFICATE")

	resource.Test(t, resource.TestCase{
		PreCheck: func() {
<<<<<<< HEAD
			acctest.PreCheck(ctx, t)
			acctest.PreCheckPartitionHasService(kms.EndpointsID, t)
=======
			acctest.PreCheck(t)
			acctest.PreCheckPartitionHasService(t, kms.EndpointsID)
>>>>>>> 78d002fe
			testAccCustomKeyStoresPreCheck(ctx, t)
		},
		ErrorCheck:               acctest.ErrorCheck(t, kms.EndpointsID),
		ProtoV5ProviderFactories: acctest.ProtoV5ProviderFactories,
		CheckDestroy:             testAccCheckCustomKeyStoreDestroy(ctx),
		Steps: []resource.TestStep{
			{
				Config: testAccCustomKeyStoreConfig_basic(fmt.Sprintf("%s-updated", rName), clusterId, trustAnchorCertificate),
				Check: resource.ComposeTestCheckFunc(
					testAccCheckCustomKeyStoreExists(ctx, resourceName, &customkeystore),
					resource.TestCheckResourceAttr(resourceName, "cloud_hsm_cluster_id", clusterId),
					resource.TestCheckResourceAttr(resourceName, "custom_key_store_name", fmt.Sprintf("%s-updated", rName)),
				),
			},
		},
	})
}

func testAccCustomKeyStore_disappears(t *testing.T) {
	ctx := acctest.Context(t)
	if os.Getenv("CLOUD_HSM_CLUSTER_ID") == "" {
		t.Skip("CLOUD_HSM_CLUSTER_ID environment variable not set")
	}

	if os.Getenv("TRUST_ANCHOR_CERTIFICATE") == "" {
		t.Skip("TRUST_ANCHOR_CERTIFICATE environment variable not set")
	}

	if testing.Short() {
		t.Skip("skipping long-running test in short mode")
	}

	var customkeystore kms.CustomKeyStoresListEntry
	rName := sdkacctest.RandomWithPrefix(acctest.ResourcePrefix)
	resourceName := "aws_kms_custom_key_store.test"

	clusterId := os.Getenv("CLOUD_HSM_CLUSTER_ID")
	trustAnchorCertificate := os.Getenv("TRUST_ANCHOR_CERTIFICATE")

	resource.Test(t, resource.TestCase{
		PreCheck: func() {
<<<<<<< HEAD
			acctest.PreCheck(ctx, t)
			acctest.PreCheckPartitionHasService(kms.EndpointsID, t)
=======
			acctest.PreCheck(t)
			acctest.PreCheckPartitionHasService(t, kms.EndpointsID)
>>>>>>> 78d002fe
			testAccCustomKeyStoresPreCheck(ctx, t)
		},
		ErrorCheck:               acctest.ErrorCheck(t, kms.EndpointsID),
		ProtoV5ProviderFactories: acctest.ProtoV5ProviderFactories,
		CheckDestroy:             testAccCheckCustomKeyStoreDestroy(ctx),
		Steps: []resource.TestStep{
			{
				Config: testAccCustomKeyStoreConfig_basic(rName, clusterId, trustAnchorCertificate),
				Check: resource.ComposeTestCheckFunc(
					testAccCheckCustomKeyStoreExists(ctx, resourceName, &customkeystore),
					acctest.CheckResourceDisappears(ctx, acctest.Provider, tfkms.ResourceCustomKeyStore(), resourceName),
				),
				ExpectNonEmptyPlan: true,
			},
		},
	})
}

func testAccCheckCustomKeyStoreDestroy(ctx context.Context) resource.TestCheckFunc {
	return func(s *terraform.State) error {
		conn := acctest.Provider.Meta().(*conns.AWSClient).KMSConn()

		for _, rs := range s.RootModule().Resources {
			if rs.Type != "aws_kms_custom_key_store" {
				continue
			}

			in := &kms.DescribeCustomKeyStoresInput{
				CustomKeyStoreId: aws.String(rs.Primary.ID),
			}
			_, err := tfkms.FindCustomKeyStoreByID(ctx, conn, in)

			if tfresource.NotFound(err) {
				continue
			}

			return create.Error(names.KMS, create.ErrActionCheckingDestroyed, tfkms.ResNameCustomKeyStore, rs.Primary.ID, errors.New("not destroyed"))
		}

		return nil
	}
}

func testAccCheckCustomKeyStoreExists(ctx context.Context, name string, customkeystore *kms.CustomKeyStoresListEntry) resource.TestCheckFunc {
	return func(s *terraform.State) error {
		rs, ok := s.RootModule().Resources[name]
		if !ok {
			return create.Error(names.KMS, create.ErrActionCheckingExistence, tfkms.ResNameCustomKeyStore, name, errors.New("not found"))
		}

		if rs.Primary.ID == "" {
			return create.Error(names.KMS, create.ErrActionCheckingExistence, tfkms.ResNameCustomKeyStore, name, errors.New("not set"))
		}

		conn := acctest.Provider.Meta().(*conns.AWSClient).KMSConn()

		in := &kms.DescribeCustomKeyStoresInput{
			CustomKeyStoreId: aws.String(rs.Primary.ID),
		}
		resp, err := tfkms.FindCustomKeyStoreByID(ctx, conn, in)

		if err != nil {
			return create.Error(names.KMS, create.ErrActionCheckingExistence, tfkms.ResNameCustomKeyStore, rs.Primary.ID, err)
		}

		*customkeystore = *resp

		return nil
	}
}

func testAccCustomKeyStoresPreCheck(ctx context.Context, t *testing.T) {
	conn := acctest.Provider.Meta().(*conns.AWSClient).KMSConn()

	input := &kms.DescribeCustomKeyStoresInput{}
	_, err := conn.DescribeCustomKeyStoresWithContext(ctx, input)

	if acctest.PreCheckSkipError(err) {
		t.Skipf("skipping acceptance testing: %s", err)
	}

	if err != nil {
		t.Fatalf("unexpected PreCheck error: %s", err)
	}
}

func testAccCustomKeyStoreConfig_basic(rName, clusterId, anchorCertificate string) string {
	return fmt.Sprintf(`
resource "aws_kms_custom_key_store" "test" {
  cloud_hsm_cluster_id  = %[2]q
  custom_key_store_name = %[1]q
  key_store_password    = "noplaintextpasswords1"

  trust_anchor_certificate = file(%[3]q)
}
`, rName, clusterId, anchorCertificate)
}<|MERGE_RESOLUTION|>--- conflicted
+++ resolved
@@ -43,13 +43,8 @@
 
 	resource.Test(t, resource.TestCase{
 		PreCheck: func() {
-<<<<<<< HEAD
 			acctest.PreCheck(ctx, t)
-			acctest.PreCheckPartitionHasService(kms.EndpointsID, t)
-=======
-			acctest.PreCheck(t)
 			acctest.PreCheckPartitionHasService(t, kms.EndpointsID)
->>>>>>> 78d002fe
 			testAccCustomKeyStoresPreCheck(ctx, t)
 		},
 		ErrorCheck:               acctest.ErrorCheck(t, kms.EndpointsID),
@@ -96,13 +91,8 @@
 
 	resource.Test(t, resource.TestCase{
 		PreCheck: func() {
-<<<<<<< HEAD
 			acctest.PreCheck(ctx, t)
-			acctest.PreCheckPartitionHasService(kms.EndpointsID, t)
-=======
-			acctest.PreCheck(t)
 			acctest.PreCheckPartitionHasService(t, kms.EndpointsID)
->>>>>>> 78d002fe
 			testAccCustomKeyStoresPreCheck(ctx, t)
 		},
 		ErrorCheck:               acctest.ErrorCheck(t, kms.EndpointsID),
@@ -144,13 +134,8 @@
 
 	resource.Test(t, resource.TestCase{
 		PreCheck: func() {
-<<<<<<< HEAD
 			acctest.PreCheck(ctx, t)
-			acctest.PreCheckPartitionHasService(kms.EndpointsID, t)
-=======
-			acctest.PreCheck(t)
 			acctest.PreCheckPartitionHasService(t, kms.EndpointsID)
->>>>>>> 78d002fe
 			testAccCustomKeyStoresPreCheck(ctx, t)
 		},
 		ErrorCheck:               acctest.ErrorCheck(t, kms.EndpointsID),
