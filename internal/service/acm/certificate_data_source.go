--- conflicted
+++ resolved
@@ -84,7 +84,7 @@
 	input := &acm.ListCertificatesInput{}
 
 	if !tagsOk && !domainOk {
-		return diag.Errorf("no ACM Certificate matching search criteria. Please use at least domain or tags as search criteria")
+		return sdkdiag.AppendErrorf(diags, "no ACM Certificate matching search criteria. Please use at least domain or tags as search criteria")
 	}
 
 	if v, ok := d.GetOk("key_types"); ok && v.(*schema.Set).Len() > 0 {
@@ -118,25 +118,15 @@
 		}
 	}
 
-<<<<<<< HEAD
 	if domainOk && !tagsOk && len(arns) == 0 {
-		return diag.Errorf("no ACM Certificate matching domain (%s)", domain)
-=======
-	if len(arns) == 0 {
 		return sdkdiag.AppendErrorf(diags, "no ACM Certificate matching domain (%s)", domain)
->>>>>>> 8a6e7234
 	}
 
 	filterMostRecent := d.Get("most_recent").(bool)
 	certificateTypes := flex.ExpandStringyValueList[types.CertificateType](d.Get("types").([]interface{}))
 
-<<<<<<< HEAD
 	if domainOk && !tagsOk && !filterMostRecent && len(certificateTypes) == 0 && len(arns) > 1 {
-		return diag.Errorf("multiple ACM Certificates matching domain (%s)", domain)
-=======
-	if !filterMostRecent && len(certificateTypes) == 0 && len(arns) > 1 {
 		return sdkdiag.AppendErrorf(diags, "multiple ACM Certificates matching domain (%s)", domain)
->>>>>>> 8a6e7234
 	}
 
 	var matchedCertificate *types.CertificateDetail
@@ -157,7 +147,7 @@
 		if tagsOk {
 			certificateTags, err := listTags(ctx, conn, aws.ToString(certificate.CertificateArn))
 			if err != nil {
-				return diag.Errorf("listing tags for ACM Certificate (%s): %s", aws.ToString(certificate.CertificateArn), err)
+				return sdkdiag.AppendFromErr(diags, "listing tags for ACM Certificate (%s): %s", aws.ToString(certificate.CertificateArn), err)
 			}
 
 			certificateTagsIgnoreAWS := certificateTags.IgnoreAWS().IgnoreConfig(ignoreTagsConfig).Map()
@@ -191,7 +181,7 @@
 					// If there is no filtering by certificate types, multiple certificates having same tags.
 					if len(certificateTypes) == 0 {
 						// Now we have multiple candidate certificates and we only allow one certificate.
-						return diag.Errorf("multiple ACM Certificates matching search criteria")
+						return sdkdiag.AppendFromErr(diags, "multiple ACM Certificates matching search criteria")
 					}
 				}
 
@@ -239,11 +229,7 @@
 						break
 					}
 					// Now we have multiple candidate certificates and we only allow one certificate.
-<<<<<<< HEAD
-					return diag.Errorf("multiple ACM Certificates matching search criteria")
-=======
-					return sdkdiag.AppendErrorf(diags, "multiple ACM Certificates matching domain (%s)", domain)
->>>>>>> 8a6e7234
+					return sdkdiag.AppendFromErr(diags, "multiple ACM Certificates matching search criteria")
 				}
 			}
 
@@ -270,25 +256,17 @@
 		}
 
 		// Now we have multiple candidate certificates and we only allow one certificate.
-<<<<<<< HEAD
-		return diag.Errorf("multiple ACM Certificates matching search criteria")
+		return sdkdiag.AppendFromErr(diags, "multiple ACM Certificates matching search criteria")
 	}
 
 	// If there are multiple candidates with same tags and certificate types.
 	if len(matchedTagsCertificateTypes) > 1 {
 		// Now we have multiple candidate certificates and we only allow one certificate.
-		return diag.Errorf("multiple ACM Certificates matching search criteria")
+		return sdkdiag.AppendFromErr(diags, "multiple ACM Certificates matching search criteria")
 	}
 
 	if matchedCertificate == nil {
-		return diag.Errorf("no ACM Certificate matching search criteria")
-=======
-		return sdkdiag.AppendErrorf(diags, "multiple ACM Certificates matching domain (%s)", domain)
-	}
-
-	if matchedCertificate == nil {
-		return sdkdiag.AppendErrorf(diags, "no ACM Certificate matching domain (%s)", domain)
->>>>>>> 8a6e7234
+		return sdkdiag.AppendFromErr(diags, "no ACM Certificate matching search criteria")
 	}
 
 	// Get the certificate data if the status is issued
@@ -324,13 +302,8 @@
 		return sdkdiag.AppendErrorf(diags, "listing tags for ACM Certificate (%s): %s", d.Id(), err)
 	}
 
-<<<<<<< HEAD
 	if err := d.Set("tags", matchedCertificateTags.IgnoreAWS().IgnoreConfig(ignoreTagsConfig).Map()); err != nil {
-		return diag.Errorf("setting tags: %s", err)
-=======
-	if err := d.Set("tags", tags.IgnoreAWS().IgnoreConfig(ignoreTagsConfig).Map()); err != nil {
-		return sdkdiag.AppendErrorf(diags, "setting tags: %s", err)
->>>>>>> 8a6e7234
+		return sdkdiag.AppendFromErr(diags, "setting tags: %s", err)
 	}
 
 	return diags
