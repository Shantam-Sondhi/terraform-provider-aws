// Copyright (c) HashiCorp, Inc.
// SPDX-License-Identifier: MPL-2.0

package cloudformation

import (
	"context"

	"github.com/aws/aws-sdk-go-v2/service/cloudformation"
	"github.com/hashicorp/terraform-plugin-sdk/v2/helper/retry"
	"github.com/hashicorp/terraform-provider-aws/internal/tfresource"
)

func StatusChangeSet(ctx context.Context, conn *cloudformation.Client, stackID, changeSetName string) retry.StateRefreshFunc {
	return func() (interface{}, string, error) {
		output, err := FindChangeSetByStackIDAndChangeSetName(ctx, conn, stackID, changeSetName)

		if tfresource.NotFound(err) {
			return nil, "", nil
		}

		if err != nil {
			return nil, "", err
		}

		return output, string(output.Status), nil
	}
}

<<<<<<< HEAD
func StatusStackSetOperation(ctx context.Context, conn *cloudformation.Client, stackSetName, operationID, callAs string) retry.StateRefreshFunc {
=======
func StatusStackSet(ctx context.Context, conn *cloudformation.CloudFormation, name, callAs string) retry.StateRefreshFunc {
	return func() (interface{}, string, error) {
		output, err := FindStackSetByName(ctx, conn, name, callAs)

		if tfresource.NotFound(err) {
			return nil, "", nil
		}

		if err != nil {
			return nil, "", err
		}

		return output, aws.StringValue(output.Status), nil
	}
}

func StatusStackSetOperation(ctx context.Context, conn *cloudformation.CloudFormation, stackSetName, operationID, callAs string) retry.StateRefreshFunc {
>>>>>>> a48f1acf
	return func() (interface{}, string, error) {
		output, err := FindStackSetOperationByStackSetNameAndOperationID(ctx, conn, stackSetName, operationID, callAs)

		if tfresource.NotFound(err) {
			return nil, "", nil
		}

		if err != nil {
			return nil, "", err
		}

		return output, string(output.Status), nil
	}
}

func StatusTypeRegistrationProgress(ctx context.Context, conn *cloudformation.Client, registrationToken string) retry.StateRefreshFunc {
	return func() (interface{}, string, error) {
		output, err := FindTypeRegistrationByToken(ctx, conn, registrationToken)

		if tfresource.NotFound(err) {
			return nil, "", nil
		}

		if err != nil {
			return nil, "", err
		}

		return output, string(output.ProgressStatus), nil
	}
}<|MERGE_RESOLUTION|>--- conflicted
+++ resolved
@@ -27,10 +27,7 @@
 	}
 }
 
-<<<<<<< HEAD
-func StatusStackSetOperation(ctx context.Context, conn *cloudformation.Client, stackSetName, operationID, callAs string) retry.StateRefreshFunc {
-=======
-func StatusStackSet(ctx context.Context, conn *cloudformation.CloudFormation, name, callAs string) retry.StateRefreshFunc {
+func StatusStackSet(ctx context.Context, conn *cloudformation.Client, name, callAs string) retry.StateRefreshFunc {
 	return func() (interface{}, string, error) {
 		output, err := FindStackSetByName(ctx, conn, name, callAs)
 
@@ -42,12 +39,11 @@
 			return nil, "", err
 		}
 
-		return output, aws.StringValue(output.Status), nil
+		return output, string(output.Status), nil
 	}
 }
 
-func StatusStackSetOperation(ctx context.Context, conn *cloudformation.CloudFormation, stackSetName, operationID, callAs string) retry.StateRefreshFunc {
->>>>>>> a48f1acf
+func StatusStackSetOperation(ctx context.Context, conn *cloudformation.Client, stackSetName, operationID, callAs string) retry.StateRefreshFunc {
 	return func() (interface{}, string, error) {
 		output, err := FindStackSetOperationByStackSetNameAndOperationID(ctx, conn, stackSetName, operationID, callAs)
 
