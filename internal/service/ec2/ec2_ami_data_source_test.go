--- conflicted
+++ resolved
@@ -112,12 +112,8 @@
 }
 
 func TestAccEC2AMIDataSource_instanceStore(t *testing.T) {
-<<<<<<< HEAD
-	ctx := acctest.Context(t)
-	datasourceName := "data.aws_ami.test"
-=======
+	ctx := acctest.Context(t)
 	datasourceName := "data.aws_ami.amzn-ami-minimal-hvm-instance-store"
->>>>>>> d6c8a4d9
 
 	resource.ParallelTest(t, resource.TestCase{
 		PreCheck:                 func() { acctest.PreCheck(ctx, t) },
