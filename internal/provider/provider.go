--- conflicted
+++ resolved
@@ -955,15 +955,10 @@
 			"aws_config_organization_managed_rule":     configservice.ResourceOrganizationManagedRule(),
 			"aws_config_remediation_configuration":     configservice.ResourceRemediationConfiguration(),
 
-<<<<<<< HEAD
-			"aws_connect_contact_flow":       connect.ResourceContactFlow(),
-			"aws_connect_hours_of_operation": connect.ResourceHoursOfOperation(),
-			"aws_connect_instance":           connect.ResourceInstance(),
-=======
 			"aws_connect_bot_association": connect.ResourceBotAssociation(),
 			"aws_connect_contact_flow":    connect.ResourceContactFlow(),
+			"aws_connect_hours_of_operation": connect.ResourceHoursOfOperation(),
 			"aws_connect_instance":        connect.ResourceInstance(),
->>>>>>> 44596d93
 
 			"aws_cur_report_definition": cur.ResourceReportDefinition(),
 
