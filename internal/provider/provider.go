package provider

import (
	"fmt"
	"log"
	"regexp"

	"github.com/hashicorp/terraform-plugin-sdk/v2/helper/schema"
	"github.com/hashicorp/terraform-plugin-sdk/v2/helper/validation"
	"github.com/hashicorp/terraform-provider-aws/internal/conns"
	"github.com/hashicorp/terraform-provider-aws/internal/service/accessanalyzer"
	"github.com/hashicorp/terraform-provider-aws/internal/service/account"
	"github.com/hashicorp/terraform-provider-aws/internal/service/acm"
	"github.com/hashicorp/terraform-provider-aws/internal/service/acmpca"
	"github.com/hashicorp/terraform-provider-aws/internal/service/amp"
	"github.com/hashicorp/terraform-provider-aws/internal/service/amplify"
	"github.com/hashicorp/terraform-provider-aws/internal/service/apigateway"
	"github.com/hashicorp/terraform-provider-aws/internal/service/apigatewayv2"
	"github.com/hashicorp/terraform-provider-aws/internal/service/appautoscaling"
	"github.com/hashicorp/terraform-provider-aws/internal/service/appconfig"
	"github.com/hashicorp/terraform-provider-aws/internal/service/appmesh"
	"github.com/hashicorp/terraform-provider-aws/internal/service/apprunner"
	"github.com/hashicorp/terraform-provider-aws/internal/service/appstream"
	"github.com/hashicorp/terraform-provider-aws/internal/service/appsync"
	"github.com/hashicorp/terraform-provider-aws/internal/service/athena"
	"github.com/hashicorp/terraform-provider-aws/internal/service/autoscaling"
	"github.com/hashicorp/terraform-provider-aws/internal/service/autoscalingplans"
	"github.com/hashicorp/terraform-provider-aws/internal/service/backup"
	"github.com/hashicorp/terraform-provider-aws/internal/service/batch"
	"github.com/hashicorp/terraform-provider-aws/internal/service/budgets"
	"github.com/hashicorp/terraform-provider-aws/internal/service/chime"
	"github.com/hashicorp/terraform-provider-aws/internal/service/cloud9"
	"github.com/hashicorp/terraform-provider-aws/internal/service/cloudcontrol"
	"github.com/hashicorp/terraform-provider-aws/internal/service/cloudformation"
	"github.com/hashicorp/terraform-provider-aws/internal/service/cloudfront"
	"github.com/hashicorp/terraform-provider-aws/internal/service/cloudhsmv2"
	"github.com/hashicorp/terraform-provider-aws/internal/service/cloudsearch"
	"github.com/hashicorp/terraform-provider-aws/internal/service/cloudtrail"
	"github.com/hashicorp/terraform-provider-aws/internal/service/cloudwatch"
	"github.com/hashicorp/terraform-provider-aws/internal/service/cloudwatchlogs"
	"github.com/hashicorp/terraform-provider-aws/internal/service/codeartifact"
	"github.com/hashicorp/terraform-provider-aws/internal/service/codebuild"
	"github.com/hashicorp/terraform-provider-aws/internal/service/codecommit"
	"github.com/hashicorp/terraform-provider-aws/internal/service/codedeploy"
	"github.com/hashicorp/terraform-provider-aws/internal/service/codepipeline"
	"github.com/hashicorp/terraform-provider-aws/internal/service/codestarconnections"
	"github.com/hashicorp/terraform-provider-aws/internal/service/codestarnotifications"
	"github.com/hashicorp/terraform-provider-aws/internal/service/cognitoidentity"
	"github.com/hashicorp/terraform-provider-aws/internal/service/cognitoidp"
	"github.com/hashicorp/terraform-provider-aws/internal/service/configservice"
	"github.com/hashicorp/terraform-provider-aws/internal/service/connect"
	"github.com/hashicorp/terraform-provider-aws/internal/service/cur"
	"github.com/hashicorp/terraform-provider-aws/internal/service/dataexchange"
	"github.com/hashicorp/terraform-provider-aws/internal/service/datapipeline"
	"github.com/hashicorp/terraform-provider-aws/internal/service/datasync"
	"github.com/hashicorp/terraform-provider-aws/internal/service/dax"
	"github.com/hashicorp/terraform-provider-aws/internal/service/detective"
	"github.com/hashicorp/terraform-provider-aws/internal/service/devicefarm"
	"github.com/hashicorp/terraform-provider-aws/internal/service/directconnect"
	"github.com/hashicorp/terraform-provider-aws/internal/service/dlm"
	"github.com/hashicorp/terraform-provider-aws/internal/service/dms"
	"github.com/hashicorp/terraform-provider-aws/internal/service/docdb"
	"github.com/hashicorp/terraform-provider-aws/internal/service/ds"
	"github.com/hashicorp/terraform-provider-aws/internal/service/dynamodb"
	"github.com/hashicorp/terraform-provider-aws/internal/service/ec2"
	"github.com/hashicorp/terraform-provider-aws/internal/service/ecr"
	"github.com/hashicorp/terraform-provider-aws/internal/service/ecrpublic"
	"github.com/hashicorp/terraform-provider-aws/internal/service/ecs"
	"github.com/hashicorp/terraform-provider-aws/internal/service/efs"
	"github.com/hashicorp/terraform-provider-aws/internal/service/eks"
	"github.com/hashicorp/terraform-provider-aws/internal/service/elasticache"
	"github.com/hashicorp/terraform-provider-aws/internal/service/elasticbeanstalk"
	"github.com/hashicorp/terraform-provider-aws/internal/service/elasticsearch"
	"github.com/hashicorp/terraform-provider-aws/internal/service/elastictranscoder"
	"github.com/hashicorp/terraform-provider-aws/internal/service/elb"
	"github.com/hashicorp/terraform-provider-aws/internal/service/elbv2"
	"github.com/hashicorp/terraform-provider-aws/internal/service/emr"
	"github.com/hashicorp/terraform-provider-aws/internal/service/events"
	"github.com/hashicorp/terraform-provider-aws/internal/service/firehose"
	"github.com/hashicorp/terraform-provider-aws/internal/service/fms"
	"github.com/hashicorp/terraform-provider-aws/internal/service/fsx"
	"github.com/hashicorp/terraform-provider-aws/internal/service/gamelift"
	"github.com/hashicorp/terraform-provider-aws/internal/service/glacier"
	"github.com/hashicorp/terraform-provider-aws/internal/service/globalaccelerator"
	"github.com/hashicorp/terraform-provider-aws/internal/service/glue"
	"github.com/hashicorp/terraform-provider-aws/internal/service/guardduty"
	"github.com/hashicorp/terraform-provider-aws/internal/service/iam"
	"github.com/hashicorp/terraform-provider-aws/internal/service/identitystore"
	"github.com/hashicorp/terraform-provider-aws/internal/service/imagebuilder"
	"github.com/hashicorp/terraform-provider-aws/internal/service/inspector"
	"github.com/hashicorp/terraform-provider-aws/internal/service/iot"
	"github.com/hashicorp/terraform-provider-aws/internal/service/kafka"
	"github.com/hashicorp/terraform-provider-aws/internal/service/kafkaconnect"
	"github.com/hashicorp/terraform-provider-aws/internal/service/kinesis"
	"github.com/hashicorp/terraform-provider-aws/internal/service/kinesisanalytics"
	"github.com/hashicorp/terraform-provider-aws/internal/service/kinesisanalyticsv2"
	"github.com/hashicorp/terraform-provider-aws/internal/service/kinesisvideo"
	"github.com/hashicorp/terraform-provider-aws/internal/service/kms"
	"github.com/hashicorp/terraform-provider-aws/internal/service/lakeformation"
	"github.com/hashicorp/terraform-provider-aws/internal/service/lambda"
	"github.com/hashicorp/terraform-provider-aws/internal/service/lexmodels"
	"github.com/hashicorp/terraform-provider-aws/internal/service/licensemanager"
	"github.com/hashicorp/terraform-provider-aws/internal/service/lightsail"
	"github.com/hashicorp/terraform-provider-aws/internal/service/macie"
	"github.com/hashicorp/terraform-provider-aws/internal/service/macie2"
	"github.com/hashicorp/terraform-provider-aws/internal/service/mediaconvert"
	"github.com/hashicorp/terraform-provider-aws/internal/service/mediapackage"
	"github.com/hashicorp/terraform-provider-aws/internal/service/mediastore"
	"github.com/hashicorp/terraform-provider-aws/internal/service/memorydb"
	"github.com/hashicorp/terraform-provider-aws/internal/service/meta"
	"github.com/hashicorp/terraform-provider-aws/internal/service/mq"
	"github.com/hashicorp/terraform-provider-aws/internal/service/mwaa"
	"github.com/hashicorp/terraform-provider-aws/internal/service/neptune"
	"github.com/hashicorp/terraform-provider-aws/internal/service/networkfirewall"
	"github.com/hashicorp/terraform-provider-aws/internal/service/opsworks"
	"github.com/hashicorp/terraform-provider-aws/internal/service/organizations"
	"github.com/hashicorp/terraform-provider-aws/internal/service/outposts"
	"github.com/hashicorp/terraform-provider-aws/internal/service/pinpoint"
	"github.com/hashicorp/terraform-provider-aws/internal/service/pricing"
	"github.com/hashicorp/terraform-provider-aws/internal/service/qldb"
	"github.com/hashicorp/terraform-provider-aws/internal/service/quicksight"
	"github.com/hashicorp/terraform-provider-aws/internal/service/ram"
	"github.com/hashicorp/terraform-provider-aws/internal/service/rds"
	"github.com/hashicorp/terraform-provider-aws/internal/service/redshift"
	"github.com/hashicorp/terraform-provider-aws/internal/service/resourcegroups"
	"github.com/hashicorp/terraform-provider-aws/internal/service/resourcegroupstaggingapi"
	"github.com/hashicorp/terraform-provider-aws/internal/service/route53"
	"github.com/hashicorp/terraform-provider-aws/internal/service/route53recoverycontrolconfig"
	"github.com/hashicorp/terraform-provider-aws/internal/service/route53recoveryreadiness"
	"github.com/hashicorp/terraform-provider-aws/internal/service/route53resolver"
	"github.com/hashicorp/terraform-provider-aws/internal/service/s3"
	"github.com/hashicorp/terraform-provider-aws/internal/service/s3control"
	"github.com/hashicorp/terraform-provider-aws/internal/service/s3outposts"
	"github.com/hashicorp/terraform-provider-aws/internal/service/sagemaker"
	"github.com/hashicorp/terraform-provider-aws/internal/service/schemas"
	"github.com/hashicorp/terraform-provider-aws/internal/service/secretsmanager"
	"github.com/hashicorp/terraform-provider-aws/internal/service/securityhub"
	"github.com/hashicorp/terraform-provider-aws/internal/service/serverlessrepo"
	"github.com/hashicorp/terraform-provider-aws/internal/service/servicecatalog"
	"github.com/hashicorp/terraform-provider-aws/internal/service/servicediscovery"
	"github.com/hashicorp/terraform-provider-aws/internal/service/servicequotas"
	"github.com/hashicorp/terraform-provider-aws/internal/service/ses"
	"github.com/hashicorp/terraform-provider-aws/internal/service/sfn"
	"github.com/hashicorp/terraform-provider-aws/internal/service/shield"
	"github.com/hashicorp/terraform-provider-aws/internal/service/signer"
	"github.com/hashicorp/terraform-provider-aws/internal/service/simpledb"
	"github.com/hashicorp/terraform-provider-aws/internal/service/sns"
	"github.com/hashicorp/terraform-provider-aws/internal/service/sqs"
	"github.com/hashicorp/terraform-provider-aws/internal/service/ssm"
	"github.com/hashicorp/terraform-provider-aws/internal/service/ssoadmin"
	"github.com/hashicorp/terraform-provider-aws/internal/service/storagegateway"
	"github.com/hashicorp/terraform-provider-aws/internal/service/sts"
	"github.com/hashicorp/terraform-provider-aws/internal/service/swf"
	"github.com/hashicorp/terraform-provider-aws/internal/service/synthetics"
	"github.com/hashicorp/terraform-provider-aws/internal/service/timestreamwrite"
	"github.com/hashicorp/terraform-provider-aws/internal/service/transfer"
	"github.com/hashicorp/terraform-provider-aws/internal/service/waf"
	"github.com/hashicorp/terraform-provider-aws/internal/service/wafregional"
	"github.com/hashicorp/terraform-provider-aws/internal/service/wafv2"
	"github.com/hashicorp/terraform-provider-aws/internal/service/worklink"
	"github.com/hashicorp/terraform-provider-aws/internal/service/workspaces"
	"github.com/hashicorp/terraform-provider-aws/internal/service/xray"
	tftags "github.com/hashicorp/terraform-provider-aws/internal/tags"
	"github.com/hashicorp/terraform-provider-aws/internal/verify"
)

// Provider returns a *schema.Provider.
func Provider() *schema.Provider {
	// TODO: Move the validation to this, requires conditional schemas
	// TODO: Move the configuration to this, requires validation

	// The actual provider
	provider := &schema.Provider{
		Schema: map[string]*schema.Schema{
			"access_key": {
				Type:        schema.TypeString,
				Optional:    true,
				Default:     "",
				Description: descriptions["access_key"],
			},

			"secret_key": {
				Type:        schema.TypeString,
				Optional:    true,
				Default:     "",
				Description: descriptions["secret_key"],
			},

			"profile": {
				Type:        schema.TypeString,
				Optional:    true,
				Default:     "",
				Description: descriptions["profile"],
			},

			"assume_role": assumeRoleSchema(),

			"shared_credentials_file": {
				Type:        schema.TypeString,
				Optional:    true,
				Default:     "",
				Description: descriptions["shared_credentials_file"],
			},

			"token": {
				Type:        schema.TypeString,
				Optional:    true,
				Default:     "",
				Description: descriptions["token"],
			},

			"region": {
				Type:     schema.TypeString,
				Required: true,
				DefaultFunc: schema.MultiEnvDefaultFunc([]string{
					"AWS_REGION",
					"AWS_DEFAULT_REGION",
				}, nil),
				Description:  descriptions["region"],
				InputDefault: "us-east-1", // lintignore:AWSAT003
			},

			"max_retries": {
				Type:        schema.TypeInt,
				Optional:    true,
				Default:     25,
				Description: descriptions["max_retries"],
			},

			"allowed_account_ids": {
				Type:          schema.TypeSet,
				Elem:          &schema.Schema{Type: schema.TypeString},
				Optional:      true,
				ConflictsWith: []string{"forbidden_account_ids"},
				Set:           schema.HashString,
			},

			"forbidden_account_ids": {
				Type:          schema.TypeSet,
				Elem:          &schema.Schema{Type: schema.TypeString},
				Optional:      true,
				ConflictsWith: []string{"allowed_account_ids"},
				Set:           schema.HashString,
			},

			"default_tags": {
				Type:        schema.TypeList,
				Optional:    true,
				MaxItems:    1,
				Description: "Configuration block with settings to default resource tags across all resources.",
				Elem: &schema.Resource{
					Schema: map[string]*schema.Schema{
						"tags": {
							Type:        schema.TypeMap,
							Optional:    true,
							Elem:        &schema.Schema{Type: schema.TypeString},
							Description: "Resource tags to default across all resources",
						},
					},
				},
			},

			"http_proxy": {
				Type:        schema.TypeString,
				Optional:    true,
				Description: descriptions["http_proxy"],
			},

			"endpoints": endpointsSchema(),

			"ignore_tags": {
				Type:        schema.TypeList,
				Optional:    true,
				MaxItems:    1,
				Description: "Configuration block with settings to ignore resource tags across all resources.",
				Elem: &schema.Resource{
					Schema: map[string]*schema.Schema{
						"keys": {
							Type:        schema.TypeSet,
							Optional:    true,
							Elem:        &schema.Schema{Type: schema.TypeString},
							Set:         schema.HashString,
							Description: "Resource tag keys to ignore across all resources.",
						},
						"key_prefixes": {
							Type:        schema.TypeSet,
							Optional:    true,
							Elem:        &schema.Schema{Type: schema.TypeString},
							Set:         schema.HashString,
							Description: "Resource tag key prefixes to ignore across all resources.",
						},
					},
				},
			},

			"insecure": {
				Type:        schema.TypeBool,
				Optional:    true,
				Default:     false,
				Description: descriptions["insecure"],
			},

			"skip_credentials_validation": {
				Type:        schema.TypeBool,
				Optional:    true,
				Default:     false,
				Description: descriptions["skip_credentials_validation"],
			},

			"skip_get_ec2_platforms": {
				Type:        schema.TypeBool,
				Optional:    true,
				Default:     false,
				Description: descriptions["skip_get_ec2_platforms"],
			},

			"skip_region_validation": {
				Type:        schema.TypeBool,
				Optional:    true,
				Default:     false,
				Description: descriptions["skip_region_validation"],
			},

			"skip_requesting_account_id": {
				Type:        schema.TypeBool,
				Optional:    true,
				Default:     false,
				Description: descriptions["skip_requesting_account_id"],
			},

			"skip_metadata_api_check": {
				Type:        schema.TypeBool,
				Optional:    true,
				Default:     false,
				Description: descriptions["skip_metadata_api_check"],
			},

			"s3_force_path_style": {
				Type:        schema.TypeBool,
				Optional:    true,
				Default:     false,
				Description: descriptions["s3_force_path_style"],
			},
		},

		DataSourcesMap: map[string]*schema.Resource{
			"aws_acm_certificate": acm.DataSourceCertificate(),

			"aws_acmpca_certificate_authority": acmpca.DataSourceCertificateAuthority(),
			"aws_acmpca_certificate":           acmpca.DataSourceCertificate(),

			"aws_api_gateway_api_key":     apigateway.DataSourceAPIKey(),
			"aws_api_gateway_domain_name": apigateway.DataSourceDomainName(),
			"aws_api_gateway_export":      apigateway.DataSourceExport(),
			"aws_api_gateway_resource":    apigateway.DataSourceResource(),
			"aws_api_gateway_rest_api":    apigateway.DataSourceRestAPI(),
			"aws_api_gateway_sdk":         apigateway.DataSourceSdk(),
			"aws_api_gateway_vpc_link":    apigateway.DataSourceVPCLink(),

			"aws_apigatewayv2_api":    apigatewayv2.DataSourceAPI(),
			"aws_apigatewayv2_apis":   apigatewayv2.DataSourceAPIs(),
			"aws_apigatewayv2_export": apigatewayv2.DataSourceExport(),

			"aws_appmesh_mesh":            appmesh.DataSourceMesh(),
			"aws_appmesh_virtual_service": appmesh.DataSourceVirtualService(),

			"aws_autoscaling_group":    autoscaling.DataSourceGroup(),
			"aws_autoscaling_groups":   autoscaling.DataSourceGroups(),
			"aws_launch_configuration": autoscaling.DataSourceLaunchConfiguration(),

			"aws_backup_plan":      backup.DataSourcePlan(),
			"aws_backup_selection": backup.DataSourceSelection(),
			"aws_backup_vault":     backup.DataSourceVault(),

			"aws_batch_compute_environment": batch.DataSourceComputeEnvironment(),
			"aws_batch_job_queue":           batch.DataSourceJobQueue(),
			"aws_batch_scheduling_policy":   batch.DataSourceSchedulingPolicy(),

			"aws_cloudcontrolapi_resource": cloudcontrol.DataSourceResource(),

			"aws_cloudformation_export": cloudformation.DataSourceExport(),
			"aws_cloudformation_stack":  cloudformation.DataSourceStack(),
			"aws_cloudformation_type":   cloudformation.DataSourceType(),

			"aws_cloudfront_cache_policy":                   cloudfront.DataSourceCachePolicy(),
			"aws_cloudfront_distribution":                   cloudfront.DataSourceDistribution(),
			"aws_cloudfront_function":                       cloudfront.DataSourceFunction(),
			"aws_cloudfront_log_delivery_canonical_user_id": cloudfront.DataSourceLogDeliveryCanonicalUserID(),
			"aws_cloudfront_origin_access_identity":         cloudfront.DataSourceOriginAccessIdentity(),
			"aws_cloudfront_origin_request_policy":          cloudfront.DataSourceOriginRequestPolicy(),
			"aws_cloudfront_response_headers_policy":        cloudfront.DataSourceResponseHeadersPolicy(),

			"aws_cloudhsm_v2_cluster": cloudhsmv2.DataSourceCluster(),

			"aws_cloudtrail_service_account": cloudtrail.DataSourceServiceAccount(),

			"aws_cloudwatch_event_connection": events.DataSourceConnection(),
			"aws_cloudwatch_event_source":     events.DataSourceSource(),

			"aws_cloudwatch_log_group":  cloudwatchlogs.DataSourceGroup(),
			"aws_cloudwatch_log_groups": cloudwatchlogs.DataSourceGroups(),

			"aws_codeartifact_authorization_token": codeartifact.DataSourceAuthorizationToken(),
			"aws_codeartifact_repository_endpoint": codeartifact.DataSourceRepositoryEndpoint(),

			"aws_codecommit_approval_rule_template": codecommit.DataSourceApprovalRuleTemplate(),
			"aws_codecommit_repository":             codecommit.DataSourceRepository(),

			"aws_codestarconnections_connection": codestarconnections.DataSourceConnection(),

			"aws_cognito_user_pool_client":              cognitoidp.DataSourceUserPoolClient(),
			"aws_cognito_user_pool_clients":             cognitoidp.DataSourceUserPoolClients(),
			"aws_cognito_user_pool_signing_certificate": cognitoidp.DataSourceUserPoolSigningCertificate(),
			"aws_cognito_user_pools":                    cognitoidp.DataSourceUserPools(),

			"aws_connect_bot_association":             connect.DataSourceBotAssociation(),
			"aws_connect_contact_flow":                connect.DataSourceContactFlow(),
			"aws_connect_contact_flow_module":         connect.DataSourceContactFlowModule(),
			"aws_connect_hours_of_operation":          connect.DataSourceHoursOfOperation(),
			"aws_connect_instance":                    connect.DataSourceInstance(),
			"aws_connect_lambda_function_association": connect.DataSourceLambdaFunctionAssociation(),
<<<<<<< HEAD
			"aws_connect_prompt":                      connect.DataSourcePrompt(),
=======
			"aws_connect_quick_connect":               connect.DataSourceQuickConnect(),
>>>>>>> 1672c2e1

			"aws_cur_report_definition": cur.DataSourceReportDefinition(),

			"aws_docdb_engine_version":        docdb.DataSourceEngineVersion(),
			"aws_docdb_orderable_db_instance": docdb.DataSourceOrderableDBInstance(),

			"aws_dx_connection": directconnect.DataSourceConnection(),
			"aws_dx_gateway":    directconnect.DataSourceGateway(),
			"aws_dx_location":   directconnect.DataSourceLocation(),
			"aws_dx_locations":  directconnect.DataSourceLocations(),

			"aws_directory_service_directory": ds.DataSourceDirectory(),

			"aws_dynamodb_table": dynamodb.DataSourceTable(),

			"aws_ami":                                        ec2.DataSourceAMI(),
			"aws_ami_ids":                                    ec2.DataSourceAMIIDs(),
			"aws_availability_zone":                          ec2.DataSourceAvailabilityZone(),
			"aws_availability_zones":                         ec2.DataSourceAvailabilityZones(),
			"aws_customer_gateway":                           ec2.DataSourceCustomerGateway(),
			"aws_ebs_default_kms_key":                        ec2.DataSourceEBSDefaultKMSKey(),
			"aws_ebs_encryption_by_default":                  ec2.DataSourceEBSEncryptionByDefault(),
			"aws_ebs_snapshot":                               ec2.DataSourceEBSSnapshot(),
			"aws_ebs_snapshot_ids":                           ec2.DataSourceEBSSnapshotIDs(),
			"aws_ebs_volume":                                 ec2.DataSourceEBSVolume(),
			"aws_ebs_volumes":                                ec2.DataSourceEBSVolumes(),
			"aws_ec2_coip_pool":                              ec2.DataSourceCoIPPool(),
			"aws_ec2_coip_pools":                             ec2.DataSourceCoIPPools(),
			"aws_ec2_host":                                   ec2.DataSourceHost(),
			"aws_ec2_instance_type_offering":                 ec2.DataSourceInstanceTypeOffering(),
			"aws_ec2_instance_type_offerings":                ec2.DataSourceInstanceTypeOfferings(),
			"aws_ec2_instance_type":                          ec2.DataSourceInstanceType(),
			"aws_ec2_instance_types":                         ec2.DataSourceInstanceTypes(),
			"aws_ec2_local_gateway_route_table":              ec2.DataSourceLocalGatewayRouteTable(),
			"aws_ec2_local_gateway_route_tables":             ec2.DataSourceLocalGatewayRouteTables(),
			"aws_ec2_local_gateway_virtual_interface":        ec2.DataSourceLocalGatewayVirtualInterface(),
			"aws_ec2_local_gateway_virtual_interface_group":  ec2.DataSourceLocalGatewayVirtualInterfaceGroup(),
			"aws_ec2_local_gateway_virtual_interface_groups": ec2.DataSourceLocalGatewayVirtualInterfaceGroups(),
			"aws_ec2_local_gateway":                          ec2.DataSourceLocalGateway(),
			"aws_ec2_local_gateways":                         ec2.DataSourceLocalGateways(),
			"aws_ec2_managed_prefix_list":                    ec2.DataSourceManagedPrefixList(),
			"aws_ec2_spot_price":                             ec2.DataSourceSpotPrice(),
			"aws_ec2_transit_gateway":                        ec2.DataSourceTransitGateway(),
			"aws_ec2_transit_gateway_dx_gateway_attachment":  ec2.DataSourceTransitGatewayDxGatewayAttachment(),
			"aws_ec2_transit_gateway_peering_attachment":     ec2.DataSourceTransitGatewayPeeringAttachment(),
			"aws_ec2_transit_gateway_route_table":            ec2.DataSourceTransitGatewayRouteTable(),
			"aws_ec2_transit_gateway_route_tables":           ec2.DataSourceTransitGatewayRouteTables(),
			"aws_ec2_transit_gateway_vpc_attachment":         ec2.DataSourceTransitGatewayVPCAttachment(),
			"aws_ec2_transit_gateway_vpn_attachment":         ec2.DataSourceTransitGatewayVPNAttachment(),
			"aws_eip":                                        ec2.DataSourceEIP(),
			"aws_instance":                                   ec2.DataSourceInstance(),
			"aws_instances":                                  ec2.DataSourceInstances(),
			"aws_internet_gateway":                           ec2.DataSourceInternetGateway(),
			"aws_key_pair":                                   ec2.DataSourceKeyPair(),
			"aws_launch_template":                            ec2.DataSourceLaunchTemplate(),
			"aws_nat_gateway":                                ec2.DataSourceNATGateway(),
			"aws_network_acls":                               ec2.DataSourceNetworkACLs(),
			"aws_network_interface":                          ec2.DataSourceNetworkInterface(),
			"aws_network_interfaces":                         ec2.DataSourceNetworkInterfaces(),
			"aws_prefix_list":                                ec2.DataSourcePrefixList(),
			"aws_route_table":                                ec2.DataSourceRouteTable(),
			"aws_route_tables":                               ec2.DataSourceRouteTables(),
			"aws_route":                                      ec2.DataSourceRoute(),
			"aws_security_group":                             ec2.DataSourceSecurityGroup(),
			"aws_security_groups":                            ec2.DataSourceSecurityGroups(),
			"aws_subnet_ids":                                 ec2.DataSourceSubnetIDs(),
			"aws_subnet":                                     ec2.DataSourceSubnet(),
			"aws_subnets":                                    ec2.DataSourceSubnets(),
			"aws_vpc_dhcp_options":                           ec2.DataSourceVPCDHCPOptions(),
			"aws_vpc_endpoint_service":                       ec2.DataSourceVPCEndpointService(),
			"aws_vpc_endpoint":                               ec2.DataSourceVPCEndpoint(),
			"aws_vpc_ipam_pool":                              ec2.DataSourceVPCIpamPool(),
			"aws_vpc_ipam_preview_next_cidr":                 ec2.DataSourceVPCIpamPreviewNextCidr(),
			"aws_vpc_peering_connection":                     ec2.DataSourceVPCPeeringConnection(),
			"aws_vpc_peering_connections":                    ec2.DataSourceVPCPeeringConnections(),
			"aws_vpc":                                        ec2.DataSourceVPC(),
			"aws_vpcs":                                       ec2.DataSourceVPCs(),
			"aws_vpn_gateway":                                ec2.DataSourceVPNGateway(),

			"aws_ecr_authorization_token": ecr.DataSourceAuthorizationToken(),
			"aws_ecr_image":               ecr.DataSourceImage(),
			"aws_ecr_repository":          ecr.DataSourceRepository(),

			"aws_ecs_cluster":              ecs.DataSourceCluster(),
			"aws_ecs_container_definition": ecs.DataSourceContainerDefinition(),
			"aws_ecs_service":              ecs.DataSourceService(),
			"aws_ecs_task_definition":      ecs.DataSourceTaskDefinition(),

			"aws_efs_access_point":  efs.DataSourceAccessPoint(),
			"aws_efs_access_points": efs.DataSourceAccessPoints(),
			"aws_efs_file_system":   efs.DataSourceFileSystem(),
			"aws_efs_mount_target":  efs.DataSourceMountTarget(),

			"aws_eks_addon":        eks.DataSourceAddon(),
			"aws_eks_cluster":      eks.DataSourceCluster(),
			"aws_eks_clusters":     eks.DataSourceClusters(),
			"aws_eks_cluster_auth": eks.DataSourceClusterAuth(),
			"aws_eks_node_group":   eks.DataSourceNodeGroup(),
			"aws_eks_node_groups":  eks.DataSourceNodeGroups(),

			"aws_elasticache_cluster":           elasticache.DataSourceCluster(),
			"aws_elasticache_replication_group": elasticache.DataSourceReplicationGroup(),
			"aws_elasticache_user":              elasticache.DataSourceUser(),

			"aws_elastic_beanstalk_application":    elasticbeanstalk.DataSourceApplication(),
			"aws_elastic_beanstalk_hosted_zone":    elasticbeanstalk.DataSourceHostedZone(),
			"aws_elastic_beanstalk_solution_stack": elasticbeanstalk.DataSourceSolutionStack(),

			"aws_elasticsearch_domain": elasticsearch.DataSourceDomain(),

			"aws_elb":                 elb.DataSourceLoadBalancer(),
			"aws_elb_hosted_zone_id":  elb.DataSourceHostedZoneID(),
			"aws_elb_service_account": elb.DataSourceServiceAccount(),

			// Adding the Aliases for the ALB -> LB Rename
			"aws_alb_listener":     elbv2.DataSourceListener(),
			"aws_alb_target_group": elbv2.DataSourceTargetGroup(),
			"aws_alb":              elbv2.DataSourceLoadBalancer(),
			"aws_lb_listener":      elbv2.DataSourceListener(),
			"aws_lb_target_group":  elbv2.DataSourceTargetGroup(),
			"aws_lb":               elbv2.DataSourceLoadBalancer(),

			"aws_emr_release_labels": emr.DataSourceReleaseLabels(),

			"aws_kinesis_firehose_delivery_stream": firehose.DataSourceDeliveryStream(),

			"aws_globalaccelerator_accelerator": globalaccelerator.DataSourceAccelerator(),

			"aws_glue_connection":                       glue.DataSourceConnection(),
			"aws_glue_data_catalog_encryption_settings": glue.DataSourceDataCatalogEncryptionSettings(),
			"aws_glue_script":                           glue.DataSourceScript(),

			"aws_guardduty_detector": guardduty.DataSourceDetector(),

			"aws_iam_account_alias":      iam.DataSourceAccountAlias(),
			"aws_iam_group":              iam.DataSourceGroup(),
			"aws_iam_instance_profile":   iam.DataSourceInstanceProfile(),
			"aws_iam_policy":             iam.DataSourcePolicy(),
			"aws_iam_policy_document":    iam.DataSourcePolicyDocument(),
			"aws_iam_role":               iam.DataSourceRole(),
			"aws_iam_roles":              iam.DataSourceRoles(),
			"aws_iam_server_certificate": iam.DataSourceServerCertificate(),
			"aws_iam_session_context":    iam.DataSourceSessionContext(),
			"aws_iam_user":               iam.DataSourceUser(),
			"aws_iam_user_ssh_key":       iam.DataSourceUserSSHKey(),
			"aws_iam_users":              iam.DataSourceUsers(),

			"aws_identitystore_group": identitystore.DataSourceGroup(),
			"aws_identitystore_user":  identitystore.DataSourceUser(),

			"aws_imagebuilder_component":                     imagebuilder.DataSourceComponent(),
			"aws_imagebuilder_components":                    imagebuilder.DataSourceComponents(),
			"aws_imagebuilder_distribution_configuration":    imagebuilder.DataSourceDistributionConfiguration(),
			"aws_imagebuilder_distribution_configurations":   imagebuilder.DataSourceDistributionConfigurations(),
			"aws_imagebuilder_image":                         imagebuilder.DataSourceImage(),
			"aws_imagebuilder_image_pipeline":                imagebuilder.DataSourceImagePipeline(),
			"aws_imagebuilder_image_recipe":                  imagebuilder.DataSourceImageRecipe(),
			"aws_imagebuilder_image_recipes":                 imagebuilder.DataSourceImageRecipes(),
			"aws_imagebuilder_infrastructure_configuration":  imagebuilder.DataSourceInfrastructureConfiguration(),
			"aws_imagebuilder_infrastructure_configurations": imagebuilder.DataSourceInfrastructureConfigurations(),

			"aws_inspector_rules_packages": inspector.DataSourceRulesPackages(),

			"aws_iot_endpoint": iot.DataSourceEndpoint(),

			"aws_msk_broker_nodes":  kafka.DataSourceBrokerNodes(),
			"aws_msk_cluster":       kafka.DataSourceCluster(),
			"aws_msk_configuration": kafka.DataSourceConfiguration(),
			"aws_msk_kafka_version": kafka.DataSourceVersion(),

			"aws_mskconnect_custom_plugin":        kafkaconnect.DataSourceCustomPlugin(),
			"aws_mskconnect_worker_configuration": kafkaconnect.DataSourceWorkerConfiguration(),

			"aws_kinesis_stream":          kinesis.DataSourceStream(),
			"aws_kinesis_stream_consumer": kinesis.DataSourceStreamConsumer(),

			"aws_kms_alias":      kms.DataSourceAlias(),
			"aws_kms_ciphertext": kms.DataSourceCiphertext(),
			"aws_kms_key":        kms.DataSourceKey(),
			"aws_kms_public_key": kms.DataSourcePublicKey(),
			"aws_kms_secret":     kms.DataSourceSecret(),
			"aws_kms_secrets":    kms.DataSourceSecrets(),

			"aws_lakeformation_data_lake_settings": lakeformation.DataSourceDataLakeSettings(),
			"aws_lakeformation_permissions":        lakeformation.DataSourcePermissions(),
			"aws_lakeformation_resource":           lakeformation.DataSourceResource(),

			"aws_lambda_alias":               lambda.DataSourceAlias(),
			"aws_lambda_code_signing_config": lambda.DataSourceCodeSigningConfig(),
			"aws_lambda_function":            lambda.DataSourceFunction(),
			"aws_lambda_invocation":          lambda.DataSourceInvocation(),
			"aws_lambda_layer_version":       lambda.DataSourceLayerVersion(),

			"aws_lex_bot":       lexmodels.DataSourceBot(),
			"aws_lex_bot_alias": lexmodels.DataSourceBotAlias(),
			"aws_lex_intent":    lexmodels.DataSourceIntent(),
			"aws_lex_slot_type": lexmodels.DataSourceSlotType(),

			"aws_arn":                     meta.DataSourceARN(),
			"aws_billing_service_account": meta.DataSourceBillingServiceAccount(),
			"aws_default_tags":            meta.DataSourceDefaultTags(),
			"aws_ip_ranges":               meta.DataSourceIPRanges(),
			"aws_partition":               meta.DataSourcePartition(),
			"aws_region":                  meta.DataSourceRegion(),
			"aws_regions":                 meta.DataSourceRegions(),

			"aws_mq_broker": mq.DataSourceBroker(),

			"aws_neptune_engine_version":        neptune.DataSourceEngineVersion(),
			"aws_neptune_orderable_db_instance": neptune.DataSourceOrderableDBInstance(),

			"aws_organizations_delegated_administrators": organizations.DataSourceDelegatedAdministrators(),
			"aws_organizations_delegated_services":       organizations.DataSourceDelegatedServices(),
			"aws_organizations_organization":             organizations.DataSourceOrganization(),
			"aws_organizations_organizational_units":     organizations.DataSourceOrganizationalUnits(),
			"aws_organizations_resource_tags":            organizations.DataSourceResourceTags(),

			"aws_outposts_outpost":                outposts.DataSourceOutpost(),
			"aws_outposts_outpost_instance_type":  outposts.DataSourceOutpostInstanceType(),
			"aws_outposts_outpost_instance_types": outposts.DataSourceOutpostInstanceTypes(),
			"aws_outposts_outposts":               outposts.DataSourceOutposts(),
			"aws_outposts_site":                   outposts.DataSourceSite(),
			"aws_outposts_sites":                  outposts.DataSourceSites(),

			"aws_pricing_product": pricing.DataSourceProduct(),

			"aws_qldb_ledger": qldb.DataSourceLedger(),

			"aws_ram_resource_share": ram.DataSourceResourceShare(),

			"aws_ses_active_receipt_rule_set": ses.DataSourceActiveReceiptRuleSet(),
			"aws_ses_domain_identity":         ses.DataSourceDomainIdentity(),
			"aws_ses_email_identity":          ses.DataSourceEmailIdentity(),

			"aws_db_cluster_snapshot":       rds.DataSourceClusterSnapshot(),
			"aws_db_event_categories":       rds.DataSourceEventCategories(),
			"aws_db_instance":               rds.DataSourceInstance(),
			"aws_db_proxy":                  rds.DataSourceProxy(),
			"aws_db_snapshot":               rds.DataSourceSnapshot(),
			"aws_db_subnet_group":           rds.DataSourceSubnetGroup(),
			"aws_rds_certificate":           rds.DataSourceCertificate(),
			"aws_rds_cluster":               rds.DataSourceCluster(),
			"aws_rds_engine_version":        rds.DataSourceEngineVersion(),
			"aws_rds_orderable_db_instance": rds.DataSourceOrderableInstance(),

			"aws_redshift_cluster":           redshift.DataSourceCluster(),
			"aws_redshift_orderable_cluster": redshift.DataSourceOrderableCluster(),
			"aws_redshift_service_account":   redshift.DataSourceServiceAccount(),

			"aws_resourcegroupstaggingapi_resources": resourcegroupstaggingapi.DataSourceResources(),

			"aws_route53_delegation_set": route53.DataSourceDelegationSet(),
			"aws_route53_zone":           route53.DataSourceZone(),

			"aws_route53_resolver_endpoint": route53resolver.DataSourceEndpoint(),
			"aws_route53_resolver_rule":     route53resolver.DataSourceRule(),
			"aws_route53_resolver_rules":    route53resolver.DataSourceRules(),

			"aws_canonical_user_id": s3.DataSourceCanonicalUserID(),
			"aws_s3_bucket":         s3.DataSourceBucket(),
			"aws_s3_bucket_object":  s3.DataSourceBucketObject(),
			"aws_s3_bucket_objects": s3.DataSourceBucketObjects(),

			"aws_sagemaker_prebuilt_ecr_image": sagemaker.DataSourcePrebuiltECRImage(),

			"aws_secretsmanager_secret":          secretsmanager.DataSourceSecret(),
			"aws_secretsmanager_secret_rotation": secretsmanager.DataSourceSecretRotation(),
			"aws_secretsmanager_secret_version":  secretsmanager.DataSourceSecretVersion(),

			"aws_serverlessapplicationrepository_application": serverlessrepo.DataSourceApplication(),

			"aws_servicecatalog_constraint":            servicecatalog.DataSourceConstraint(),
			"aws_servicecatalog_launch_paths":          servicecatalog.DataSourceLaunchPaths(),
			"aws_servicecatalog_portfolio_constraints": servicecatalog.DataSourcePortfolioConstraints(),
			"aws_servicecatalog_portfolio":             servicecatalog.DataSourcePortfolio(),
			"aws_servicecatalog_product":               servicecatalog.DataSourceProduct(),

			"aws_service_discovery_dns_namespace": servicediscovery.DataSourceDNSNamespace(),

			"aws_servicequotas_service":       servicequotas.DataSourceService(),
			"aws_servicequotas_service_quota": servicequotas.DataSourceServiceQuota(),

			"aws_sfn_activity":      sfn.DataSourceActivity(),
			"aws_sfn_state_machine": sfn.DataSourceStateMachine(),

			"aws_signer_signing_job":     signer.DataSourceSigningJob(),
			"aws_signer_signing_profile": signer.DataSourceSigningProfile(),

			"aws_sns_topic": sns.DataSourceTopic(),

			"aws_sqs_queue": sqs.DataSourceQueue(),

			"aws_ssm_document":           ssm.DataSourceDocument(),
			"aws_ssm_parameter":          ssm.DataSourceParameter(),
			"aws_ssm_parameters_by_path": ssm.DataSourceParametersByPath(),
			"aws_ssm_patch_baseline":     ssm.DataSourcePatchBaseline(),

			"aws_ssoadmin_instances":      ssoadmin.DataSourceInstances(),
			"aws_ssoadmin_permission_set": ssoadmin.DataSourcePermissionSet(),

			"aws_storagegateway_local_disk": storagegateway.DataSourceLocalDisk(),

			"aws_caller_identity": sts.DataSourceCallerIdentity(),

			"aws_transfer_server": transfer.DataSourceServer(),

			"aws_waf_ipset":           waf.DataSourceIPSet(),
			"aws_waf_rule":            waf.DataSourceRule(),
			"aws_waf_rate_based_rule": waf.DataSourceRateBasedRule(),
			"aws_waf_web_acl":         waf.DataSourceWebACL(),

			"aws_wafregional_ipset":           wafregional.DataSourceIPSet(),
			"aws_wafregional_rule":            wafregional.DataSourceRule(),
			"aws_wafregional_rate_based_rule": wafregional.DataSourceRateBasedRule(),
			"aws_wafregional_web_acl":         wafregional.DataSourceWebACL(),

			"aws_wafv2_ip_set":            wafv2.DataSourceIPSet(),
			"aws_wafv2_regex_pattern_set": wafv2.DataSourceRegexPatternSet(),
			"aws_wafv2_rule_group":        wafv2.DataSourceRuleGroup(),
			"aws_wafv2_web_acl":           wafv2.DataSourceWebACL(),

			"aws_workspaces_bundle":    workspaces.DataSourceBundle(),
			"aws_workspaces_directory": workspaces.DataSourceDirectory(),
			"aws_workspaces_image":     workspaces.DataSourceImage(),
			"aws_workspaces_workspace": workspaces.DataSourceWorkspace(),
		},

		ResourcesMap: map[string]*schema.Resource{
			"aws_accessanalyzer_analyzer": accessanalyzer.ResourceAnalyzer(),

			"aws_account_alternate_contact": account.ResourceAlternateContact(),

			"aws_acm_certificate":            acm.ResourceCertificate(),
			"aws_acm_certificate_validation": acm.ResourceCertificateValidation(),

			"aws_acmpca_certificate":                       acmpca.ResourceCertificate(),
			"aws_acmpca_certificate_authority":             acmpca.ResourceCertificateAuthority(),
			"aws_acmpca_certificate_authority_certificate": acmpca.ResourceCertificateAuthorityCertificate(),

			"aws_prometheus_workspace":                amp.ResourceWorkspace(),
			"aws_prometheus_alert_manager_definition": amp.ResourceAlertManagerDefinition(),
			"aws_prometheus_rule_group_namespace":     amp.ResourceRuleGroupNamespace(),

			"aws_amplify_app":                 amplify.ResourceApp(),
			"aws_amplify_backend_environment": amplify.ResourceBackendEnvironment(),
			"aws_amplify_branch":              amplify.ResourceBranch(),
			"aws_amplify_domain_association":  amplify.ResourceDomainAssociation(),
			"aws_amplify_webhook":             amplify.ResourceWebhook(),

			"aws_api_gateway_account":               apigateway.ResourceAccount(),
			"aws_api_gateway_api_key":               apigateway.ResourceAPIKey(),
			"aws_api_gateway_authorizer":            apigateway.ResourceAuthorizer(),
			"aws_api_gateway_base_path_mapping":     apigateway.ResourceBasePathMapping(),
			"aws_api_gateway_client_certificate":    apigateway.ResourceClientCertificate(),
			"aws_api_gateway_deployment":            apigateway.ResourceDeployment(),
			"aws_api_gateway_documentation_part":    apigateway.ResourceDocumentationPart(),
			"aws_api_gateway_documentation_version": apigateway.ResourceDocumentationVersion(),
			"aws_api_gateway_domain_name":           apigateway.ResourceDomainName(),
			"aws_api_gateway_gateway_response":      apigateway.ResourceGatewayResponse(),
			"aws_api_gateway_integration":           apigateway.ResourceIntegration(),
			"aws_api_gateway_integration_response":  apigateway.ResourceIntegrationResponse(),
			"aws_api_gateway_method":                apigateway.ResourceMethod(),
			"aws_api_gateway_method_response":       apigateway.ResourceMethodResponse(),
			"aws_api_gateway_method_settings":       apigateway.ResourceMethodSettings(),
			"aws_api_gateway_model":                 apigateway.ResourceModel(),
			"aws_api_gateway_request_validator":     apigateway.ResourceRequestValidator(),
			"aws_api_gateway_resource":              apigateway.ResourceResource(),
			"aws_api_gateway_rest_api":              apigateway.ResourceRestAPI(),
			"aws_api_gateway_rest_api_policy":       apigateway.ResourceRestAPIPolicy(),
			"aws_api_gateway_stage":                 apigateway.ResourceStage(),
			"aws_api_gateway_usage_plan":            apigateway.ResourceUsagePlan(),
			"aws_api_gateway_usage_plan_key":        apigateway.ResourceUsagePlanKey(),
			"aws_api_gateway_vpc_link":              apigateway.ResourceVPCLink(),

			"aws_apigatewayv2_api":                  apigatewayv2.ResourceAPI(),
			"aws_apigatewayv2_api_mapping":          apigatewayv2.ResourceAPIMapping(),
			"aws_apigatewayv2_authorizer":           apigatewayv2.ResourceAuthorizer(),
			"aws_apigatewayv2_deployment":           apigatewayv2.ResourceDeployment(),
			"aws_apigatewayv2_domain_name":          apigatewayv2.ResourceDomainName(),
			"aws_apigatewayv2_integration":          apigatewayv2.ResourceIntegration(),
			"aws_apigatewayv2_integration_response": apigatewayv2.ResourceIntegrationResponse(),
			"aws_apigatewayv2_model":                apigatewayv2.ResourceModel(),
			"aws_apigatewayv2_route":                apigatewayv2.ResourceRoute(),
			"aws_apigatewayv2_route_response":       apigatewayv2.ResourceRouteResponse(),
			"aws_apigatewayv2_stage":                apigatewayv2.ResourceStage(),
			"aws_apigatewayv2_vpc_link":             apigatewayv2.ResourceVPCLink(),

			"aws_appconfig_application":                  appconfig.ResourceApplication(),
			"aws_appconfig_configuration_profile":        appconfig.ResourceConfigurationProfile(),
			"aws_appconfig_deployment":                   appconfig.ResourceDeployment(),
			"aws_appconfig_deployment_strategy":          appconfig.ResourceDeploymentStrategy(),
			"aws_appconfig_environment":                  appconfig.ResourceEnvironment(),
			"aws_appconfig_hosted_configuration_version": appconfig.ResourceHostedConfigurationVersion(),

			"aws_appautoscaling_policy":           appautoscaling.ResourcePolicy(),
			"aws_appautoscaling_scheduled_action": appautoscaling.ResourceScheduledAction(),
			"aws_appautoscaling_target":           appautoscaling.ResourceTarget(),

			"aws_appmesh_gateway_route":   appmesh.ResourceGatewayRoute(),
			"aws_appmesh_mesh":            appmesh.ResourceMesh(),
			"aws_appmesh_route":           appmesh.ResourceRoute(),
			"aws_appmesh_virtual_gateway": appmesh.ResourceVirtualGateway(),
			"aws_appmesh_virtual_node":    appmesh.ResourceVirtualNode(),
			"aws_appmesh_virtual_router":  appmesh.ResourceVirtualRouter(),
			"aws_appmesh_virtual_service": appmesh.ResourceVirtualService(),

			"aws_apprunner_auto_scaling_configuration_version": apprunner.ResourceAutoScalingConfigurationVersion(),
			"aws_apprunner_connection":                         apprunner.ResourceConnection(),
			"aws_apprunner_custom_domain_association":          apprunner.ResourceCustomDomainAssociation(),
			"aws_apprunner_service":                            apprunner.ResourceService(),

			"aws_appstream_directory_config":        appstream.ResourceDirectoryConfig(),
			"aws_appstream_fleet":                   appstream.ResourceFleet(),
			"aws_appstream_fleet_stack_association": appstream.ResourceFleetStackAssociation(),
			"aws_appstream_image_builder":           appstream.ResourceImageBuilder(),
			"aws_appstream_stack":                   appstream.ResourceStack(),
			"aws_appstream_user":                    appstream.ResourceUser(),
			"aws_appstream_user_stack_association":  appstream.ResourceUserStackAssociation(),

			"aws_appsync_api_cache":                   appsync.ResourceAPICache(),
			"aws_appsync_api_key":                     appsync.ResourceAPIKey(),
			"aws_appsync_datasource":                  appsync.ResourceDataSource(),
			"aws_appsync_domain_name":                 appsync.ResourceDomainName(),
			"aws_appsync_domain_name_api_association": appsync.ResourceDomainNameApiAssociation(),
			"aws_appsync_function":                    appsync.ResourceFunction(),
			"aws_appsync_graphql_api":                 appsync.ResourceGraphQLAPI(),
			"aws_appsync_resolver":                    appsync.ResourceResolver(),

			"aws_athena_database":    athena.ResourceDatabase(),
			"aws_athena_named_query": athena.ResourceNamedQuery(),
			"aws_athena_workgroup":   athena.ResourceWorkGroup(),

			"aws_autoscaling_attachment":     autoscaling.ResourceAttachment(),
			"aws_autoscaling_group":          autoscaling.ResourceGroup(),
			"aws_autoscaling_group_tag":      autoscaling.ResourceGroupTag(),
			"aws_autoscaling_lifecycle_hook": autoscaling.ResourceLifecycleHook(),
			"aws_autoscaling_notification":   autoscaling.ResourceNotification(),
			"aws_autoscaling_policy":         autoscaling.ResourcePolicy(),
			"aws_autoscaling_schedule":       autoscaling.ResourceSchedule(),
			"aws_launch_configuration":       autoscaling.ResourceLaunchConfiguration(),

			"aws_autoscalingplans_scaling_plan": autoscalingplans.ResourceScalingPlan(),

			"aws_backup_global_settings":          backup.ResourceGlobalSettings(),
			"aws_backup_plan":                     backup.ResourcePlan(),
			"aws_backup_region_settings":          backup.ResourceRegionSettings(),
			"aws_backup_selection":                backup.ResourceSelection(),
			"aws_backup_vault":                    backup.ResourceVault(),
			"aws_backup_vault_lock_configuration": backup.ResourceVaultLockConfiguration(),
			"aws_backup_vault_notifications":      backup.ResourceVaultNotifications(),
			"aws_backup_vault_policy":             backup.ResourceVaultPolicy(),

			"aws_batch_compute_environment": batch.ResourceComputeEnvironment(),
			"aws_batch_job_definition":      batch.ResourceJobDefinition(),
			"aws_batch_job_queue":           batch.ResourceJobQueue(),
			"aws_batch_scheduling_policy":   batch.ResourceSchedulingPolicy(),

			"aws_budgets_budget":        budgets.ResourceBudget(),
			"aws_budgets_budget_action": budgets.ResourceBudgetAction(),

			"aws_chime_voice_connector":                         chime.ResourceVoiceConnector(),
			"aws_chime_voice_connector_group":                   chime.ResourceVoiceConnectorGroup(),
			"aws_chime_voice_connector_logging":                 chime.ResourceVoiceConnectorLogging(),
			"aws_chime_voice_connector_origination":             chime.ResourceVoiceConnectorOrigination(),
			"aws_chime_voice_connector_streaming":               chime.ResourceVoiceConnectorStreaming(),
			"aws_chime_voice_connector_termination":             chime.ResourceVoiceConnectorTermination(),
			"aws_chime_voice_connector_termination_credentials": chime.ResourceVoiceConnectorTerminationCredentials(),

			"aws_cloud9_environment_ec2":        cloud9.ResourceEnvironmentEC2(),
			"aws_cloud9_environment_membership": cloud9.ResourceEnvironmentMembership(),

			"aws_cloudcontrolapi_resource": cloudcontrol.ResourceResource(),

			"aws_cloudformation_stack":              cloudformation.ResourceStack(),
			"aws_cloudformation_stack_set":          cloudformation.ResourceStackSet(),
			"aws_cloudformation_stack_set_instance": cloudformation.ResourceStackSetInstance(),
			"aws_cloudformation_type":               cloudformation.ResourceType(),

			"aws_cloudfront_cache_policy":                   cloudfront.ResourceCachePolicy(),
			"aws_cloudfront_distribution":                   cloudfront.ResourceDistribution(),
			"aws_cloudfront_field_level_encryption_config":  cloudfront.ResourceFieldLevelEncryptionConfig(),
			"aws_cloudfront_field_level_encryption_profile": cloudfront.ResourceFieldLevelEncryptionProfile(),
			"aws_cloudfront_function":                       cloudfront.ResourceFunction(),
			"aws_cloudfront_key_group":                      cloudfront.ResourceKeyGroup(),
			"aws_cloudfront_monitoring_subscription":        cloudfront.ResourceMonitoringSubscription(),
			"aws_cloudfront_origin_access_identity":         cloudfront.ResourceOriginAccessIdentity(),
			"aws_cloudfront_origin_request_policy":          cloudfront.ResourceOriginRequestPolicy(),
			"aws_cloudfront_public_key":                     cloudfront.ResourcePublicKey(),
			"aws_cloudfront_realtime_log_config":            cloudfront.ResourceRealtimeLogConfig(),
			"aws_cloudfront_response_headers_policy":        cloudfront.ResourceResponseHeadersPolicy(),

			"aws_cloudhsm_v2_cluster": cloudhsmv2.ResourceCluster(),
			"aws_cloudhsm_v2_hsm":     cloudhsmv2.ResourceHSM(),

			"aws_cloudsearch_domain":                       cloudsearch.ResourceDomain(),
			"aws_cloudsearch_domain_service_access_policy": cloudsearch.ResourceDomainServiceAccessPolicy(),

			"aws_cloudtrail": cloudtrail.ResourceCloudTrail(),

			"aws_cloudwatch_composite_alarm": cloudwatch.ResourceCompositeAlarm(),
			"aws_cloudwatch_dashboard":       cloudwatch.ResourceDashboard(),
			"aws_cloudwatch_metric_alarm":    cloudwatch.ResourceMetricAlarm(),
			"aws_cloudwatch_metric_stream":   cloudwatch.ResourceMetricStream(),

			"aws_cloudwatch_event_api_destination": events.ResourceAPIDestination(),
			"aws_cloudwatch_event_archive":         events.ResourceArchive(),
			"aws_cloudwatch_event_bus":             events.ResourceBus(),
			"aws_cloudwatch_event_bus_policy":      events.ResourceBusPolicy(),
			"aws_cloudwatch_event_connection":      events.ResourceConnection(),
			"aws_cloudwatch_event_permission":      events.ResourcePermission(),
			"aws_cloudwatch_event_rule":            events.ResourceRule(),
			"aws_cloudwatch_event_target":          events.ResourceTarget(),

			"aws_cloudwatch_log_destination":         cloudwatchlogs.ResourceDestination(),
			"aws_cloudwatch_log_destination_policy":  cloudwatchlogs.ResourceDestinationPolicy(),
			"aws_cloudwatch_log_group":               cloudwatchlogs.ResourceGroup(),
			"aws_cloudwatch_log_metric_filter":       cloudwatchlogs.ResourceMetricFilter(),
			"aws_cloudwatch_log_resource_policy":     cloudwatchlogs.ResourceResourcePolicy(),
			"aws_cloudwatch_log_stream":              cloudwatchlogs.ResourceStream(),
			"aws_cloudwatch_log_subscription_filter": cloudwatchlogs.ResourceSubscriptionFilter(),
			"aws_cloudwatch_query_definition":        cloudwatchlogs.ResourceQueryDefinition(),

			"aws_codeartifact_domain":                        codeartifact.ResourceDomain(),
			"aws_codeartifact_domain_permissions_policy":     codeartifact.ResourceDomainPermissionsPolicy(),
			"aws_codeartifact_repository":                    codeartifact.ResourceRepository(),
			"aws_codeartifact_repository_permissions_policy": codeartifact.ResourceRepositoryPermissionsPolicy(),

			"aws_codebuild_project":           codebuild.ResourceProject(),
			"aws_codebuild_resource_policy":   codebuild.ResourceResourcePolicy(),
			"aws_codebuild_report_group":      codebuild.ResourceReportGroup(),
			"aws_codebuild_source_credential": codebuild.ResourceSourceCredential(),
			"aws_codebuild_webhook":           codebuild.ResourceWebhook(),

			"aws_codecommit_approval_rule_template":             codecommit.ResourceApprovalRuleTemplate(),
			"aws_codecommit_approval_rule_template_association": codecommit.ResourceApprovalRuleTemplateAssociation(),
			"aws_codecommit_repository":                         codecommit.ResourceRepository(),
			"aws_codecommit_trigger":                            codecommit.ResourceTrigger(),

			"aws_codedeploy_app":               codedeploy.ResourceApp(),
			"aws_codedeploy_deployment_config": codedeploy.ResourceDeploymentConfig(),
			"aws_codedeploy_deployment_group":  codedeploy.ResourceDeploymentGroup(),

			"aws_codepipeline":         codepipeline.ResourceCodePipeline(),
			"aws_codepipeline_webhook": codepipeline.ResourceWebhook(),

			"aws_codestarconnections_connection": codestarconnections.ResourceConnection(),
			"aws_codestarconnections_host":       codestarconnections.ResourceHost(),

			"aws_codestarnotifications_notification_rule": codestarnotifications.ResourceNotificationRule(),

			"aws_cognito_identity_pool":                        cognitoidentity.ResourcePool(),
			"aws_cognito_identity_pool_provider_principal_tag": cognitoidentity.ResourcePoolProviderPrincipalTag(),
			"aws_cognito_identity_pool_roles_attachment":       cognitoidentity.ResourcePoolRolesAttachment(),

			"aws_cognito_identity_provider":          cognitoidp.ResourceIdentityProvider(),
			"aws_cognito_resource_server":            cognitoidp.ResourceResourceServer(),
			"aws_cognito_user_group":                 cognitoidp.ResourceUserGroup(),
			"aws_cognito_user_pool":                  cognitoidp.ResourceUserPool(),
			"aws_cognito_user_pool_client":           cognitoidp.ResourceUserPoolClient(),
			"aws_cognito_user_pool_domain":           cognitoidp.ResourceUserPoolDomain(),
			"aws_cognito_user_pool_ui_customization": cognitoidp.ResourceUserPoolUICustomization(),

			"aws_config_aggregate_authorization":       configservice.ResourceAggregateAuthorization(),
			"aws_config_config_rule":                   configservice.ResourceConfigRule(),
			"aws_config_configuration_aggregator":      configservice.ResourceConfigurationAggregator(),
			"aws_config_configuration_recorder":        configservice.ResourceConfigurationRecorder(),
			"aws_config_configuration_recorder_status": configservice.ResourceConfigurationRecorderStatus(),
			"aws_config_conformance_pack":              configservice.ResourceConformancePack(),
			"aws_config_delivery_channel":              configservice.ResourceDeliveryChannel(),
			"aws_config_organization_conformance_pack": configservice.ResourceOrganizationConformancePack(),
			"aws_config_organization_custom_rule":      configservice.ResourceOrganizationCustomRule(),
			"aws_config_organization_managed_rule":     configservice.ResourceOrganizationManagedRule(),
			"aws_config_remediation_configuration":     configservice.ResourceRemediationConfiguration(),

			"aws_connect_bot_association":             connect.ResourceBotAssociation(),
			"aws_connect_contact_flow":                connect.ResourceContactFlow(),
			"aws_connect_contact_flow_module":         connect.ResourceContactFlowModule(),
			"aws_connect_instance":                    connect.ResourceInstance(),
			"aws_connect_hours_of_operation":          connect.ResourceHoursOfOperation(),
			"aws_connect_lambda_function_association": connect.ResourceLambdaFunctionAssociation(),
			"aws_connect_queue":                       connect.ResourceQueue(),
			"aws_connect_quick_connect":               connect.ResourceQuickConnect(),
			"aws_connect_security_profile":            connect.ResourceSecurityProfile(),

			"aws_cur_report_definition": cur.ResourceReportDefinition(),

			"aws_dataexchange_data_set": dataexchange.ResourceDataSet(),

			"aws_datapipeline_pipeline": datapipeline.ResourcePipeline(),

			"aws_datasync_agent":                            datasync.ResourceAgent(),
			"aws_datasync_location_efs":                     datasync.ResourceLocationEFS(),
			"aws_datasync_location_fsx_lustre_file_system":  datasync.ResourceLocationFSxLustreFileSystem(),
			"aws_datasync_location_fsx_windows_file_system": datasync.ResourceLocationFSxWindowsFileSystem(),
			"aws_datasync_location_hdfs":                    datasync.ResourceLocationHdfs(),
			"aws_datasync_location_nfs":                     datasync.ResourceLocationNFS(),
			"aws_datasync_location_s3":                      datasync.ResourceLocationS3(),
			"aws_datasync_location_smb":                     datasync.ResourceLocationSMB(),
			"aws_datasync_task":                             datasync.ResourceTask(),

			"aws_dax_cluster":         dax.ResourceCluster(),
			"aws_dax_parameter_group": dax.ResourceParameterGroup(),
			"aws_dax_subnet_group":    dax.ResourceSubnetGroup(),

			"aws_devicefarm_device_pool":       devicefarm.ResourceDevicePool(),
			"aws_devicefarm_instance_profile":  devicefarm.ResourceInstanceProfile(),
			"aws_devicefarm_network_profile":   devicefarm.ResourceNetworkProfile(),
			"aws_devicefarm_project":           devicefarm.ResourceProject(),
			"aws_devicefarm_test_grid_project": devicefarm.ResourceTestGridProject(),
			"aws_devicefarm_upload":            devicefarm.ResourceUpload(),

			"aws_detective_graph":               detective.ResourceGraph(),
			"aws_detective_invitation_accepter": detective.ResourceInvitationAccepter(),
			"aws_detective_member":              detective.ResourceMember(),

			"aws_dx_bgp_peer":                                  directconnect.ResourceBGPPeer(),
			"aws_dx_connection":                                directconnect.ResourceConnection(),
			"aws_dx_connection_association":                    directconnect.ResourceConnectionAssociation(),
			"aws_dx_connection_confirmation":                   directconnect.ResourceConnectionConfirmation(),
			"aws_dx_gateway":                                   directconnect.ResourceGateway(),
			"aws_dx_gateway_association":                       directconnect.ResourceGatewayAssociation(),
			"aws_dx_gateway_association_proposal":              directconnect.ResourceGatewayAssociationProposal(),
			"aws_dx_hosted_connection":                         directconnect.ResourceHostedConnection(),
			"aws_dx_hosted_private_virtual_interface":          directconnect.ResourceHostedPrivateVirtualInterface(),
			"aws_dx_hosted_private_virtual_interface_accepter": directconnect.ResourceHostedPrivateVirtualInterfaceAccepter(),
			"aws_dx_hosted_public_virtual_interface":           directconnect.ResourceHostedPublicVirtualInterface(),
			"aws_dx_hosted_public_virtual_interface_accepter":  directconnect.ResourceHostedPublicVirtualInterfaceAccepter(),
			"aws_dx_hosted_transit_virtual_interface":          directconnect.ResourceHostedTransitVirtualInterface(),
			"aws_dx_hosted_transit_virtual_interface_accepter": directconnect.ResourceHostedTransitVirtualInterfaceAccepter(),
			"aws_dx_lag":                       directconnect.ResourceLag(),
			"aws_dx_private_virtual_interface": directconnect.ResourcePrivateVirtualInterface(),
			"aws_dx_public_virtual_interface":  directconnect.ResourcePublicVirtualInterface(),
			"aws_dx_transit_virtual_interface": directconnect.ResourceTransitVirtualInterface(),

			"aws_dlm_lifecycle_policy": dlm.ResourceLifecyclePolicy(),

			"aws_dms_certificate":              dms.ResourceCertificate(),
			"aws_dms_endpoint":                 dms.ResourceEndpoint(),
			"aws_dms_event_subscription":       dms.ResourceEventSubscription(),
			"aws_dms_replication_instance":     dms.ResourceReplicationInstance(),
			"aws_dms_replication_subnet_group": dms.ResourceReplicationSubnetGroup(),
			"aws_dms_replication_task":         dms.ResourceReplicationTask(),

			"aws_docdb_cluster":                 docdb.ResourceCluster(),
			"aws_docdb_cluster_instance":        docdb.ResourceClusterInstance(),
			"aws_docdb_cluster_parameter_group": docdb.ResourceClusterParameterGroup(),
			"aws_docdb_cluster_snapshot":        docdb.ResourceClusterSnapshot(),
			"aws_docdb_global_cluster":          docdb.ResourceGlobalCluster(),
			"aws_docdb_subnet_group":            docdb.ResourceSubnetGroup(),

			"aws_directory_service_conditional_forwarder": ds.ResourceConditionalForwarder(),
			"aws_directory_service_directory":             ds.ResourceDirectory(),
			"aws_directory_service_log_subscription":      ds.ResourceLogSubscription(),

			"aws_dynamodb_global_table":                  dynamodb.ResourceGlobalTable(),
			"aws_dynamodb_kinesis_streaming_destination": dynamodb.ResourceKinesisStreamingDestination(),
			"aws_dynamodb_table":                         dynamodb.ResourceTable(),
			"aws_dynamodb_table_item":                    dynamodb.ResourceTableItem(),
			"aws_dynamodb_tag":                           dynamodb.ResourceTag(),

			"aws_ami":                                             ec2.ResourceAMI(),
			"aws_ami_copy":                                        ec2.ResourceAMICopy(),
			"aws_ami_from_instance":                               ec2.ResourceAMIFromInstance(),
			"aws_ami_launch_permission":                           ec2.ResourceAMILaunchPermission(),
			"aws_customer_gateway":                                ec2.ResourceCustomerGateway(),
			"aws_default_network_acl":                             ec2.ResourceDefaultNetworkACL(),
			"aws_default_route_table":                             ec2.ResourceDefaultRouteTable(),
			"aws_default_security_group":                          ec2.ResourceDefaultSecurityGroup(),
			"aws_default_subnet":                                  ec2.ResourceDefaultSubnet(),
			"aws_default_vpc":                                     ec2.ResourceDefaultVPC(),
			"aws_default_vpc_dhcp_options":                        ec2.ResourceDefaultVPCDHCPOptions(),
			"aws_ebs_default_kms_key":                             ec2.ResourceEBSDefaultKMSKey(),
			"aws_ebs_encryption_by_default":                       ec2.ResourceEBSEncryptionByDefault(),
			"aws_ebs_snapshot":                                    ec2.ResourceEBSSnapshot(),
			"aws_ebs_snapshot_copy":                               ec2.ResourceEBSSnapshotCopy(),
			"aws_ebs_snapshot_import":                             ec2.ResourceEBSSnapshotImport(),
			"aws_ebs_volume":                                      ec2.ResourceEBSVolume(),
			"aws_ec2_availability_zone_group":                     ec2.ResourceAvailabilityZoneGroup(),
			"aws_ec2_capacity_reservation":                        ec2.ResourceCapacityReservation(),
			"aws_ec2_carrier_gateway":                             ec2.ResourceCarrierGateway(),
			"aws_ec2_client_vpn_authorization_rule":               ec2.ResourceClientVPNAuthorizationRule(),
			"aws_ec2_client_vpn_endpoint":                         ec2.ResourceClientVPNEndpoint(),
			"aws_ec2_client_vpn_network_association":              ec2.ResourceClientVPNNetworkAssociation(),
			"aws_ec2_client_vpn_route":                            ec2.ResourceClientVPNRoute(),
			"aws_ec2_fleet":                                       ec2.ResourceFleet(),
			"aws_ec2_host":                                        ec2.ResourceHost(),
			"aws_ec2_local_gateway_route":                         ec2.ResourceLocalGatewayRoute(),
			"aws_ec2_local_gateway_route_table_vpc_association":   ec2.ResourceLocalGatewayRouteTableVPCAssociation(),
			"aws_ec2_managed_prefix_list":                         ec2.ResourceManagedPrefixList(),
			"aws_ec2_managed_prefix_list_entry":                   ec2.ResourceManagedPrefixListEntry(),
			"aws_ec2_subnet_cidr_reservation":                     ec2.ResourceSubnetCIDRReservation(),
			"aws_ec2_tag":                                         ec2.ResourceTag(),
			"aws_ec2_traffic_mirror_filter":                       ec2.ResourceTrafficMirrorFilter(),
			"aws_ec2_traffic_mirror_filter_rule":                  ec2.ResourceTrafficMirrorFilterRule(),
			"aws_ec2_traffic_mirror_session":                      ec2.ResourceTrafficMirrorSession(),
			"aws_ec2_traffic_mirror_target":                       ec2.ResourceTrafficMirrorTarget(),
			"aws_ec2_transit_gateway":                             ec2.ResourceTransitGateway(),
			"aws_ec2_transit_gateway_peering_attachment":          ec2.ResourceTransitGatewayPeeringAttachment(),
			"aws_ec2_transit_gateway_peering_attachment_accepter": ec2.ResourceTransitGatewayPeeringAttachmentAccepter(),
			"aws_ec2_transit_gateway_prefix_list_reference":       ec2.ResourceTransitGatewayPrefixListReference(),
			"aws_ec2_transit_gateway_route":                       ec2.ResourceTransitGatewayRoute(),
			"aws_ec2_transit_gateway_route_table":                 ec2.ResourceTransitGatewayRouteTable(),
			"aws_ec2_transit_gateway_route_table_association":     ec2.ResourceTransitGatewayRouteTableAssociation(),
			"aws_ec2_transit_gateway_route_table_propagation":     ec2.ResourceTransitGatewayRouteTablePropagation(),
			"aws_ec2_transit_gateway_vpc_attachment":              ec2.ResourceTransitGatewayVPCAttachment(),
			"aws_ec2_transit_gateway_vpc_attachment_accepter":     ec2.ResourceTransitGatewayVPCAttachmentAccepter(),
			"aws_egress_only_internet_gateway":                    ec2.ResourceEgressOnlyInternetGateway(),
			"aws_eip":                                             ec2.ResourceEIP(),
			"aws_eip_association":                                 ec2.ResourceEIPAssociation(),
			"aws_flow_log":                                        ec2.ResourceFlowLog(),
			"aws_instance":                                        ec2.ResourceInstance(),
			"aws_internet_gateway":                                ec2.ResourceInternetGateway(),
			"aws_key_pair":                                        ec2.ResourceKeyPair(),
			"aws_launch_template":                                 ec2.ResourceLaunchTemplate(),
			"aws_main_route_table_association":                    ec2.ResourceMainRouteTableAssociation(),
			"aws_nat_gateway":                                     ec2.ResourceNATGateway(),
			"aws_network_acl":                                     ec2.ResourceNetworkACL(),
			"aws_network_acl_rule":                                ec2.ResourceNetworkACLRule(),
			"aws_network_interface":                               ec2.ResourceNetworkInterface(),
			"aws_network_interface_attachment":                    ec2.ResourceNetworkInterfaceAttachment(),
			"aws_network_interface_sg_attachment":                 ec2.ResourceNetworkInterfaceSGAttachment(),
			"aws_placement_group":                                 ec2.ResourcePlacementGroup(),
			"aws_route":                                           ec2.ResourceRoute(),
			"aws_route_table":                                     ec2.ResourceRouteTable(),
			"aws_route_table_association":                         ec2.ResourceRouteTableAssociation(),
			"aws_security_group":                                  ec2.ResourceSecurityGroup(),
			"aws_security_group_rule":                             ec2.ResourceSecurityGroupRule(),
			"aws_snapshot_create_volume_permission":               ec2.ResourceSnapshotCreateVolumePermission(),
			"aws_spot_datafeed_subscription":                      ec2.ResourceSpotDataFeedSubscription(),
			"aws_spot_fleet_request":                              ec2.ResourceSpotFleetRequest(),
			"aws_spot_instance_request":                           ec2.ResourceSpotInstanceRequest(),
			"aws_subnet":                                          ec2.ResourceSubnet(),
			"aws_volume_attachment":                               ec2.ResourceVolumeAttachment(),
			"aws_vpc":                                             ec2.ResourceVPC(),
			"aws_vpc_dhcp_options":                                ec2.ResourceVPCDHCPOptions(),
			"aws_vpc_dhcp_options_association":                    ec2.ResourceVPCDHCPOptionsAssociation(),
			"aws_vpc_endpoint":                                    ec2.ResourceVPCEndpoint(),
			"aws_vpc_endpoint_connection_accepter":                ec2.ResourceVPCEndpointConnectionAccepter(),
			"aws_vpc_endpoint_connection_notification":            ec2.ResourceVPCEndpointConnectionNotification(),
			"aws_vpc_endpoint_route_table_association":            ec2.ResourceVPCEndpointRouteTableAssociation(),
			"aws_vpc_endpoint_service":                            ec2.ResourceVPCEndpointService(),
			"aws_vpc_endpoint_service_allowed_principal":          ec2.ResourceVPCEndpointServiceAllowedPrincipal(),
			"aws_vpc_endpoint_subnet_association":                 ec2.ResourceVPCEndpointSubnetAssociation(),
			"aws_vpc_ipam":                                        ec2.ResourceVPCIpam(),
			"aws_vpc_ipam_organization_admin_account":             ec2.ResourceVPCIpamOrganizationAdminAccount(),
			"aws_vpc_ipam_pool":                                   ec2.ResourceVPCIpamPool(),
			"aws_vpc_ipam_pool_cidr_allocation":                   ec2.ResourceVPCIpamPoolCidrAllocation(),
			"aws_vpc_ipam_pool_cidr":                              ec2.ResourceVPCIpamPoolCidr(),
			"aws_vpc_ipam_preview_next_cidr":                      ec2.ResourceVPCIpamPreviewNextCidr(),
			"aws_vpc_ipam_scope":                                  ec2.ResourceVPCIpamScope(),
			"aws_vpc_ipv4_cidr_block_association":                 ec2.ResourceVPCIPv4CIDRBlockAssociation(),
			"aws_vpc_ipv6_cidr_block_association":                 ec2.ResourceVPCIPv6CIDRBlockAssociation(),
			"aws_vpc_peering_connection":                          ec2.ResourceVPCPeeringConnection(),
			"aws_vpc_peering_connection_accepter":                 ec2.ResourceVPCPeeringConnectionAccepter(),
			"aws_vpc_peering_connection_options":                  ec2.ResourceVPCPeeringConnectionOptions(),
			"aws_vpn_connection":                                  ec2.ResourceVPNConnection(),
			"aws_vpn_connection_route":                            ec2.ResourceVPNConnectionRoute(),
			"aws_vpn_gateway":                                     ec2.ResourceVPNGateway(),
			"aws_vpn_gateway_attachment":                          ec2.ResourceVPNGatewayAttachment(),
			"aws_vpn_gateway_route_propagation":                   ec2.ResourceVPNGatewayRoutePropagation(),

			"aws_ecr_lifecycle_policy":                ecr.ResourceLifecyclePolicy(),
			"aws_ecr_pull_through_cache_rule":         ecr.ResourcePullThroughCacheRule(),
			"aws_ecr_registry_policy":                 ecr.ResourceRegistryPolicy(),
			"aws_ecr_registry_scanning_configuration": ecr.ResourceRegistryScanningConfiguration(),
			"aws_ecr_replication_configuration":       ecr.ResourceReplicationConfiguration(),
			"aws_ecr_repository":                      ecr.ResourceRepository(),
			"aws_ecr_repository_policy":               ecr.ResourceRepositoryPolicy(),

			"aws_ecrpublic_repository":        ecrpublic.ResourceRepository(),
			"aws_ecrpublic_repository_policy": ecrpublic.ResourceRepositoryPolicy(),

			"aws_ecs_account_setting_default": ecs.ResourceAccountSettingDefault(),
			"aws_ecs_capacity_provider":       ecs.ResourceCapacityProvider(),
			"aws_ecs_cluster":                 ecs.ResourceCluster(),
			"aws_ecs_service":                 ecs.ResourceService(),
			"aws_ecs_tag":                     ecs.ResourceTag(),
			"aws_ecs_task_definition":         ecs.ResourceTaskDefinition(),
			"aws_ecs_task_set":                ecs.ResourceTaskSet(),

			"aws_efs_access_point":       efs.ResourceAccessPoint(),
			"aws_efs_backup_policy":      efs.ResourceBackupPolicy(),
			"aws_efs_file_system":        efs.ResourceFileSystem(),
			"aws_efs_file_system_policy": efs.ResourceFileSystemPolicy(),
			"aws_efs_mount_target":       efs.ResourceMountTarget(),

			"aws_eks_addon":                    eks.ResourceAddon(),
			"aws_eks_cluster":                  eks.ResourceCluster(),
			"aws_eks_fargate_profile":          eks.ResourceFargateProfile(),
			"aws_eks_identity_provider_config": eks.ResourceIdentityProviderConfig(),
			"aws_eks_node_group":               eks.ResourceNodeGroup(),

			"aws_elasticache_cluster":                  elasticache.ResourceCluster(),
			"aws_elasticache_global_replication_group": elasticache.ResourceGlobalReplicationGroup(),
			"aws_elasticache_parameter_group":          elasticache.ResourceParameterGroup(),
			"aws_elasticache_replication_group":        elasticache.ResourceReplicationGroup(),
			"aws_elasticache_security_group":           elasticache.ResourceSecurityGroup(),
			"aws_elasticache_subnet_group":             elasticache.ResourceSubnetGroup(),
			"aws_elasticache_user":                     elasticache.ResourceUser(),
			"aws_elasticache_user_group":               elasticache.ResourceUserGroup(),

			"aws_elastic_beanstalk_application":            elasticbeanstalk.ResourceApplication(),
			"aws_elastic_beanstalk_application_version":    elasticbeanstalk.ResourceApplicationVersion(),
			"aws_elastic_beanstalk_configuration_template": elasticbeanstalk.ResourceConfigurationTemplate(),
			"aws_elastic_beanstalk_environment":            elasticbeanstalk.ResourceEnvironment(),

			"aws_elasticsearch_domain":              elasticsearch.ResourceDomain(),
			"aws_elasticsearch_domain_policy":       elasticsearch.ResourceDomainPolicy(),
			"aws_elasticsearch_domain_saml_options": elasticsearch.ResourceDomainSAMLOptions(),

			"aws_elastictranscoder_pipeline": elastictranscoder.ResourcePipeline(),
			"aws_elastictranscoder_preset":   elastictranscoder.ResourcePreset(),

			"aws_app_cookie_stickiness_policy":        elb.ResourceAppCookieStickinessPolicy(),
			"aws_elb":                                 elb.ResourceLoadBalancer(),
			"aws_elb_attachment":                      elb.ResourceAttachment(),
			"aws_lb_cookie_stickiness_policy":         elb.ResourceCookieStickinessPolicy(),
			"aws_lb_ssl_negotiation_policy":           elb.ResourceSSLNegotiationPolicy(),
			"aws_load_balancer_backend_server_policy": elb.ResourceBackendServerPolicy(),
			"aws_load_balancer_listener_policy":       elb.ResourceListenerPolicy(),
			"aws_load_balancer_policy":                elb.ResourcePolicy(),
			"aws_proxy_protocol_policy":               elb.ResourceProxyProtocolPolicy(),

			"aws_alb":                         elbv2.ResourceLoadBalancer(),
			"aws_alb_listener":                elbv2.ResourceListener(),
			"aws_alb_listener_certificate":    elbv2.ResourceListenerCertificate(),
			"aws_alb_listener_rule":           elbv2.ResourceListenerRule(),
			"aws_alb_target_group":            elbv2.ResourceTargetGroup(),
			"aws_alb_target_group_attachment": elbv2.ResourceTargetGroupAttachment(),
			"aws_lb":                          elbv2.ResourceLoadBalancer(),
			"aws_lb_listener":                 elbv2.ResourceListener(),
			"aws_lb_listener_certificate":     elbv2.ResourceListenerCertificate(),
			"aws_lb_listener_rule":            elbv2.ResourceListenerRule(),
			"aws_lb_target_group":             elbv2.ResourceTargetGroup(),
			"aws_lb_target_group_attachment":  elbv2.ResourceTargetGroupAttachment(),

			"aws_emr_cluster":                emr.ResourceCluster(),
			"aws_emr_instance_fleet":         emr.ResourceInstanceFleet(),
			"aws_emr_instance_group":         emr.ResourceInstanceGroup(),
			"aws_emr_managed_scaling_policy": emr.ResourceManagedScalingPolicy(),
			"aws_emr_security_configuration": emr.ResourceSecurityConfiguration(),
			"aws_emr_studio":                 emr.ResourceStudio(),
			"aws_emr_studio_session_mapping": emr.ResourceStudioSessionMapping(),

			"aws_kinesis_firehose_delivery_stream": firehose.ResourceDeliveryStream(),

			"aws_fms_admin_account": fms.ResourceAdminAccount(),
			"aws_fms_policy":        fms.ResourcePolicy(),

			"aws_fsx_backup":                        fsx.ResourceBackup(),
			"aws_fsx_lustre_file_system":            fsx.ResourceLustreFileSystem(),
			"aws_fsx_data_repository_association":   fsx.ResourceDataRepositoryAssociation(),
			"aws_fsx_ontap_file_system":             fsx.ResourceOntapFileSystem(),
			"aws_fsx_ontap_storage_virtual_machine": fsx.ResourceOntapStorageVirtualMachine(),
			"aws_fsx_ontap_volume":                  fsx.ResourceOntapVolume(),
			"aws_fsx_openzfs_file_system":           fsx.ResourceOpenzfsFileSystem(),
			"aws_fsx_openzfs_volume":                fsx.ResourceOpenzfsVolume(),
			"aws_fsx_openzfs_snapshot":              fsx.ResourceOpenzfsSnapshot(),
			"aws_fsx_windows_file_system":           fsx.ResourceWindowsFileSystem(),

			"aws_gamelift_alias":              gamelift.ResourceAlias(),
			"aws_gamelift_build":              gamelift.ResourceBuild(),
			"aws_gamelift_fleet":              gamelift.ResourceFleet(),
			"aws_gamelift_game_session_queue": gamelift.ResourceGameSessionQueue(),

			"aws_glacier_vault":      glacier.ResourceVault(),
			"aws_glacier_vault_lock": glacier.ResourceVaultLock(),

			"aws_globalaccelerator_accelerator":    globalaccelerator.ResourceAccelerator(),
			"aws_globalaccelerator_endpoint_group": globalaccelerator.ResourceEndpointGroup(),
			"aws_globalaccelerator_listener":       globalaccelerator.ResourceListener(),

			"aws_glue_catalog_database":                 glue.ResourceCatalogDatabase(),
			"aws_glue_catalog_table":                    glue.ResourceCatalogTable(),
			"aws_glue_classifier":                       glue.ResourceClassifier(),
			"aws_glue_connection":                       glue.ResourceConnection(),
			"aws_glue_crawler":                          glue.ResourceCrawler(),
			"aws_glue_data_catalog_encryption_settings": glue.ResourceDataCatalogEncryptionSettings(),
			"aws_glue_dev_endpoint":                     glue.ResourceDevEndpoint(),
			"aws_glue_job":                              glue.ResourceJob(),
			"aws_glue_ml_transform":                     glue.ResourceMLTransform(),
			"aws_glue_partition":                        glue.ResourcePartition(),
			"aws_glue_partition_index":                  glue.ResourcePartitionIndex(),
			"aws_glue_registry":                         glue.ResourceRegistry(),
			"aws_glue_resource_policy":                  glue.ResourceResourcePolicy(),
			"aws_glue_schema":                           glue.ResourceSchema(),
			"aws_glue_security_configuration":           glue.ResourceSecurityConfiguration(),
			"aws_glue_trigger":                          glue.ResourceTrigger(),
			"aws_glue_user_defined_function":            glue.ResourceUserDefinedFunction(),
			"aws_glue_workflow":                         glue.ResourceWorkflow(),

			"aws_guardduty_detector":                   guardduty.ResourceDetector(),
			"aws_guardduty_filter":                     guardduty.ResourceFilter(),
			"aws_guardduty_invite_accepter":            guardduty.ResourceInviteAccepter(),
			"aws_guardduty_ipset":                      guardduty.ResourceIPSet(),
			"aws_guardduty_member":                     guardduty.ResourceMember(),
			"aws_guardduty_organization_admin_account": guardduty.ResourceOrganizationAdminAccount(),
			"aws_guardduty_organization_configuration": guardduty.ResourceOrganizationConfiguration(),
			"aws_guardduty_publishing_destination":     guardduty.ResourcePublishingDestination(),
			"aws_guardduty_threatintelset":             guardduty.ResourceThreatintelset(),

			"aws_iam_access_key":              iam.ResourceAccessKey(),
			"aws_iam_account_alias":           iam.ResourceAccountAlias(),
			"aws_iam_account_password_policy": iam.ResourceAccountPasswordPolicy(),
			"aws_iam_group":                   iam.ResourceGroup(),
			"aws_iam_group_membership":        iam.ResourceGroupMembership(),
			"aws_iam_group_policy":            iam.ResourceGroupPolicy(),
			"aws_iam_group_policy_attachment": iam.ResourceGroupPolicyAttachment(),
			"aws_iam_instance_profile":        iam.ResourceInstanceProfile(),
			"aws_iam_openid_connect_provider": iam.ResourceOpenIDConnectProvider(),
			"aws_iam_policy":                  iam.ResourcePolicy(),
			"aws_iam_policy_attachment":       iam.ResourcePolicyAttachment(),
			"aws_iam_role":                    iam.ResourceRole(),
			"aws_iam_role_policy":             iam.ResourceRolePolicy(),
			"aws_iam_role_policy_attachment":  iam.ResourceRolePolicyAttachment(),
			"aws_iam_saml_provider":           iam.ResourceSamlProvider(),
			"aws_iam_server_certificate":      iam.ResourceServerCertificate(),
			"aws_iam_service_linked_role":     iam.ResourceServiceLinkedRole(),
			"aws_iam_user":                    iam.ResourceUser(),
			"aws_iam_user_group_membership":   iam.ResourceUserGroupMembership(),
			"aws_iam_user_login_profile":      iam.ResourceUserLoginProfile(),
			"aws_iam_user_policy":             iam.ResourceUserPolicy(),
			"aws_iam_user_policy_attachment":  iam.ResourceUserPolicyAttachment(),
			"aws_iam_user_ssh_key":            iam.ResourceUserSSHKey(),

			"aws_imagebuilder_component":                    imagebuilder.ResourceComponent(),
			"aws_imagebuilder_distribution_configuration":   imagebuilder.ResourceDistributionConfiguration(),
			"aws_imagebuilder_image":                        imagebuilder.ResourceImage(),
			"aws_imagebuilder_image_pipeline":               imagebuilder.ResourceImagePipeline(),
			"aws_imagebuilder_image_recipe":                 imagebuilder.ResourceImageRecipe(),
			"aws_imagebuilder_infrastructure_configuration": imagebuilder.ResourceInfrastructureConfiguration(),

			"aws_inspector_assessment_target":   inspector.ResourceAssessmentTarget(),
			"aws_inspector_assessment_template": inspector.ResourceAssessmentTemplate(),
			"aws_inspector_resource_group":      inspector.ResourceResourceGroup(),

			"aws_iot_authorizer":                 iot.ResourceAuthorizer(),
			"aws_iot_certificate":                iot.ResourceCertificate(),
			"aws_iot_policy":                     iot.ResourcePolicy(),
			"aws_iot_policy_attachment":          iot.ResourcePolicyAttachment(),
			"aws_iot_role_alias":                 iot.ResourceRoleAlias(),
			"aws_iot_thing":                      iot.ResourceThing(),
			"aws_iot_thing_group":                iot.ResourceThingGroup(),
			"aws_iot_thing_group_membership":     iot.ResourceThingGroupMembership(),
			"aws_iot_thing_principal_attachment": iot.ResourceThingPrincipalAttachment(),
			"aws_iot_thing_type":                 iot.ResourceThingType(),
			"aws_iot_topic_rule":                 iot.ResourceTopicRule(),

			"aws_msk_cluster":                  kafka.ResourceCluster(),
			"aws_msk_configuration":            kafka.ResourceConfiguration(),
			"aws_msk_scram_secret_association": kafka.ResourceScramSecretAssociation(),

			"aws_mskconnect_custom_plugin":        kafkaconnect.ResourceCustomPlugin(),
			"aws_mskconnect_worker_configuration": kafkaconnect.ResourceWorkerConfiguration(),

			"aws_kinesis_stream":          kinesis.ResourceStream(),
			"aws_kinesis_stream_consumer": kinesis.ResourceStreamConsumer(),

			"aws_kinesis_analytics_application":           kinesisanalytics.ResourceApplication(),
			"aws_kinesisanalyticsv2_application":          kinesisanalyticsv2.ResourceApplication(),
			"aws_kinesisanalyticsv2_application_snapshot": kinesisanalyticsv2.ResourceApplicationSnapshot(),

			"aws_kinesis_video_stream": kinesisvideo.ResourceStream(),

			"aws_kms_alias":                kms.ResourceAlias(),
			"aws_kms_ciphertext":           kms.ResourceCiphertext(),
			"aws_kms_external_key":         kms.ResourceExternalKey(),
			"aws_kms_grant":                kms.ResourceGrant(),
			"aws_kms_key":                  kms.ResourceKey(),
			"aws_kms_replica_external_key": kms.ResourceReplicaExternalKey(),
			"aws_kms_replica_key":          kms.ResourceReplicaKey(),

			"aws_lakeformation_data_lake_settings": lakeformation.ResourceDataLakeSettings(),
			"aws_lakeformation_permissions":        lakeformation.ResourcePermissions(),
			"aws_lakeformation_resource":           lakeformation.ResourceResource(),

			"aws_lambda_alias":                          lambda.ResourceAlias(),
			"aws_lambda_code_signing_config":            lambda.ResourceCodeSigningConfig(),
			"aws_lambda_event_source_mapping":           lambda.ResourceEventSourceMapping(),
			"aws_lambda_function":                       lambda.ResourceFunction(),
			"aws_lambda_function_event_invoke_config":   lambda.ResourceFunctionEventInvokeConfig(),
			"aws_lambda_invocation":                     lambda.ResourceInvocation(),
			"aws_lambda_layer_version":                  lambda.ResourceLayerVersion(),
			"aws_lambda_layer_version_permission":       lambda.ResourceLayerVersionPermission(),
			"aws_lambda_permission":                     lambda.ResourcePermission(),
			"aws_lambda_provisioned_concurrency_config": lambda.ResourceProvisionedConcurrencyConfig(),

			"aws_lex_bot":       lexmodels.ResourceBot(),
			"aws_lex_bot_alias": lexmodels.ResourceBotAlias(),
			"aws_lex_intent":    lexmodels.ResourceIntent(),
			"aws_lex_slot_type": lexmodels.ResourceSlotType(),

			"aws_licensemanager_association":           licensemanager.ResourceAssociation(),
			"aws_licensemanager_license_configuration": licensemanager.ResourceLicenseConfiguration(),

			"aws_lightsail_domain":                lightsail.ResourceDomain(),
			"aws_lightsail_instance":              lightsail.ResourceInstance(),
			"aws_lightsail_instance_public_ports": lightsail.ResourceInstancePublicPorts(),
			"aws_lightsail_key_pair":              lightsail.ResourceKeyPair(),
			"aws_lightsail_static_ip":             lightsail.ResourceStaticIP(),
			"aws_lightsail_static_ip_attachment":  lightsail.ResourceStaticIPAttachment(),

			"aws_macie_member_account_association": macie.ResourceMemberAccountAssociation(),
			"aws_macie_s3_bucket_association":      macie.ResourceS3BucketAssociation(),

			"aws_macie2_account":                    macie2.ResourceAccount(),
			"aws_macie2_classification_job":         macie2.ResourceClassificationJob(),
			"aws_macie2_custom_data_identifier":     macie2.ResourceCustomDataIdentifier(),
			"aws_macie2_findings_filter":            macie2.ResourceFindingsFilter(),
			"aws_macie2_invitation_accepter":        macie2.ResourceInvitationAccepter(),
			"aws_macie2_member":                     macie2.ResourceMember(),
			"aws_macie2_organization_admin_account": macie2.ResourceOrganizationAdminAccount(),

			"aws_media_convert_queue": mediaconvert.ResourceQueue(),

			"aws_media_package_channel": mediapackage.ResourceChannel(),

			"aws_media_store_container":        mediastore.ResourceContainer(),
			"aws_media_store_container_policy": mediastore.ResourceContainerPolicy(),

			"aws_memorydb_acl":             memorydb.ResourceACL(),
			"aws_memorydb_cluster":         memorydb.ResourceCluster(),
			"aws_memorydb_parameter_group": memorydb.ResourceParameterGroup(),
			"aws_memorydb_snapshot":        memorydb.ResourceSnapshot(),
			"aws_memorydb_subnet_group":    memorydb.ResourceSubnetGroup(),
			"aws_memorydb_user":            memorydb.ResourceUser(),

			"aws_mq_broker":        mq.ResourceBroker(),
			"aws_mq_configuration": mq.ResourceConfiguration(),

			"aws_mwaa_environment": mwaa.ResourceEnvironment(),

			"aws_neptune_cluster":                 neptune.ResourceCluster(),
			"aws_neptune_cluster_endpoint":        neptune.ResourceClusterEndpoint(),
			"aws_neptune_cluster_instance":        neptune.ResourceClusterInstance(),
			"aws_neptune_cluster_parameter_group": neptune.ResourceClusterParameterGroup(),
			"aws_neptune_cluster_snapshot":        neptune.ResourceClusterSnapshot(),
			"aws_neptune_event_subscription":      neptune.ResourceEventSubscription(),
			"aws_neptune_parameter_group":         neptune.ResourceParameterGroup(),
			"aws_neptune_subnet_group":            neptune.ResourceSubnetGroup(),

			"aws_networkfirewall_firewall":              networkfirewall.ResourceFirewall(),
			"aws_networkfirewall_firewall_policy":       networkfirewall.ResourceFirewallPolicy(),
			"aws_networkfirewall_logging_configuration": networkfirewall.ResourceLoggingConfiguration(),
			"aws_networkfirewall_resource_policy":       networkfirewall.ResourceResourcePolicy(),
			"aws_networkfirewall_rule_group":            networkfirewall.ResourceRuleGroup(),

			"aws_opsworks_application":      opsworks.ResourceApplication(),
			"aws_opsworks_custom_layer":     opsworks.ResourceCustomLayer(),
			"aws_opsworks_ganglia_layer":    opsworks.ResourceGangliaLayer(),
			"aws_opsworks_haproxy_layer":    opsworks.ResourceHAProxyLayer(),
			"aws_opsworks_instance":         opsworks.ResourceInstance(),
			"aws_opsworks_java_app_layer":   opsworks.ResourceJavaAppLayer(),
			"aws_opsworks_memcached_layer":  opsworks.ResourceMemcachedLayer(),
			"aws_opsworks_mysql_layer":      opsworks.ResourceMySQLLayer(),
			"aws_opsworks_nodejs_app_layer": opsworks.ResourceNodejsAppLayer(),
			"aws_opsworks_permission":       opsworks.ResourcePermission(),
			"aws_opsworks_php_app_layer":    opsworks.ResourcePHPAppLayer(),
			"aws_opsworks_rails_app_layer":  opsworks.ResourceRailsAppLayer(),
			"aws_opsworks_rds_db_instance":  opsworks.ResourceRDSDBInstance(),
			"aws_opsworks_stack":            opsworks.ResourceStack(),
			"aws_opsworks_static_web_layer": opsworks.ResourceStaticWebLayer(),
			"aws_opsworks_user_profile":     opsworks.ResourceUserProfile(),

			"aws_organizations_account":                 organizations.ResourceAccount(),
			"aws_organizations_delegated_administrator": organizations.ResourceDelegatedAdministrator(),
			"aws_organizations_organization":            organizations.ResourceOrganization(),
			"aws_organizations_organizational_unit":     organizations.ResourceOrganizationalUnit(),
			"aws_organizations_policy":                  organizations.ResourcePolicy(),
			"aws_organizations_policy_attachment":       organizations.ResourcePolicyAttachment(),

			"aws_pinpoint_adm_channel":               pinpoint.ResourceADMChannel(),
			"aws_pinpoint_apns_channel":              pinpoint.ResourceAPNSChannel(),
			"aws_pinpoint_apns_sandbox_channel":      pinpoint.ResourceAPNSSandboxChannel(),
			"aws_pinpoint_apns_voip_channel":         pinpoint.ResourceAPNSVoIPChannel(),
			"aws_pinpoint_apns_voip_sandbox_channel": pinpoint.ResourceAPNSVoIPSandboxChannel(),
			"aws_pinpoint_app":                       pinpoint.ResourceApp(),
			"aws_pinpoint_baidu_channel":             pinpoint.ResourceBaiduChannel(),
			"aws_pinpoint_email_channel":             pinpoint.ResourceEmailChannel(),
			"aws_pinpoint_event_stream":              pinpoint.ResourceEventStream(),
			"aws_pinpoint_gcm_channel":               pinpoint.ResourceGCMChannel(),
			"aws_pinpoint_sms_channel":               pinpoint.ResourceSMSChannel(),

			"aws_qldb_ledger": qldb.ResourceLedger(),

			"aws_quicksight_data_source":      quicksight.ResourceDataSource(),
			"aws_quicksight_group":            quicksight.ResourceGroup(),
			"aws_quicksight_group_membership": quicksight.ResourceGroupMembership(),
			"aws_quicksight_user":             quicksight.ResourceUser(),

			"aws_ram_principal_association":   ram.ResourcePrincipalAssociation(),
			"aws_ram_resource_association":    ram.ResourceResourceAssociation(),
			"aws_ram_resource_share":          ram.ResourceResourceShare(),
			"aws_ram_resource_share_accepter": ram.ResourceResourceShareAccepter(),

			"aws_db_cluster_snapshot":           rds.ResourceClusterSnapshot(),
			"aws_db_event_subscription":         rds.ResourceEventSubscription(),
			"aws_db_instance":                   rds.ResourceInstance(),
			"aws_db_instance_role_association":  rds.ResourceInstanceRoleAssociation(),
			"aws_db_option_group":               rds.ResourceOptionGroup(),
			"aws_db_parameter_group":            rds.ResourceParameterGroup(),
			"aws_db_proxy":                      rds.ResourceProxy(),
			"aws_db_proxy_default_target_group": rds.ResourceProxyDefaultTargetGroup(),
			"aws_db_proxy_endpoint":             rds.ResourceProxyEndpoint(),
			"aws_db_proxy_target":               rds.ResourceProxyTarget(),
			"aws_db_security_group":             rds.ResourceSecurityGroup(),
			"aws_db_snapshot":                   rds.ResourceSnapshot(),
			"aws_db_subnet_group":               rds.ResourceSubnetGroup(),
			"aws_rds_cluster":                   rds.ResourceCluster(),
			"aws_rds_cluster_endpoint":          rds.ResourceClusterEndpoint(),
			"aws_rds_cluster_instance":          rds.ResourceClusterInstance(),
			"aws_rds_cluster_parameter_group":   rds.ResourceClusterParameterGroup(),
			"aws_rds_cluster_role_association":  rds.ResourceClusterRoleAssociation(),
			"aws_rds_global_cluster":            rds.ResourceGlobalCluster(),

			"aws_redshift_cluster":                       redshift.ResourceCluster(),
			"aws_redshift_event_subscription":            redshift.ResourceEventSubscription(),
			"aws_redshift_parameter_group":               redshift.ResourceParameterGroup(),
			"aws_redshift_scheduled_action":              redshift.ResourceScheduledAction(),
			"aws_redshift_security_group":                redshift.ResourceSecurityGroup(),
			"aws_redshift_snapshot_copy_grant":           redshift.ResourceSnapshotCopyGrant(),
			"aws_redshift_snapshot_schedule":             redshift.ResourceSnapshotSchedule(),
			"aws_redshift_snapshot_schedule_association": redshift.ResourceSnapshotScheduleAssociation(),
			"aws_redshift_subnet_group":                  redshift.ResourceSubnetGroup(),

			"aws_resourcegroups_group": resourcegroups.ResourceGroup(),

			"aws_route53_delegation_set":                route53.ResourceDelegationSet(),
			"aws_route53_health_check":                  route53.ResourceHealthCheck(),
			"aws_route53_hosted_zone_dnssec":            route53.ResourceHostedZoneDNSSEC(),
			"aws_route53_key_signing_key":               route53.ResourceKeySigningKey(),
			"aws_route53_query_log":                     route53.ResourceQueryLog(),
			"aws_route53_record":                        route53.ResourceRecord(),
			"aws_route53_vpc_association_authorization": route53.ResourceVPCAssociationAuthorization(),
			"aws_route53_zone":                          route53.ResourceZone(),
			"aws_route53_zone_association":              route53.ResourceZoneAssociation(),

			"aws_route53recoverycontrolconfig_cluster":         route53recoverycontrolconfig.ResourceCluster(),
			"aws_route53recoverycontrolconfig_control_panel":   route53recoverycontrolconfig.ResourceControlPanel(),
			"aws_route53recoverycontrolconfig_routing_control": route53recoverycontrolconfig.ResourceRoutingControl(),
			"aws_route53recoverycontrolconfig_safety_rule":     route53recoverycontrolconfig.ResourceSafetyRule(),

			"aws_route53recoveryreadiness_cell":            route53recoveryreadiness.ResourceCell(),
			"aws_route53recoveryreadiness_readiness_check": route53recoveryreadiness.ResourceReadinessCheck(),
			"aws_route53recoveryreadiness_recovery_group":  route53recoveryreadiness.ResourceRecoveryGroup(),
			"aws_route53recoveryreadiness_resource_set":    route53recoveryreadiness.ResourceResourceSet(),

			"aws_route53_resolver_dnssec_config":                   route53resolver.ResourceDNSSECConfig(),
			"aws_route53_resolver_endpoint":                        route53resolver.ResourceEndpoint(),
			"aws_route53_resolver_firewall_config":                 route53resolver.ResourceFirewallConfig(),
			"aws_route53_resolver_firewall_domain_list":            route53resolver.ResourceFirewallDomainList(),
			"aws_route53_resolver_firewall_rule":                   route53resolver.ResourceFirewallRule(),
			"aws_route53_resolver_firewall_rule_group":             route53resolver.ResourceFirewallRuleGroup(),
			"aws_route53_resolver_firewall_rule_group_association": route53resolver.ResourceFirewallRuleGroupAssociation(),
			"aws_route53_resolver_query_log_config":                route53resolver.ResourceQueryLogConfig(),
			"aws_route53_resolver_query_log_config_association":    route53resolver.ResourceQueryLogConfigAssociation(),
			"aws_route53_resolver_rule":                            route53resolver.ResourceRule(),
			"aws_route53_resolver_rule_association":                route53resolver.ResourceRuleAssociation(),

			"aws_s3_bucket":                                   s3.ResourceBucket(),
			"aws_s3_bucket_analytics_configuration":           s3.ResourceBucketAnalyticsConfiguration(),
			"aws_s3_bucket_intelligent_tiering_configuration": s3.ResourceBucketIntelligentTieringConfiguration(),
			"aws_s3_bucket_inventory":                         s3.ResourceBucketInventory(),
			"aws_s3_bucket_metric":                            s3.ResourceBucketMetric(),
			"aws_s3_bucket_notification":                      s3.ResourceBucketNotification(),
			"aws_s3_bucket_object":                            s3.ResourceBucketObject(),
			"aws_s3_bucket_ownership_controls":                s3.ResourceBucketOwnershipControls(),
			"aws_s3_bucket_policy":                            s3.ResourceBucketPolicy(),
			"aws_s3_bucket_public_access_block":               s3.ResourceBucketPublicAccessBlock(),
			"aws_s3_bucket_replication_configuration":         s3.ResourceBucketReplicationConfiguration(),
			"aws_s3_object_copy":                              s3.ResourceObjectCopy(),

			"aws_s3_access_point":                             s3control.ResourceAccessPoint(),
			"aws_s3control_access_point_policy":               s3control.ResourceAccessPointPolicy(),
			"aws_s3_account_public_access_block":              s3control.ResourceAccountPublicAccessBlock(),
			"aws_s3control_bucket":                            s3control.ResourceBucket(),
			"aws_s3control_bucket_lifecycle_configuration":    s3control.ResourceBucketLifecycleConfiguration(),
			"aws_s3control_bucket_policy":                     s3control.ResourceBucketPolicy(),
			"aws_s3control_multi_region_access_point":         s3control.ResourceMultiRegionAccessPoint(),
			"aws_s3control_multi_region_access_point_policy":  s3control.ResourceMultiRegionAccessPointPolicy(),
			"aws_s3control_object_lambda_access_point":        s3control.ResourceObjectLambdaAccessPoint(),
			"aws_s3control_object_lambda_access_point_policy": s3control.ResourceObjectLambdaAccessPointPolicy(),

			"aws_s3outposts_endpoint": s3outposts.ResourceEndpoint(),

			"aws_sagemaker_app":                                       sagemaker.ResourceApp(),
			"aws_sagemaker_app_image_config":                          sagemaker.ResourceAppImageConfig(),
			"aws_sagemaker_code_repository":                           sagemaker.ResourceCodeRepository(),
			"aws_sagemaker_device":                                    sagemaker.ResourceDevice(),
			"aws_sagemaker_device_fleet":                              sagemaker.ResourceDeviceFleet(),
			"aws_sagemaker_domain":                                    sagemaker.ResourceDomain(),
			"aws_sagemaker_endpoint":                                  sagemaker.ResourceEndpoint(),
			"aws_sagemaker_endpoint_configuration":                    sagemaker.ResourceEndpointConfiguration(),
			"aws_sagemaker_feature_group":                             sagemaker.ResourceFeatureGroup(),
			"aws_sagemaker_flow_definition":                           sagemaker.ResourceFlowDefinition(),
			"aws_sagemaker_human_task_ui":                             sagemaker.ResourceHumanTaskUI(),
			"aws_sagemaker_image":                                     sagemaker.ResourceImage(),
			"aws_sagemaker_image_version":                             sagemaker.ResourceImageVersion(),
			"aws_sagemaker_model":                                     sagemaker.ResourceModel(),
			"aws_sagemaker_model_package_group":                       sagemaker.ResourceModelPackageGroup(),
			"aws_sagemaker_model_package_group_policy":                sagemaker.ResourceModelPackageGroupPolicy(),
			"aws_sagemaker_notebook_instance":                         sagemaker.ResourceNotebookInstance(),
			"aws_sagemaker_notebook_instance_lifecycle_configuration": sagemaker.ResourceNotebookInstanceLifeCycleConfiguration(),
			"aws_sagemaker_project":                                   sagemaker.ResourceProject(),
			"aws_sagemaker_studio_lifecycle_config":                   sagemaker.ResourceStudioLifecycleConfig(),
			"aws_sagemaker_user_profile":                              sagemaker.ResourceUserProfile(),
			"aws_sagemaker_workforce":                                 sagemaker.ResourceWorkforce(),
			"aws_sagemaker_workteam":                                  sagemaker.ResourceWorkteam(),

			"aws_schemas_discoverer": schemas.ResourceDiscoverer(),
			"aws_schemas_registry":   schemas.ResourceRegistry(),
			"aws_schemas_schema":     schemas.ResourceSchema(),

			"aws_secretsmanager_secret":          secretsmanager.ResourceSecret(),
			"aws_secretsmanager_secret_policy":   secretsmanager.ResourceSecretPolicy(),
			"aws_secretsmanager_secret_rotation": secretsmanager.ResourceSecretRotation(),
			"aws_secretsmanager_secret_version":  secretsmanager.ResourceSecretVersion(),

			"aws_securityhub_account":                    securityhub.ResourceAccount(),
			"aws_securityhub_action_target":              securityhub.ResourceActionTarget(),
			"aws_securityhub_insight":                    securityhub.ResourceInsight(),
			"aws_securityhub_invite_accepter":            securityhub.ResourceInviteAccepter(),
			"aws_securityhub_member":                     securityhub.ResourceMember(),
			"aws_securityhub_organization_admin_account": securityhub.ResourceOrganizationAdminAccount(),
			"aws_securityhub_organization_configuration": securityhub.ResourceOrganizationConfiguration(),
			"aws_securityhub_product_subscription":       securityhub.ResourceProductSubscription(),
			"aws_securityhub_standards_control":          securityhub.ResourceStandardsControl(),
			"aws_securityhub_standards_subscription":     securityhub.ResourceStandardsSubscription(),
			"aws_securityhub_finding_aggregator":         securityhub.ResourceFindingAggregator(),

			"aws_serverlessapplicationrepository_cloudformation_stack": serverlessrepo.ResourceCloudFormationStack(),

			"aws_servicecatalog_budget_resource_association":     servicecatalog.ResourceBudgetResourceAssociation(),
			"aws_servicecatalog_constraint":                      servicecatalog.ResourceConstraint(),
			"aws_servicecatalog_organizations_access":            servicecatalog.ResourceOrganizationsAccess(),
			"aws_servicecatalog_portfolio":                       servicecatalog.ResourcePortfolio(),
			"aws_servicecatalog_portfolio_share":                 servicecatalog.ResourcePortfolioShare(),
			"aws_servicecatalog_principal_portfolio_association": servicecatalog.ResourcePrincipalPortfolioAssociation(),
			"aws_servicecatalog_product":                         servicecatalog.ResourceProduct(),
			"aws_servicecatalog_product_portfolio_association":   servicecatalog.ResourceProductPortfolioAssociation(),
			"aws_servicecatalog_provisioned_product":             servicecatalog.ResourceProvisionedProduct(),
			"aws_servicecatalog_provisioning_artifact":           servicecatalog.ResourceProvisioningArtifact(),
			"aws_servicecatalog_service_action":                  servicecatalog.ResourceServiceAction(),
			"aws_servicecatalog_tag_option":                      servicecatalog.ResourceTagOption(),
			"aws_servicecatalog_tag_option_resource_association": servicecatalog.ResourceTagOptionResourceAssociation(),

			"aws_service_discovery_http_namespace":        servicediscovery.ResourceHTTPNamespace(),
			"aws_service_discovery_instance":              servicediscovery.ResourceInstance(),
			"aws_service_discovery_private_dns_namespace": servicediscovery.ResourcePrivateDNSNamespace(),
			"aws_service_discovery_public_dns_namespace":  servicediscovery.ResourcePublicDNSNamespace(),
			"aws_service_discovery_service":               servicediscovery.ResourceService(),

			"aws_servicequotas_service_quota": servicequotas.ResourceServiceQuota(),

			"aws_ses_active_receipt_rule_set":      ses.ResourceActiveReceiptRuleSet(),
			"aws_ses_configuration_set":            ses.ResourceConfigurationSet(),
			"aws_ses_domain_dkim":                  ses.ResourceDomainDKIM(),
			"aws_ses_domain_identity":              ses.ResourceDomainIdentity(),
			"aws_ses_domain_identity_verification": ses.ResourceDomainIdentityVerification(),
			"aws_ses_domain_mail_from":             ses.ResourceDomainMailFrom(),
			"aws_ses_email_identity":               ses.ResourceEmailIdentity(),
			"aws_ses_event_destination":            ses.ResourceEventDestination(),
			"aws_ses_identity_notification_topic":  ses.ResourceIdentityNotificationTopic(),
			"aws_ses_identity_policy":              ses.ResourceIdentityPolicy(),
			"aws_ses_receipt_filter":               ses.ResourceReceiptFilter(),
			"aws_ses_receipt_rule":                 ses.ResourceReceiptRule(),
			"aws_ses_receipt_rule_set":             ses.ResourceReceiptRuleSet(),
			"aws_ses_template":                     ses.ResourceTemplate(),

			"aws_sfn_activity":      sfn.ResourceActivity(),
			"aws_sfn_state_machine": sfn.ResourceStateMachine(),

			"aws_shield_protection":                          shield.ResourceProtection(),
			"aws_shield_protection_group":                    shield.ResourceProtectionGroup(),
			"aws_shield_protection_health_check_association": shield.ResourceProtectionHealthCheckAssociation(),

			"aws_signer_signing_job":                signer.ResourceSigningJob(),
			"aws_signer_signing_profile":            signer.ResourceSigningProfile(),
			"aws_signer_signing_profile_permission": signer.ResourceSigningProfilePermission(),

			"aws_simpledb_domain": simpledb.ResourceDomain(),

			"aws_sns_platform_application": sns.ResourcePlatformApplication(),
			"aws_sns_sms_preferences":      sns.ResourceSMSPreferences(),
			"aws_sns_topic":                sns.ResourceTopic(),
			"aws_sns_topic_policy":         sns.ResourceTopicPolicy(),
			"aws_sns_topic_subscription":   sns.ResourceTopicSubscription(),

			"aws_sqs_queue":        sqs.ResourceQueue(),
			"aws_sqs_queue_policy": sqs.ResourceQueuePolicy(),

			"aws_ssm_activation":                ssm.ResourceActivation(),
			"aws_ssm_association":               ssm.ResourceAssociation(),
			"aws_ssm_document":                  ssm.ResourceDocument(),
			"aws_ssm_maintenance_window":        ssm.ResourceMaintenanceWindow(),
			"aws_ssm_maintenance_window_target": ssm.ResourceMaintenanceWindowTarget(),
			"aws_ssm_maintenance_window_task":   ssm.ResourceMaintenanceWindowTask(),
			"aws_ssm_parameter":                 ssm.ResourceParameter(),
			"aws_ssm_patch_baseline":            ssm.ResourcePatchBaseline(),
			"aws_ssm_patch_group":               ssm.ResourcePatchGroup(),
			"aws_ssm_resource_data_sync":        ssm.ResourceResourceDataSync(),

			"aws_ssoadmin_account_assignment":           ssoadmin.ResourceAccountAssignment(),
			"aws_ssoadmin_managed_policy_attachment":    ssoadmin.ResourceManagedPolicyAttachment(),
			"aws_ssoadmin_permission_set":               ssoadmin.ResourcePermissionSet(),
			"aws_ssoadmin_permission_set_inline_policy": ssoadmin.ResourcePermissionSetInlinePolicy(),

			"aws_storagegateway_cache":                   storagegateway.ResourceCache(),
			"aws_storagegateway_cached_iscsi_volume":     storagegateway.ResourceCachediSCSIVolume(),
			"aws_storagegateway_file_system_association": storagegateway.ResourceFileSystemAssociation(),
			"aws_storagegateway_gateway":                 storagegateway.ResourceGateway(),
			"aws_storagegateway_nfs_file_share":          storagegateway.ResourceNFSFileShare(),
			"aws_storagegateway_smb_file_share":          storagegateway.ResourceSMBFileShare(),
			"aws_storagegateway_stored_iscsi_volume":     storagegateway.ResourceStorediSCSIVolume(),
			"aws_storagegateway_tape_pool":               storagegateway.ResourceTapePool(),
			"aws_storagegateway_upload_buffer":           storagegateway.ResourceUploadBuffer(),
			"aws_storagegateway_working_storage":         storagegateway.ResourceWorkingStorage(),

			"aws_swf_domain": swf.ResourceDomain(),

			"aws_synthetics_canary": synthetics.ResourceCanary(),

			"aws_timestreamwrite_database": timestreamwrite.ResourceDatabase(),
			"aws_timestreamwrite_table":    timestreamwrite.ResourceTable(),

			"aws_transfer_access":  transfer.ResourceAccess(),
			"aws_transfer_server":  transfer.ResourceServer(),
			"aws_transfer_ssh_key": transfer.ResourceSSHKey(),
			"aws_transfer_user":    transfer.ResourceUser(),

			"aws_waf_byte_match_set":          waf.ResourceByteMatchSet(),
			"aws_waf_geo_match_set":           waf.ResourceGeoMatchSet(),
			"aws_waf_ipset":                   waf.ResourceIPSet(),
			"aws_waf_rate_based_rule":         waf.ResourceRateBasedRule(),
			"aws_waf_regex_match_set":         waf.ResourceRegexMatchSet(),
			"aws_waf_regex_pattern_set":       waf.ResourceRegexPatternSet(),
			"aws_waf_rule":                    waf.ResourceRule(),
			"aws_waf_rule_group":              waf.ResourceRuleGroup(),
			"aws_waf_size_constraint_set":     waf.ResourceSizeConstraintSet(),
			"aws_waf_sql_injection_match_set": waf.ResourceSQLInjectionMatchSet(),
			"aws_waf_web_acl":                 waf.ResourceWebACL(),
			"aws_waf_xss_match_set":           waf.ResourceXSSMatchSet(),

			"aws_wafregional_byte_match_set":          wafregional.ResourceByteMatchSet(),
			"aws_wafregional_geo_match_set":           wafregional.ResourceGeoMatchSet(),
			"aws_wafregional_ipset":                   wafregional.ResourceIPSet(),
			"aws_wafregional_rate_based_rule":         wafregional.ResourceRateBasedRule(),
			"aws_wafregional_regex_match_set":         wafregional.ResourceRegexMatchSet(),
			"aws_wafregional_regex_pattern_set":       wafregional.ResourceRegexPatternSet(),
			"aws_wafregional_rule":                    wafregional.ResourceRule(),
			"aws_wafregional_rule_group":              wafregional.ResourceRuleGroup(),
			"aws_wafregional_size_constraint_set":     wafregional.ResourceSizeConstraintSet(),
			"aws_wafregional_sql_injection_match_set": wafregional.ResourceSQLInjectionMatchSet(),
			"aws_wafregional_web_acl":                 wafregional.ResourceWebACL(),
			"aws_wafregional_web_acl_association":     wafregional.ResourceWebACLAssociation(),
			"aws_wafregional_xss_match_set":           wafregional.ResourceXSSMatchSet(),

			"aws_wafv2_ip_set":                        wafv2.ResourceIPSet(),
			"aws_wafv2_regex_pattern_set":             wafv2.ResourceRegexPatternSet(),
			"aws_wafv2_rule_group":                    wafv2.ResourceRuleGroup(),
			"aws_wafv2_web_acl":                       wafv2.ResourceWebACL(),
			"aws_wafv2_web_acl_association":           wafv2.ResourceWebACLAssociation(),
			"aws_wafv2_web_acl_logging_configuration": wafv2.ResourceWebACLLoggingConfiguration(),

			"aws_worklink_fleet": worklink.ResourceFleet(),
			"aws_worklink_website_certificate_authority_association": worklink.ResourceWebsiteCertificateAuthorityAssociation(),

			"aws_workspaces_directory": workspaces.ResourceDirectory(),
			"aws_workspaces_ip_group":  workspaces.ResourceIPGroup(),
			"aws_workspaces_workspace": workspaces.ResourceWorkspace(),

			"aws_xray_encryption_config": xray.ResourceEncryptionConfig(),
			"aws_xray_group":             xray.ResourceGroup(),
			"aws_xray_sampling_rule":     xray.ResourceSamplingRule(),
		},
	}

	provider.ConfigureFunc = func(d *schema.ResourceData) (interface{}, error) {
		terraformVersion := provider.TerraformVersion
		if terraformVersion == "" {
			// Terraform 0.12 introduced this field to the protocol
			// We can therefore assume that if it's missing it's 0.10 or 0.11
			terraformVersion = "0.11+compatible"
		}
		return providerConfigure(d, terraformVersion)
	}

	return provider
}

var descriptions map[string]string

func init() {
	descriptions = map[string]string{
		"region": "The region where AWS operations will take place. Examples\n" +
			"are us-east-1, us-west-2, etc.", // lintignore:AWSAT003

		"access_key": "The access key for API operations. You can retrieve this\n" +
			"from the 'Security & Credentials' section of the AWS console.",

		"secret_key": "The secret key for API operations. You can retrieve this\n" +
			"from the 'Security & Credentials' section of the AWS console.",

		"profile": "The profile for API operations. If not set, the default profile\n" +
			"created with `aws configure` will be used.",

		"shared_credentials_file": "The path to the shared credentials file. If not set\n" +
			"this defaults to ~/.aws/credentials.",

		"token": "session token. A session token is only required if you are\n" +
			"using temporary security credentials.",

		"max_retries": "The maximum number of times an AWS API request is\n" +
			"being executed. If the API request still fails, an error is\n" +
			"thrown.",

		"http_proxy": "The address of an HTTP proxy to use when accessing the AWS API. " +
			"Can also be configured using the `HTTP_PROXY` or `HTTPS_PROXY` environment variables.",

		"endpoint": "Use this to override the default service endpoint URL",

		"insecure": "Explicitly allow the provider to perform \"insecure\" SSL requests. If omitted, " +
			"default value is `false`",

		"skip_credentials_validation": "Skip the credentials validation via STS API. " +
			"Used for AWS API implementations that do not have STS available/implemented.",

		"skip_get_ec2_platforms": "Skip getting the supported EC2 platforms. " +
			"Used by users that don't have ec2:DescribeAccountAttributes permissions.",

		"skip_region_validation": "Skip static validation of region name. " +
			"Used by users of alternative AWS-like APIs or users w/ access to regions that are not public (yet).",

		"skip_requesting_account_id": "Skip requesting the account ID. " +
			"Used for AWS API implementations that do not have IAM/STS API and/or metadata API.",

		"skip_medatadata_api_check": "Skip the AWS Metadata API check. " +
			"Used for AWS API implementations that do not have a metadata api endpoint.",

		"s3_force_path_style": "Set this to true to force the request to use path-style addressing,\n" +
			"i.e., http://s3.amazonaws.com/BUCKET/KEY. By default, the S3 client will\n" +
			"use virtual hosted bucket addressing when possible\n" +
			"(http://BUCKET.s3.amazonaws.com/KEY). Specific to the Amazon S3 service.",
	}
}

func providerConfigure(d *schema.ResourceData, terraformVersion string) (interface{}, error) {
	config := conns.Config{
		AccessKey:               d.Get("access_key").(string),
		SecretKey:               d.Get("secret_key").(string),
		Profile:                 d.Get("profile").(string),
		Token:                   d.Get("token").(string),
		Region:                  d.Get("region").(string),
		CredsFilename:           d.Get("shared_credentials_file").(string),
		DefaultTagsConfig:       expandProviderDefaultTags(d.Get("default_tags").([]interface{})),
		Endpoints:               make(map[string]string),
		MaxRetries:              d.Get("max_retries").(int),
		IgnoreTagsConfig:        expandProviderIgnoreTags(d.Get("ignore_tags").([]interface{})),
		Insecure:                d.Get("insecure").(bool),
		HTTPProxy:               d.Get("http_proxy").(string),
		SkipCredsValidation:     d.Get("skip_credentials_validation").(bool),
		SkipGetEC2Platforms:     d.Get("skip_get_ec2_platforms").(bool),
		SkipRegionValidation:    d.Get("skip_region_validation").(bool),
		SkipRequestingAccountId: d.Get("skip_requesting_account_id").(bool),
		SkipMetadataApiCheck:    d.Get("skip_metadata_api_check").(bool),
		S3ForcePathStyle:        d.Get("s3_force_path_style").(bool),
		TerraformVersion:        terraformVersion,
	}

	if l, ok := d.Get("assume_role").([]interface{}); ok && len(l) > 0 && l[0] != nil {
		m := l[0].(map[string]interface{})

		if v, ok := m["duration_seconds"].(int); ok && v != 0 {
			config.AssumeRoleDurationSeconds = v
		}

		if v, ok := m["external_id"].(string); ok && v != "" {
			config.AssumeRoleExternalID = v
		}

		if v, ok := m["policy"].(string); ok && v != "" {
			config.AssumeRolePolicy = v
		}

		if policyARNSet, ok := m["policy_arns"].(*schema.Set); ok && policyARNSet.Len() > 0 {
			for _, policyARNRaw := range policyARNSet.List() {
				policyARN, ok := policyARNRaw.(string)

				if !ok {
					continue
				}

				config.AssumeRolePolicyARNs = append(config.AssumeRolePolicyARNs, policyARN)
			}
		}

		if v, ok := m["role_arn"].(string); ok && v != "" {
			config.AssumeRoleARN = v
		}

		if v, ok := m["session_name"].(string); ok && v != "" {
			config.AssumeRoleSessionName = v
		}

		if tagMapRaw, ok := m["tags"].(map[string]interface{}); ok && len(tagMapRaw) > 0 {
			config.AssumeRoleTags = make(map[string]string)

			for k, vRaw := range tagMapRaw {
				v, ok := vRaw.(string)

				if !ok {
					continue
				}

				config.AssumeRoleTags[k] = v
			}
		}

		if transitiveTagKeySet, ok := m["transitive_tag_keys"].(*schema.Set); ok && transitiveTagKeySet.Len() > 0 {
			for _, transitiveTagKeyRaw := range transitiveTagKeySet.List() {
				transitiveTagKey, ok := transitiveTagKeyRaw.(string)

				if !ok {
					continue
				}

				config.AssumeRoleTransitiveTagKeys = append(config.AssumeRoleTransitiveTagKeys, transitiveTagKey)
			}
		}

		log.Printf("[INFO] assume_role configuration set: (ARN: %q, SessionID: %q, ExternalID: %q)", config.AssumeRoleARN, config.AssumeRoleSessionName, config.AssumeRoleExternalID)
	}

	endpointsSet := d.Get("endpoints").(*schema.Set)

	for _, endpointsSetI := range endpointsSet.List() {
		endpoints := endpointsSetI.(map[string]interface{})

		for _, hclKey := range conns.HCLKeys() {
			var serviceKey string
			var err error
			if serviceKey, err = conns.ServiceForHCLKey(hclKey); err != nil {
				return nil, fmt.Errorf("failed to assign endpoint (%s): %w", hclKey, err)
			}

			if config.Endpoints[serviceKey] == "" && endpoints[hclKey].(string) != "" {
				config.Endpoints[serviceKey] = endpoints[hclKey].(string)
			}
		}
	}

	if v, ok := d.GetOk("allowed_account_ids"); ok {
		for _, accountIDRaw := range v.(*schema.Set).List() {
			config.AllowedAccountIds = append(config.AllowedAccountIds, accountIDRaw.(string))
		}
	}

	if v, ok := d.GetOk("forbidden_account_ids"); ok {
		for _, accountIDRaw := range v.(*schema.Set).List() {
			config.ForbiddenAccountIds = append(config.ForbiddenAccountIds, accountIDRaw.(string))
		}
	}

	return config.Client()
}

func assumeRoleSchema() *schema.Schema {
	return &schema.Schema{
		Type:     schema.TypeList,
		Optional: true,
		MaxItems: 1,
		Elem: &schema.Resource{
			Schema: map[string]*schema.Schema{
				"duration_seconds": {
					Type:         schema.TypeInt,
					Optional:     true,
					Description:  "The duration, in seconds, of the role session.",
					ValidateFunc: validation.IntBetween(900, 43200),
				},
				"external_id": {
					Type:        schema.TypeString,
					Optional:    true,
					Description: "A unique identifier that might be required when you assume a role in another account.",
					ValidateFunc: validation.All(
						validation.StringLenBetween(2, 1224),
						validation.StringMatch(regexp.MustCompile(`[\w+=,.@:\/\-]*`), ""),
					),
				},
				"policy": {
					Type:         schema.TypeString,
					Optional:     true,
					Description:  "IAM Policy JSON describing further restricting permissions for the IAM Role being assumed.",
					ValidateFunc: validation.StringIsJSON,
				},
				"policy_arns": {
					Type:        schema.TypeSet,
					Optional:    true,
					Description: "Amazon Resource Names (ARNs) of IAM Policies describing further restricting permissions for the IAM Role being assumed.",
					Elem: &schema.Schema{
						Type:         schema.TypeString,
						ValidateFunc: verify.ValidARN,
					},
				},
				"role_arn": {
					Type:         schema.TypeString,
					Optional:     true,
					Description:  "Amazon Resource Name of an IAM Role to assume prior to making API calls.",
					ValidateFunc: verify.ValidARN,
				},
				"session_name": {
					Type:        schema.TypeString,
					Optional:    true,
					Description: "An identifier for the assumed role session.",
					ValidateFunc: validation.All(
						validation.StringLenBetween(2, 64),
						validation.StringMatch(regexp.MustCompile(`[\w+=,.@\-]*`), ""),
					),
				},
				"tags": {
					Type:        schema.TypeMap,
					Optional:    true,
					Description: "Assume role session tags.",
					Elem:        &schema.Schema{Type: schema.TypeString},
				},
				"transitive_tag_keys": {
					Type:        schema.TypeSet,
					Optional:    true,
					Description: "Assume role session tag keys to pass to any subsequent sessions.",
					Elem:        &schema.Schema{Type: schema.TypeString},
				},
			},
		},
	}
}

func endpointsSchema() *schema.Schema {
	endpointsAttributes := make(map[string]*schema.Schema)

	for _, serviceKey := range conns.HCLKeys() {
		endpointsAttributes[serviceKey] = &schema.Schema{
			Type:        schema.TypeString,
			Optional:    true,
			Default:     "",
			Description: descriptions["endpoint"],
		}
	}

	return &schema.Schema{
		Type:     schema.TypeSet,
		Optional: true,
		Elem: &schema.Resource{
			Schema: endpointsAttributes,
		},
	}
}

func expandProviderDefaultTags(l []interface{}) *tftags.DefaultConfig {
	if len(l) == 0 || l[0] == nil {
		return nil
	}

	defaultConfig := &tftags.DefaultConfig{}
	m := l[0].(map[string]interface{})

	if v, ok := m["tags"].(map[string]interface{}); ok {
		defaultConfig.Tags = tftags.New(v)
	}
	return defaultConfig
}

func expandProviderIgnoreTags(l []interface{}) *tftags.IgnoreConfig {
	if len(l) == 0 || l[0] == nil {
		return nil
	}

	ignoreConfig := &tftags.IgnoreConfig{}
	m := l[0].(map[string]interface{})

	if v, ok := m["keys"].(*schema.Set); ok {
		ignoreConfig.Keys = tftags.New(v.List())
	}

	if v, ok := m["key_prefixes"].(*schema.Set); ok {
		ignoreConfig.KeyPrefixes = tftags.New(v.List())
	}

	return ignoreConfig
}<|MERGE_RESOLUTION|>--- conflicted
+++ resolved
@@ -419,11 +419,8 @@
 			"aws_connect_hours_of_operation":          connect.DataSourceHoursOfOperation(),
 			"aws_connect_instance":                    connect.DataSourceInstance(),
 			"aws_connect_lambda_function_association": connect.DataSourceLambdaFunctionAssociation(),
-<<<<<<< HEAD
 			"aws_connect_prompt":                      connect.DataSourcePrompt(),
-=======
 			"aws_connect_quick_connect":               connect.DataSourceQuickConnect(),
->>>>>>> 1672c2e1
 
 			"aws_cur_report_definition": cur.DataSourceReportDefinition(),
 
