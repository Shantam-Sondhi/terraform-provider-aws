package aws

import (
	"fmt"
	"log"
	"strings"

	"github.com/aws/aws-sdk-go/aws"
	"github.com/aws/aws-sdk-go/aws/awserr"
	"github.com/aws/aws-sdk-go/aws/endpoints"
	"github.com/aws/aws-sdk-go/aws/request"
	"github.com/aws/aws-sdk-go/service/accessanalyzer"
	"github.com/aws/aws-sdk-go/service/acm"
	"github.com/aws/aws-sdk-go/service/acmpca"
	"github.com/aws/aws-sdk-go/service/amplify"
	"github.com/aws/aws-sdk-go/service/apigateway"
	"github.com/aws/aws-sdk-go/service/apigatewayv2"
	"github.com/aws/aws-sdk-go/service/applicationautoscaling"
	"github.com/aws/aws-sdk-go/service/applicationinsights"
	"github.com/aws/aws-sdk-go/service/appmesh"
	"github.com/aws/aws-sdk-go/service/appstream"
	"github.com/aws/aws-sdk-go/service/appsync"
	"github.com/aws/aws-sdk-go/service/athena"
	"github.com/aws/aws-sdk-go/service/autoscaling"
	"github.com/aws/aws-sdk-go/service/autoscalingplans"
	"github.com/aws/aws-sdk-go/service/backup"
	"github.com/aws/aws-sdk-go/service/batch"
	"github.com/aws/aws-sdk-go/service/budgets"
	"github.com/aws/aws-sdk-go/service/cloud9"
	"github.com/aws/aws-sdk-go/service/cloudformation"
	"github.com/aws/aws-sdk-go/service/cloudfront"
	"github.com/aws/aws-sdk-go/service/cloudhsmv2"
	"github.com/aws/aws-sdk-go/service/cloudsearch"
	"github.com/aws/aws-sdk-go/service/cloudtrail"
	"github.com/aws/aws-sdk-go/service/cloudwatch"
	"github.com/aws/aws-sdk-go/service/cloudwatchevents"
	"github.com/aws/aws-sdk-go/service/cloudwatchlogs"
	"github.com/aws/aws-sdk-go/service/codeartifact"
	"github.com/aws/aws-sdk-go/service/codebuild"
	"github.com/aws/aws-sdk-go/service/codecommit"
	"github.com/aws/aws-sdk-go/service/codedeploy"
	"github.com/aws/aws-sdk-go/service/codepipeline"
	"github.com/aws/aws-sdk-go/service/codestarconnections"
	"github.com/aws/aws-sdk-go/service/codestarnotifications"
	"github.com/aws/aws-sdk-go/service/cognitoidentity"
	"github.com/aws/aws-sdk-go/service/cognitoidentityprovider"
	"github.com/aws/aws-sdk-go/service/configservice"
	"github.com/aws/aws-sdk-go/service/costandusagereportservice"
	"github.com/aws/aws-sdk-go/service/databasemigrationservice"
	"github.com/aws/aws-sdk-go/service/dataexchange"
	"github.com/aws/aws-sdk-go/service/datapipeline"
	"github.com/aws/aws-sdk-go/service/datasync"
	"github.com/aws/aws-sdk-go/service/dax"
	"github.com/aws/aws-sdk-go/service/devicefarm"
	"github.com/aws/aws-sdk-go/service/directconnect"
	"github.com/aws/aws-sdk-go/service/directoryservice"
	"github.com/aws/aws-sdk-go/service/dlm"
	"github.com/aws/aws-sdk-go/service/docdb"
	"github.com/aws/aws-sdk-go/service/dynamodb"
	"github.com/aws/aws-sdk-go/service/ec2"
	"github.com/aws/aws-sdk-go/service/ecr"
	"github.com/aws/aws-sdk-go/service/ecs"
	"github.com/aws/aws-sdk-go/service/efs"
	"github.com/aws/aws-sdk-go/service/eks"
	"github.com/aws/aws-sdk-go/service/elasticache"
	"github.com/aws/aws-sdk-go/service/elasticbeanstalk"
	elasticsearch "github.com/aws/aws-sdk-go/service/elasticsearchservice"
	"github.com/aws/aws-sdk-go/service/elastictranscoder"
	"github.com/aws/aws-sdk-go/service/elb"
	"github.com/aws/aws-sdk-go/service/elbv2"
	"github.com/aws/aws-sdk-go/service/emr"
	"github.com/aws/aws-sdk-go/service/firehose"
	"github.com/aws/aws-sdk-go/service/fms"
	"github.com/aws/aws-sdk-go/service/forecastservice"
	"github.com/aws/aws-sdk-go/service/fsx"
	"github.com/aws/aws-sdk-go/service/gamelift"
	"github.com/aws/aws-sdk-go/service/glacier"
	"github.com/aws/aws-sdk-go/service/globalaccelerator"
	"github.com/aws/aws-sdk-go/service/glue"
	"github.com/aws/aws-sdk-go/service/greengrass"
	"github.com/aws/aws-sdk-go/service/guardduty"
	"github.com/aws/aws-sdk-go/service/iam"
	"github.com/aws/aws-sdk-go/service/identitystore"
	"github.com/aws/aws-sdk-go/service/imagebuilder"
	"github.com/aws/aws-sdk-go/service/inspector"
	"github.com/aws/aws-sdk-go/service/iot"
	"github.com/aws/aws-sdk-go/service/iotanalytics"
	"github.com/aws/aws-sdk-go/service/iotevents"
	"github.com/aws/aws-sdk-go/service/kafka"
	"github.com/aws/aws-sdk-go/service/kinesis"
	"github.com/aws/aws-sdk-go/service/kinesisanalytics"
	"github.com/aws/aws-sdk-go/service/kinesisanalyticsv2"
	"github.com/aws/aws-sdk-go/service/kinesisvideo"
	"github.com/aws/aws-sdk-go/service/kms"
	"github.com/aws/aws-sdk-go/service/lakeformation"
	"github.com/aws/aws-sdk-go/service/lambda"
	"github.com/aws/aws-sdk-go/service/lexmodelbuildingservice"
	"github.com/aws/aws-sdk-go/service/licensemanager"
	"github.com/aws/aws-sdk-go/service/lightsail"
	"github.com/aws/aws-sdk-go/service/macie"
	"github.com/aws/aws-sdk-go/service/macie2"
	"github.com/aws/aws-sdk-go/service/managedblockchain"
	"github.com/aws/aws-sdk-go/service/marketplacecatalog"
	"github.com/aws/aws-sdk-go/service/mediaconnect"
	"github.com/aws/aws-sdk-go/service/mediaconvert"
	"github.com/aws/aws-sdk-go/service/medialive"
	"github.com/aws/aws-sdk-go/service/mediapackage"
	"github.com/aws/aws-sdk-go/service/mediastore"
	"github.com/aws/aws-sdk-go/service/mediastoredata"
	"github.com/aws/aws-sdk-go/service/mq"
	"github.com/aws/aws-sdk-go/service/neptune"
	"github.com/aws/aws-sdk-go/service/networkfirewall"
	"github.com/aws/aws-sdk-go/service/networkmanager"
	"github.com/aws/aws-sdk-go/service/opsworks"
	"github.com/aws/aws-sdk-go/service/organizations"
	"github.com/aws/aws-sdk-go/service/outposts"
	"github.com/aws/aws-sdk-go/service/personalize"
	"github.com/aws/aws-sdk-go/service/pinpoint"
	"github.com/aws/aws-sdk-go/service/pricing"
	"github.com/aws/aws-sdk-go/service/qldb"
	"github.com/aws/aws-sdk-go/service/quicksight"
	"github.com/aws/aws-sdk-go/service/ram"
	"github.com/aws/aws-sdk-go/service/rds"
	"github.com/aws/aws-sdk-go/service/redshift"
	"github.com/aws/aws-sdk-go/service/resourcegroups"
	"github.com/aws/aws-sdk-go/service/resourcegroupstaggingapi"
	"github.com/aws/aws-sdk-go/service/route53"
	"github.com/aws/aws-sdk-go/service/route53domains"
	"github.com/aws/aws-sdk-go/service/route53resolver"
	"github.com/aws/aws-sdk-go/service/s3"
	"github.com/aws/aws-sdk-go/service/s3control"
	"github.com/aws/aws-sdk-go/service/s3outposts"
	"github.com/aws/aws-sdk-go/service/sagemaker"
	"github.com/aws/aws-sdk-go/service/secretsmanager"
	"github.com/aws/aws-sdk-go/service/securityhub"
	"github.com/aws/aws-sdk-go/service/serverlessapplicationrepository"
	"github.com/aws/aws-sdk-go/service/servicecatalog"
	"github.com/aws/aws-sdk-go/service/servicediscovery"
	"github.com/aws/aws-sdk-go/service/servicequotas"
	"github.com/aws/aws-sdk-go/service/ses"
	"github.com/aws/aws-sdk-go/service/sfn"
	"github.com/aws/aws-sdk-go/service/shield"
	"github.com/aws/aws-sdk-go/service/simpledb"
	"github.com/aws/aws-sdk-go/service/sns"
	"github.com/aws/aws-sdk-go/service/sqs"
	"github.com/aws/aws-sdk-go/service/ssm"
	"github.com/aws/aws-sdk-go/service/ssoadmin"
	"github.com/aws/aws-sdk-go/service/storagegateway"
	"github.com/aws/aws-sdk-go/service/sts"
	"github.com/aws/aws-sdk-go/service/swf"
	"github.com/aws/aws-sdk-go/service/synthetics"
	"github.com/aws/aws-sdk-go/service/timestreamwrite"
	"github.com/aws/aws-sdk-go/service/transfer"
	"github.com/aws/aws-sdk-go/service/waf"
	"github.com/aws/aws-sdk-go/service/wafregional"
	"github.com/aws/aws-sdk-go/service/wafv2"
	"github.com/aws/aws-sdk-go/service/worklink"
	"github.com/aws/aws-sdk-go/service/workmail"
	"github.com/aws/aws-sdk-go/service/workspaces"
	"github.com/aws/aws-sdk-go/service/xray"
	awsbase "github.com/hashicorp/aws-sdk-go-base"
	"github.com/hashicorp/terraform-plugin-sdk/v2/helper/logging"
	"github.com/terraform-providers/terraform-provider-aws/aws/internal/keyvaluetags"
)

type Config struct {
	AccessKey     string
	SecretKey     string
	CredsFilename string
	Profile       string
	Token         string
	Region        string
	MaxRetries    int

	AssumeRoleARN               string
	AssumeRoleDurationSeconds   int
	AssumeRoleExternalID        string
	AssumeRolePolicy            string
	AssumeRolePolicyARNs        []string
	AssumeRoleSessionName       string
	AssumeRoleTags              map[string]string
	AssumeRoleTransitiveTagKeys []string

	AllowedAccountIds   []string
	ForbiddenAccountIds []string

	Endpoints        map[string]string
	IgnoreTagsConfig *keyvaluetags.IgnoreConfig
	Insecure         bool

	SkipCredsValidation     bool
	SkipGetEC2Platforms     bool
	SkipRegionValidation    bool
	SkipRequestingAccountId bool
	SkipMetadataApiCheck    bool
	S3ForcePathStyle        bool

	terraformVersion string
}

type AWSClient struct {
<<<<<<< HEAD
	accessanalyzerconn           *accessanalyzer.AccessAnalyzer
	accountid                    string
	acmconn                      *acm.ACM
	acmpcaconn                   *acmpca.ACMPCA
	amplifyconn                  *amplify.Amplify
	apigatewayconn               *apigateway.APIGateway
	apigatewayv2conn             *apigatewayv2.ApiGatewayV2
	appautoscalingconn           *applicationautoscaling.ApplicationAutoScaling
	applicationinsightsconn      *applicationinsights.ApplicationInsights
	appmeshconn                  *appmesh.AppMesh
	appstreamconn                *appstream.AppStream
	appsyncconn                  *appsync.AppSync
	athenaconn                   *athena.Athena
	autoscalingconn              *autoscaling.AutoScaling
	autoscalingplansconn         *autoscalingplans.AutoScalingPlans
	backupconn                   *backup.Backup
	batchconn                    *batch.Batch
	budgetconn                   *budgets.Budgets
	cfconn                       *cloudformation.CloudFormation
	cloud9conn                   *cloud9.Cloud9
	cloudfrontconn               *cloudfront.CloudFront
	cloudhsmv2conn               *cloudhsmv2.CloudHSMV2
	cloudsearchconn              *cloudsearch.CloudSearch
	cloudtrailconn               *cloudtrail.CloudTrail
	cloudwatchconn               *cloudwatch.CloudWatch
	cloudwatcheventsconn         *cloudwatchevents.CloudWatchEvents
	cloudwatchlogsconn           *cloudwatchlogs.CloudWatchLogs
	codeartifactconn             *codeartifact.CodeArtifact
	codebuildconn                *codebuild.CodeBuild
	codecommitconn               *codecommit.CodeCommit
	codedeployconn               *codedeploy.CodeDeploy
	codepipelineconn             *codepipeline.CodePipeline
	codestarnotificationsconn    *codestarnotifications.CodeStarNotifications
	cognitoconn                  *cognitoidentity.CognitoIdentity
	cognitoidpconn               *cognitoidentityprovider.CognitoIdentityProvider
	configconn                   *configservice.ConfigService
	costandusagereportconn       *costandusagereportservice.CostandUsageReportService
	dataexchangeconn             *dataexchange.DataExchange
	datapipelineconn             *datapipeline.DataPipeline
	datasyncconn                 *datasync.DataSync
	daxconn                      *dax.DAX
	devicefarmconn               *devicefarm.DeviceFarm
	dlmconn                      *dlm.DLM
	dmsconn                      *databasemigrationservice.DatabaseMigrationService
	dnsSuffix                    string
	docdbconn                    *docdb.DocDB
	dsconn                       *directoryservice.DirectoryService
	dxconn                       *directconnect.DirectConnect
	dynamodbconn                 *dynamodb.DynamoDB
	ec2conn                      *ec2.EC2
	ecrconn                      *ecr.ECR
	ecsconn                      *ecs.ECS
	efsconn                      *efs.EFS
	eksconn                      *eks.EKS
	elasticacheconn              *elasticache.ElastiCache
	elasticbeanstalkconn         *elasticbeanstalk.ElasticBeanstalk
	elastictranscoderconn        *elastictranscoder.ElasticTranscoder
	elbconn                      *elb.ELB
	elbv2conn                    *elbv2.ELBV2
	emrconn                      *emr.EMR
	esconn                       *elasticsearch.ElasticsearchService
	firehoseconn                 *firehose.Firehose
	fmsconn                      *fms.FMS
	forecastconn                 *forecastservice.ForecastService
	fsxconn                      *fsx.FSx
	gameliftconn                 *gamelift.GameLift
	glacierconn                  *glacier.Glacier
	globalacceleratorconn        *globalaccelerator.GlobalAccelerator
	glueconn                     *glue.Glue
	guarddutyconn                *guardduty.GuardDuty
	greengrassconn               *greengrass.Greengrass
	iamconn                      *iam.IAM
	identitystoreconn            *identitystore.IdentityStore
	IgnoreTagsConfig             *keyvaluetags.IgnoreConfig
	imagebuilderconn             *imagebuilder.Imagebuilder
	inspectorconn                *inspector.Inspector
	iotconn                      *iot.IoT
	iotanalyticsconn             *iotanalytics.IoTAnalytics
	ioteventsconn                *iotevents.IoTEvents
	kafkaconn                    *kafka.Kafka
	kinesisanalyticsconn         *kinesisanalytics.KinesisAnalytics
	kinesisanalyticsv2conn       *kinesisanalyticsv2.KinesisAnalyticsV2
	kinesisconn                  *kinesis.Kinesis
	kinesisvideoconn             *kinesisvideo.KinesisVideo
	kmsconn                      *kms.KMS
	lakeformationconn            *lakeformation.LakeFormation
	lambdaconn                   *lambda.Lambda
	lexmodelconn                 *lexmodelbuildingservice.LexModelBuildingService
	licensemanagerconn           *licensemanager.LicenseManager
	lightsailconn                *lightsail.Lightsail
	macieconn                    *macie.Macie
	macie2conn                   *macie2.Macie2
	managedblockchainconn        *managedblockchain.ManagedBlockchain
	marketplacecatalogconn       *marketplacecatalog.MarketplaceCatalog
	mediaconnectconn             *mediaconnect.MediaConnect
	mediaconvertconn             *mediaconvert.MediaConvert
	mediaconvertaccountconn      *mediaconvert.MediaConvert
	medialiveconn                *medialive.MediaLive
	mediapackageconn             *mediapackage.MediaPackage
	mediastoreconn               *mediastore.MediaStore
	mediastoredataconn           *mediastoredata.MediaStoreData
	mqconn                       *mq.MQ
	neptuneconn                  *neptune.Neptune
	networkmanagerconn           *networkmanager.NetworkManager
	opsworksconn                 *opsworks.OpsWorks
	organizationsconn            *organizations.Organizations
	outpostsconn                 *outposts.Outposts
	partition                    string
	personalizeconn              *personalize.Personalize
	pinpointconn                 *pinpoint.Pinpoint
	pricingconn                  *pricing.Pricing
	qldbconn                     *qldb.QLDB
	quicksightconn               *quicksight.QuickSight
	r53conn                      *route53.Route53
	ramconn                      *ram.RAM
	rdsconn                      *rds.RDS
	redshiftconn                 *redshift.Redshift
	region                       string
	resourcegroupsconn           *resourcegroups.ResourceGroups
	resourcegroupstaggingapiconn *resourcegroupstaggingapi.ResourceGroupsTaggingAPI
	route53domainsconn           *route53domains.Route53Domains
	route53resolverconn          *route53resolver.Route53Resolver
	s3conn                       *s3.S3
	s3connUriCleaningDisabled    *s3.S3
	s3controlconn                *s3control.S3Control
	s3outpostsconn               *s3outposts.S3Outposts
	sagemakerconn                *sagemaker.SageMaker
	scconn                       *servicecatalog.ServiceCatalog
	sdconn                       *servicediscovery.ServiceDiscovery
	secretsmanagerconn           *secretsmanager.SecretsManager
	securityhubconn              *securityhub.SecurityHub
	serverlessapprepositoryconn  *serverlessapplicationrepository.ServerlessApplicationRepository
	servicequotasconn            *servicequotas.ServiceQuotas
	sesconn                      *ses.SES
	sfnconn                      *sfn.SFN
	shieldconn                   *shield.Shield
	simpledbconn                 *simpledb.SimpleDB
	snsconn                      *sns.SNS
	sqsconn                      *sqs.SQS
	ssmconn                      *ssm.SSM
	ssoadminconn                 *ssoadmin.SSOAdmin
	storagegatewayconn           *storagegateway.StorageGateway
	stsconn                      *sts.STS
	supportedplatforms           []string
	swfconn                      *swf.SWF
	syntheticsconn               *synthetics.Synthetics
	terraformVersion             string
	timestreamwriteconn          *timestreamwrite.TimestreamWrite
	transferconn                 *transfer.Transfer
	wafconn                      *waf.WAF
	wafregionalconn              *wafregional.WAFRegional
	wafv2conn                    *wafv2.WAFV2
	worklinkconn                 *worklink.WorkLink
	workmailconn                 *workmail.WorkMail
	workspacesconn               *workspaces.WorkSpaces
	xrayconn                     *xray.XRay
=======
	accessanalyzerconn                  *accessanalyzer.AccessAnalyzer
	accountid                           string
	acmconn                             *acm.ACM
	acmpcaconn                          *acmpca.ACMPCA
	amplifyconn                         *amplify.Amplify
	apigatewayconn                      *apigateway.APIGateway
	apigatewayv2conn                    *apigatewayv2.ApiGatewayV2
	appautoscalingconn                  *applicationautoscaling.ApplicationAutoScaling
	applicationinsightsconn             *applicationinsights.ApplicationInsights
	appmeshconn                         *appmesh.AppMesh
	appstreamconn                       *appstream.AppStream
	appsyncconn                         *appsync.AppSync
	athenaconn                          *athena.Athena
	autoscalingconn                     *autoscaling.AutoScaling
	autoscalingplansconn                *autoscalingplans.AutoScalingPlans
	backupconn                          *backup.Backup
	batchconn                           *batch.Batch
	budgetconn                          *budgets.Budgets
	cfconn                              *cloudformation.CloudFormation
	cloud9conn                          *cloud9.Cloud9
	cloudfrontconn                      *cloudfront.CloudFront
	cloudhsmv2conn                      *cloudhsmv2.CloudHSMV2
	cloudsearchconn                     *cloudsearch.CloudSearch
	cloudtrailconn                      *cloudtrail.CloudTrail
	cloudwatchconn                      *cloudwatch.CloudWatch
	cloudwatcheventsconn                *cloudwatchevents.CloudWatchEvents
	cloudwatchlogsconn                  *cloudwatchlogs.CloudWatchLogs
	codeartifactconn                    *codeartifact.CodeArtifact
	codebuildconn                       *codebuild.CodeBuild
	codecommitconn                      *codecommit.CodeCommit
	codedeployconn                      *codedeploy.CodeDeploy
	codepipelineconn                    *codepipeline.CodePipeline
	codestarconnectionsconn             *codestarconnections.CodeStarConnections
	codestarnotificationsconn           *codestarnotifications.CodeStarNotifications
	cognitoconn                         *cognitoidentity.CognitoIdentity
	cognitoidpconn                      *cognitoidentityprovider.CognitoIdentityProvider
	configconn                          *configservice.ConfigService
	costandusagereportconn              *costandusagereportservice.CostandUsageReportService
	dataexchangeconn                    *dataexchange.DataExchange
	datapipelineconn                    *datapipeline.DataPipeline
	datasyncconn                        *datasync.DataSync
	daxconn                             *dax.DAX
	devicefarmconn                      *devicefarm.DeviceFarm
	dlmconn                             *dlm.DLM
	dmsconn                             *databasemigrationservice.DatabaseMigrationService
	dnsSuffix                           string
	docdbconn                           *docdb.DocDB
	dsconn                              *directoryservice.DirectoryService
	dxconn                              *directconnect.DirectConnect
	dynamodbconn                        *dynamodb.DynamoDB
	ec2conn                             *ec2.EC2
	ecrconn                             *ecr.ECR
	ecsconn                             *ecs.ECS
	efsconn                             *efs.EFS
	eksconn                             *eks.EKS
	elasticacheconn                     *elasticache.ElastiCache
	elasticbeanstalkconn                *elasticbeanstalk.ElasticBeanstalk
	elastictranscoderconn               *elastictranscoder.ElasticTranscoder
	elbconn                             *elb.ELB
	elbv2conn                           *elbv2.ELBV2
	emrconn                             *emr.EMR
	esconn                              *elasticsearch.ElasticsearchService
	firehoseconn                        *firehose.Firehose
	fmsconn                             *fms.FMS
	forecastconn                        *forecastservice.ForecastService
	fsxconn                             *fsx.FSx
	gameliftconn                        *gamelift.GameLift
	glacierconn                         *glacier.Glacier
	globalacceleratorconn               *globalaccelerator.GlobalAccelerator
	glueconn                            *glue.Glue
	guarddutyconn                       *guardduty.GuardDuty
	greengrassconn                      *greengrass.Greengrass
	iamconn                             *iam.IAM
	identitystoreconn                   *identitystore.IdentityStore
	IgnoreTagsConfig                    *keyvaluetags.IgnoreConfig
	imagebuilderconn                    *imagebuilder.Imagebuilder
	inspectorconn                       *inspector.Inspector
	iotconn                             *iot.IoT
	iotanalyticsconn                    *iotanalytics.IoTAnalytics
	ioteventsconn                       *iotevents.IoTEvents
	kafkaconn                           *kafka.Kafka
	kinesisanalyticsconn                *kinesisanalytics.KinesisAnalytics
	kinesisanalyticsv2conn              *kinesisanalyticsv2.KinesisAnalyticsV2
	kinesisconn                         *kinesis.Kinesis
	kinesisvideoconn                    *kinesisvideo.KinesisVideo
	kmsconn                             *kms.KMS
	lakeformationconn                   *lakeformation.LakeFormation
	lambdaconn                          *lambda.Lambda
	lexmodelconn                        *lexmodelbuildingservice.LexModelBuildingService
	licensemanagerconn                  *licensemanager.LicenseManager
	lightsailconn                       *lightsail.Lightsail
	macieconn                           *macie.Macie
	macie2conn                          *macie2.Macie2
	managedblockchainconn               *managedblockchain.ManagedBlockchain
	marketplacecatalogconn              *marketplacecatalog.MarketplaceCatalog
	mediaconnectconn                    *mediaconnect.MediaConnect
	mediaconvertconn                    *mediaconvert.MediaConvert
	mediaconvertaccountconn             *mediaconvert.MediaConvert
	medialiveconn                       *medialive.MediaLive
	mediapackageconn                    *mediapackage.MediaPackage
	mediastoreconn                      *mediastore.MediaStore
	mediastoredataconn                  *mediastoredata.MediaStoreData
	mqconn                              *mq.MQ
	neptuneconn                         *neptune.Neptune
	networkfirewallconn                 *networkfirewall.NetworkFirewall
	networkmanagerconn                  *networkmanager.NetworkManager
	opsworksconn                        *opsworks.OpsWorks
	organizationsconn                   *organizations.Organizations
	outpostsconn                        *outposts.Outposts
	partition                           string
	personalizeconn                     *personalize.Personalize
	pinpointconn                        *pinpoint.Pinpoint
	pricingconn                         *pricing.Pricing
	qldbconn                            *qldb.QLDB
	quicksightconn                      *quicksight.QuickSight
	r53conn                             *route53.Route53
	ramconn                             *ram.RAM
	rdsconn                             *rds.RDS
	redshiftconn                        *redshift.Redshift
	region                              string
	resourcegroupsconn                  *resourcegroups.ResourceGroups
	resourcegroupstaggingapiconn        *resourcegroupstaggingapi.ResourceGroupsTaggingAPI
	route53domainsconn                  *route53domains.Route53Domains
	route53resolverconn                 *route53resolver.Route53Resolver
	s3conn                              *s3.S3
	s3connUriCleaningDisabled           *s3.S3
	s3controlconn                       *s3control.S3Control
	s3outpostsconn                      *s3outposts.S3Outposts
	sagemakerconn                       *sagemaker.SageMaker
	scconn                              *servicecatalog.ServiceCatalog
	sdconn                              *servicediscovery.ServiceDiscovery
	secretsmanagerconn                  *secretsmanager.SecretsManager
	securityhubconn                     *securityhub.SecurityHub
	serverlessapplicationrepositoryconn *serverlessapplicationrepository.ServerlessApplicationRepository
	servicequotasconn                   *servicequotas.ServiceQuotas
	sesconn                             *ses.SES
	sfnconn                             *sfn.SFN
	shieldconn                          *shield.Shield
	simpledbconn                        *simpledb.SimpleDB
	snsconn                             *sns.SNS
	sqsconn                             *sqs.SQS
	ssmconn                             *ssm.SSM
	ssoadminconn                        *ssoadmin.SSOAdmin
	storagegatewayconn                  *storagegateway.StorageGateway
	stsconn                             *sts.STS
	supportedplatforms                  []string
	swfconn                             *swf.SWF
	syntheticsconn                      *synthetics.Synthetics
	terraformVersion                    string
	timestreamwriteconn                 *timestreamwrite.TimestreamWrite
	transferconn                        *transfer.Transfer
	wafconn                             *waf.WAF
	wafregionalconn                     *wafregional.WAFRegional
	wafv2conn                           *wafv2.WAFV2
	worklinkconn                        *worklink.WorkLink
	workmailconn                        *workmail.WorkMail
	workspacesconn                      *workspaces.WorkSpaces
	xrayconn                            *xray.XRay
>>>>>>> 156a9893
}

// PartitionHostname returns a hostname with the provider domain suffix for the partition
// e.g. PREFIX.amazonaws.com
// The prefix should not contain a trailing period.
func (client *AWSClient) PartitionHostname(prefix string) string {
	return fmt.Sprintf("%s.%s", prefix, client.dnsSuffix)
}

// RegionalHostname returns a hostname with the provider domain suffix for the region and partition
// e.g. PREFIX.us-west-2.amazonaws.com
// The prefix should not contain a trailing period.
func (client *AWSClient) RegionalHostname(prefix string) string {
	return fmt.Sprintf("%s.%s.%s", prefix, client.region, client.dnsSuffix)
}

// Client configures and returns a fully initialized AWSClient
func (c *Config) Client() (interface{}, error) {
	// Get the auth and region. This can fail if keys/regions were not
	// specified and we're attempting to use the environment.
	if !c.SkipRegionValidation {
		if err := awsbase.ValidateRegion(c.Region); err != nil {
			return nil, err
		}
	}

	awsbaseConfig := &awsbase.Config{
		AccessKey:                   c.AccessKey,
		AssumeRoleARN:               c.AssumeRoleARN,
		AssumeRoleDurationSeconds:   c.AssumeRoleDurationSeconds,
		AssumeRoleExternalID:        c.AssumeRoleExternalID,
		AssumeRolePolicy:            c.AssumeRolePolicy,
		AssumeRolePolicyARNs:        c.AssumeRolePolicyARNs,
		AssumeRoleSessionName:       c.AssumeRoleSessionName,
		AssumeRoleTags:              c.AssumeRoleTags,
		AssumeRoleTransitiveTagKeys: c.AssumeRoleTransitiveTagKeys,
		CallerDocumentationURL:      "https://registry.terraform.io/providers/hashicorp/aws",
		CallerName:                  "Terraform AWS Provider",
		CredsFilename:               c.CredsFilename,
		DebugLogging:                logging.IsDebugOrHigher(),
		IamEndpoint:                 c.Endpoints["iam"],
		Insecure:                    c.Insecure,
		MaxRetries:                  c.MaxRetries,
		Profile:                     c.Profile,
		Region:                      c.Region,
		SecretKey:                   c.SecretKey,
		SkipCredsValidation:         c.SkipCredsValidation,
		SkipMetadataApiCheck:        c.SkipMetadataApiCheck,
		SkipRequestingAccountId:     c.SkipRequestingAccountId,
		StsEndpoint:                 c.Endpoints["sts"],
		Token:                       c.Token,
		UserAgentProducts: []*awsbase.UserAgentProduct{
			{Name: "APN", Version: "1.0"},
			{Name: "HashiCorp", Version: "1.0"},
			{Name: "Terraform", Version: c.terraformVersion,
				Extra: []string{"+https://www.terraform.io"}},
		},
	}

	sess, accountID, partition, err := awsbase.GetSessionWithAccountIDAndPartition(awsbaseConfig)
	if err != nil {
		return nil, fmt.Errorf("error configuring Terraform AWS Provider: %w", err)
	}

	if accountID == "" {
		log.Printf("[WARN] AWS account ID not found for provider. See https://www.terraform.io/docs/providers/aws/index.html#skip_requesting_account_id for implications.")
	}

	if err := awsbase.ValidateAccountID(accountID, c.AllowedAccountIds, c.ForbiddenAccountIds); err != nil {
		return nil, err
	}

	dnsSuffix := "amazonaws.com"
	if p, ok := endpoints.PartitionForRegion(endpoints.DefaultPartitions(), c.Region); ok {
		dnsSuffix = p.DNSSuffix()
	}

	client := &AWSClient{
<<<<<<< HEAD
		accessanalyzerconn:           accessanalyzer.New(sess.Copy(&aws.Config{Endpoint: aws.String(c.Endpoints["accessanalyzer"])})),
		accountid:                    accountID,
		acmconn:                      acm.New(sess.Copy(&aws.Config{Endpoint: aws.String(c.Endpoints["acm"])})),
		acmpcaconn:                   acmpca.New(sess.Copy(&aws.Config{Endpoint: aws.String(c.Endpoints["acmpca"])})),
		amplifyconn:                  amplify.New(sess.Copy(&aws.Config{Endpoint: aws.String(c.Endpoints["amplify"])})),
		apigatewayconn:               apigateway.New(sess.Copy(&aws.Config{Endpoint: aws.String(c.Endpoints["apigateway"])})),
		apigatewayv2conn:             apigatewayv2.New(sess.Copy(&aws.Config{Endpoint: aws.String(c.Endpoints["apigateway"])})),
		appautoscalingconn:           applicationautoscaling.New(sess.Copy(&aws.Config{Endpoint: aws.String(c.Endpoints["applicationautoscaling"])})),
		applicationinsightsconn:      applicationinsights.New(sess.Copy(&aws.Config{Endpoint: aws.String(c.Endpoints["applicationinsights"])})),
		appmeshconn:                  appmesh.New(sess.Copy(&aws.Config{Endpoint: aws.String(c.Endpoints["appmesh"])})),
		appstreamconn:                appstream.New(sess.Copy(&aws.Config{Endpoint: aws.String(c.Endpoints["appstream"])})),
		appsyncconn:                  appsync.New(sess.Copy(&aws.Config{Endpoint: aws.String(c.Endpoints["appsync"])})),
		athenaconn:                   athena.New(sess.Copy(&aws.Config{Endpoint: aws.String(c.Endpoints["athena"])})),
		autoscalingconn:              autoscaling.New(sess.Copy(&aws.Config{Endpoint: aws.String(c.Endpoints["autoscaling"])})),
		autoscalingplansconn:         autoscalingplans.New(sess.Copy(&aws.Config{Endpoint: aws.String(c.Endpoints["autoscalingplans"])})),
		backupconn:                   backup.New(sess.Copy(&aws.Config{Endpoint: aws.String(c.Endpoints["backup"])})),
		batchconn:                    batch.New(sess.Copy(&aws.Config{Endpoint: aws.String(c.Endpoints["batch"])})),
		budgetconn:                   budgets.New(sess.Copy(&aws.Config{Endpoint: aws.String(c.Endpoints["budgets"])})),
		cfconn:                       cloudformation.New(sess.Copy(&aws.Config{Endpoint: aws.String(c.Endpoints["cloudformation"])})),
		cloud9conn:                   cloud9.New(sess.Copy(&aws.Config{Endpoint: aws.String(c.Endpoints["cloud9"])})),
		cloudfrontconn:               cloudfront.New(sess.Copy(&aws.Config{Endpoint: aws.String(c.Endpoints["cloudfront"])})),
		cloudhsmv2conn:               cloudhsmv2.New(sess.Copy(&aws.Config{Endpoint: aws.String(c.Endpoints["cloudhsm"])})),
		cloudsearchconn:              cloudsearch.New(sess.Copy(&aws.Config{Endpoint: aws.String(c.Endpoints["cloudsearch"])})),
		cloudtrailconn:               cloudtrail.New(sess.Copy(&aws.Config{Endpoint: aws.String(c.Endpoints["cloudtrail"])})),
		cloudwatchconn:               cloudwatch.New(sess.Copy(&aws.Config{Endpoint: aws.String(c.Endpoints["cloudwatch"])})),
		cloudwatcheventsconn:         cloudwatchevents.New(sess.Copy(&aws.Config{Endpoint: aws.String(c.Endpoints["cloudwatchevents"])})),
		cloudwatchlogsconn:           cloudwatchlogs.New(sess.Copy(&aws.Config{Endpoint: aws.String(c.Endpoints["cloudwatchlogs"])})),
		codeartifactconn:             codeartifact.New(sess.Copy(&aws.Config{Endpoint: aws.String(c.Endpoints["codeartifact"])})),
		codebuildconn:                codebuild.New(sess.Copy(&aws.Config{Endpoint: aws.String(c.Endpoints["codebuild"])})),
		codecommitconn:               codecommit.New(sess.Copy(&aws.Config{Endpoint: aws.String(c.Endpoints["codecommit"])})),
		codedeployconn:               codedeploy.New(sess.Copy(&aws.Config{Endpoint: aws.String(c.Endpoints["codedeploy"])})),
		codepipelineconn:             codepipeline.New(sess.Copy(&aws.Config{Endpoint: aws.String(c.Endpoints["codepipeline"])})),
		codestarnotificationsconn:    codestarnotifications.New(sess.Copy(&aws.Config{Endpoint: aws.String(c.Endpoints["codestarnotifications"])})),
		cognitoconn:                  cognitoidentity.New(sess.Copy(&aws.Config{Endpoint: aws.String(c.Endpoints["cognitoidentity"])})),
		cognitoidpconn:               cognitoidentityprovider.New(sess.Copy(&aws.Config{Endpoint: aws.String(c.Endpoints["cognitoidp"])})),
		configconn:                   configservice.New(sess.Copy(&aws.Config{Endpoint: aws.String(c.Endpoints["configservice"])})),
		costandusagereportconn:       costandusagereportservice.New(sess.Copy(&aws.Config{Endpoint: aws.String(c.Endpoints["cur"])})),
		dataexchangeconn:             dataexchange.New(sess.Copy(&aws.Config{Endpoint: aws.String(c.Endpoints["dataexchange"])})),
		datapipelineconn:             datapipeline.New(sess.Copy(&aws.Config{Endpoint: aws.String(c.Endpoints["datapipeline"])})),
		datasyncconn:                 datasync.New(sess.Copy(&aws.Config{Endpoint: aws.String(c.Endpoints["datasync"])})),
		daxconn:                      dax.New(sess.Copy(&aws.Config{Endpoint: aws.String(c.Endpoints["dax"])})),
		devicefarmconn:               devicefarm.New(sess.Copy(&aws.Config{Endpoint: aws.String(c.Endpoints["devicefarm"])})),
		dlmconn:                      dlm.New(sess.Copy(&aws.Config{Endpoint: aws.String(c.Endpoints["dlm"])})),
		dmsconn:                      databasemigrationservice.New(sess.Copy(&aws.Config{Endpoint: aws.String(c.Endpoints["dms"])})),
		dnsSuffix:                    dnsSuffix,
		docdbconn:                    docdb.New(sess.Copy(&aws.Config{Endpoint: aws.String(c.Endpoints["docdb"])})),
		dsconn:                       directoryservice.New(sess.Copy(&aws.Config{Endpoint: aws.String(c.Endpoints["ds"])})),
		dxconn:                       directconnect.New(sess.Copy(&aws.Config{Endpoint: aws.String(c.Endpoints["directconnect"])})),
		dynamodbconn:                 dynamodb.New(sess.Copy(&aws.Config{Endpoint: aws.String(c.Endpoints["dynamodb"])})),
		ec2conn:                      ec2.New(sess.Copy(&aws.Config{Endpoint: aws.String(c.Endpoints["ec2"])})),
		ecrconn:                      ecr.New(sess.Copy(&aws.Config{Endpoint: aws.String(c.Endpoints["ecr"])})),
		ecsconn:                      ecs.New(sess.Copy(&aws.Config{Endpoint: aws.String(c.Endpoints["ecs"])})),
		efsconn:                      efs.New(sess.Copy(&aws.Config{Endpoint: aws.String(c.Endpoints["efs"])})),
		eksconn:                      eks.New(sess.Copy(&aws.Config{Endpoint: aws.String(c.Endpoints["eks"])})),
		elasticacheconn:              elasticache.New(sess.Copy(&aws.Config{Endpoint: aws.String(c.Endpoints["elasticache"])})),
		elasticbeanstalkconn:         elasticbeanstalk.New(sess.Copy(&aws.Config{Endpoint: aws.String(c.Endpoints["elasticbeanstalk"])})),
		elastictranscoderconn:        elastictranscoder.New(sess.Copy(&aws.Config{Endpoint: aws.String(c.Endpoints["elastictranscoder"])})),
		elbconn:                      elb.New(sess.Copy(&aws.Config{Endpoint: aws.String(c.Endpoints["elb"])})),
		elbv2conn:                    elbv2.New(sess.Copy(&aws.Config{Endpoint: aws.String(c.Endpoints["elb"])})),
		emrconn:                      emr.New(sess.Copy(&aws.Config{Endpoint: aws.String(c.Endpoints["emr"])})),
		esconn:                       elasticsearch.New(sess.Copy(&aws.Config{Endpoint: aws.String(c.Endpoints["es"])})),
		firehoseconn:                 firehose.New(sess.Copy(&aws.Config{Endpoint: aws.String(c.Endpoints["firehose"])})),
		fmsconn:                      fms.New(sess.Copy(&aws.Config{Endpoint: aws.String(c.Endpoints["fms"])})),
		forecastconn:                 forecastservice.New(sess.Copy(&aws.Config{Endpoint: aws.String(c.Endpoints["forecast"])})),
		fsxconn:                      fsx.New(sess.Copy(&aws.Config{Endpoint: aws.String(c.Endpoints["fsx"])})),
		gameliftconn:                 gamelift.New(sess.Copy(&aws.Config{Endpoint: aws.String(c.Endpoints["gamelift"])})),
		glacierconn:                  glacier.New(sess.Copy(&aws.Config{Endpoint: aws.String(c.Endpoints["glacier"])})),
		glueconn:                     glue.New(sess.Copy(&aws.Config{Endpoint: aws.String(c.Endpoints["glue"])})),
		guarddutyconn:                guardduty.New(sess.Copy(&aws.Config{Endpoint: aws.String(c.Endpoints["guardduty"])})),
		greengrassconn:               greengrass.New(sess.Copy(&aws.Config{Endpoint: aws.String(c.Endpoints["greengrass"])})),
		iamconn:                      iam.New(sess.Copy(&aws.Config{Endpoint: aws.String(c.Endpoints["iam"])})),
		identitystoreconn:            identitystore.New(sess.Copy(&aws.Config{Endpoint: aws.String(c.Endpoints["identitystore"])})),
		IgnoreTagsConfig:             c.IgnoreTagsConfig,
		imagebuilderconn:             imagebuilder.New(sess.Copy(&aws.Config{Endpoint: aws.String(c.Endpoints["imagebuilder"])})),
		inspectorconn:                inspector.New(sess.Copy(&aws.Config{Endpoint: aws.String(c.Endpoints["inspector"])})),
		iotconn:                      iot.New(sess.Copy(&aws.Config{Endpoint: aws.String(c.Endpoints["iot"])})),
		iotanalyticsconn:             iotanalytics.New(sess.Copy(&aws.Config{Endpoint: aws.String(c.Endpoints["iotanalytics"])})),
		ioteventsconn:                iotevents.New(sess.Copy(&aws.Config{Endpoint: aws.String(c.Endpoints["iotevents"])})),
		kafkaconn:                    kafka.New(sess.Copy(&aws.Config{Endpoint: aws.String(c.Endpoints["kafka"])})),
		kinesisanalyticsconn:         kinesisanalytics.New(sess.Copy(&aws.Config{Endpoint: aws.String(c.Endpoints["kinesisanalytics"])})),
		kinesisanalyticsv2conn:       kinesisanalyticsv2.New(sess.Copy(&aws.Config{Endpoint: aws.String(c.Endpoints["kinesisanalyticsv2"])})),
		kinesisconn:                  kinesis.New(sess.Copy(&aws.Config{Endpoint: aws.String(c.Endpoints["kinesis"])})),
		kinesisvideoconn:             kinesisvideo.New(sess.Copy(&aws.Config{Endpoint: aws.String(c.Endpoints["kinesisvideo"])})),
		kmsconn:                      kms.New(sess.Copy(&aws.Config{Endpoint: aws.String(c.Endpoints["kms"])})),
		lakeformationconn:            lakeformation.New(sess.Copy(&aws.Config{Endpoint: aws.String(c.Endpoints["lakeformation"])})),
		lambdaconn:                   lambda.New(sess.Copy(&aws.Config{Endpoint: aws.String(c.Endpoints["lambda"])})),
		lexmodelconn:                 lexmodelbuildingservice.New(sess.Copy(&aws.Config{Endpoint: aws.String(c.Endpoints["lexmodels"])})),
		licensemanagerconn:           licensemanager.New(sess.Copy(&aws.Config{Endpoint: aws.String(c.Endpoints["licensemanager"])})),
		lightsailconn:                lightsail.New(sess.Copy(&aws.Config{Endpoint: aws.String(c.Endpoints["lightsail"])})),
		macieconn:                    macie.New(sess.Copy(&aws.Config{Endpoint: aws.String(c.Endpoints["macie"])})),
		macie2conn:                   macie2.New(sess.Copy(&aws.Config{Endpoint: aws.String(c.Endpoints["macie2"])})),
		managedblockchainconn:        managedblockchain.New(sess.Copy(&aws.Config{Endpoint: aws.String(c.Endpoints["managedblockchain"])})),
		marketplacecatalogconn:       marketplacecatalog.New(sess.Copy(&aws.Config{Endpoint: aws.String(c.Endpoints["marketplacecatalog"])})),
		mediaconnectconn:             mediaconnect.New(sess.Copy(&aws.Config{Endpoint: aws.String(c.Endpoints["mediaconnect"])})),
		mediaconvertconn:             mediaconvert.New(sess.Copy(&aws.Config{Endpoint: aws.String(c.Endpoints["mediaconvert"])})),
		medialiveconn:                medialive.New(sess.Copy(&aws.Config{Endpoint: aws.String(c.Endpoints["medialive"])})),
		mediapackageconn:             mediapackage.New(sess.Copy(&aws.Config{Endpoint: aws.String(c.Endpoints["mediapackage"])})),
		mediastoreconn:               mediastore.New(sess.Copy(&aws.Config{Endpoint: aws.String(c.Endpoints["mediastore"])})),
		mediastoredataconn:           mediastoredata.New(sess.Copy(&aws.Config{Endpoint: aws.String(c.Endpoints["mediastoredata"])})),
		mqconn:                       mq.New(sess.Copy(&aws.Config{Endpoint: aws.String(c.Endpoints["mq"])})),
		neptuneconn:                  neptune.New(sess.Copy(&aws.Config{Endpoint: aws.String(c.Endpoints["neptune"])})),
		networkmanagerconn:           networkmanager.New(sess.Copy(&aws.Config{Endpoint: aws.String(c.Endpoints["networkmanager"])})),
		opsworksconn:                 opsworks.New(sess.Copy(&aws.Config{Endpoint: aws.String(c.Endpoints["opsworks"])})),
		organizationsconn:            organizations.New(sess.Copy(&aws.Config{Endpoint: aws.String(c.Endpoints["organizations"])})),
		outpostsconn:                 outposts.New(sess.Copy(&aws.Config{Endpoint: aws.String(c.Endpoints["outposts"])})),
		partition:                    partition,
		personalizeconn:              personalize.New(sess.Copy(&aws.Config{Endpoint: aws.String(c.Endpoints["personalize"])})),
		pinpointconn:                 pinpoint.New(sess.Copy(&aws.Config{Endpoint: aws.String(c.Endpoints["pinpoint"])})),
		pricingconn:                  pricing.New(sess.Copy(&aws.Config{Endpoint: aws.String(c.Endpoints["pricing"])})),
		qldbconn:                     qldb.New(sess.Copy(&aws.Config{Endpoint: aws.String(c.Endpoints["qldb"])})),
		quicksightconn:               quicksight.New(sess.Copy(&aws.Config{Endpoint: aws.String(c.Endpoints["quicksight"])})),
		ramconn:                      ram.New(sess.Copy(&aws.Config{Endpoint: aws.String(c.Endpoints["ram"])})),
		rdsconn:                      rds.New(sess.Copy(&aws.Config{Endpoint: aws.String(c.Endpoints["rds"])})),
		redshiftconn:                 redshift.New(sess.Copy(&aws.Config{Endpoint: aws.String(c.Endpoints["redshift"])})),
		region:                       c.Region,
		resourcegroupsconn:           resourcegroups.New(sess.Copy(&aws.Config{Endpoint: aws.String(c.Endpoints["resourcegroups"])})),
		resourcegroupstaggingapiconn: resourcegroupstaggingapi.New(sess.Copy(&aws.Config{Endpoint: aws.String(c.Endpoints["resourcegroupstaggingapi"])})),
		route53domainsconn:           route53domains.New(sess.Copy(&aws.Config{Endpoint: aws.String(c.Endpoints["route53domains"])})),
		route53resolverconn:          route53resolver.New(sess.Copy(&aws.Config{Endpoint: aws.String(c.Endpoints["route53resolver"])})),
		s3controlconn:                s3control.New(sess.Copy(&aws.Config{Endpoint: aws.String(c.Endpoints["s3control"])})),
		s3outpostsconn:               s3outposts.New(sess.Copy(&aws.Config{Endpoint: aws.String(c.Endpoints["s3outposts"])})),
		sagemakerconn:                sagemaker.New(sess.Copy(&aws.Config{Endpoint: aws.String(c.Endpoints["sagemaker"])})),
		scconn:                       servicecatalog.New(sess.Copy(&aws.Config{Endpoint: aws.String(c.Endpoints["servicecatalog"])})),
		sdconn:                       servicediscovery.New(sess.Copy(&aws.Config{Endpoint: aws.String(c.Endpoints["servicediscovery"])})),
		secretsmanagerconn:           secretsmanager.New(sess.Copy(&aws.Config{Endpoint: aws.String(c.Endpoints["secretsmanager"])})),
		securityhubconn:              securityhub.New(sess.Copy(&aws.Config{Endpoint: aws.String(c.Endpoints["securityhub"])})),
		serverlessapprepositoryconn:  serverlessapplicationrepository.New(sess.Copy(&aws.Config{Endpoint: aws.String(c.Endpoints["serverlessrepo"])})),
		servicequotasconn:            servicequotas.New(sess.Copy(&aws.Config{Endpoint: aws.String(c.Endpoints["servicequotas"])})),
		sesconn:                      ses.New(sess.Copy(&aws.Config{Endpoint: aws.String(c.Endpoints["ses"])})),
		sfnconn:                      sfn.New(sess.Copy(&aws.Config{Endpoint: aws.String(c.Endpoints["stepfunctions"])})),
		simpledbconn:                 simpledb.New(sess.Copy(&aws.Config{Endpoint: aws.String(c.Endpoints["sdb"])})),
		snsconn:                      sns.New(sess.Copy(&aws.Config{Endpoint: aws.String(c.Endpoints["sns"])})),
		sqsconn:                      sqs.New(sess.Copy(&aws.Config{Endpoint: aws.String(c.Endpoints["sqs"])})),
		ssmconn:                      ssm.New(sess.Copy(&aws.Config{Endpoint: aws.String(c.Endpoints["ssm"])})),
		ssoadminconn:                 ssoadmin.New(sess.Copy(&aws.Config{Endpoint: aws.String(c.Endpoints["ssoadmin"])})),
		storagegatewayconn:           storagegateway.New(sess.Copy(&aws.Config{Endpoint: aws.String(c.Endpoints["storagegateway"])})),
		stsconn:                      sts.New(sess.Copy(&aws.Config{Endpoint: aws.String(c.Endpoints["sts"])})),
		swfconn:                      swf.New(sess.Copy(&aws.Config{Endpoint: aws.String(c.Endpoints["swf"])})),
		syntheticsconn:               synthetics.New(sess.Copy(&aws.Config{Endpoint: aws.String(c.Endpoints["synthetics"])})),
		terraformVersion:             c.terraformVersion,
		timestreamwriteconn:          timestreamwrite.New(sess.Copy(&aws.Config{Endpoint: aws.String(c.Endpoints["timestreamwrite"])})),
		transferconn:                 transfer.New(sess.Copy(&aws.Config{Endpoint: aws.String(c.Endpoints["transfer"])})),
		wafconn:                      waf.New(sess.Copy(&aws.Config{Endpoint: aws.String(c.Endpoints["waf"])})),
		wafregionalconn:              wafregional.New(sess.Copy(&aws.Config{Endpoint: aws.String(c.Endpoints["wafregional"])})),
		wafv2conn:                    wafv2.New(sess.Copy(&aws.Config{Endpoint: aws.String(c.Endpoints["wafv2"])})),
		worklinkconn:                 worklink.New(sess.Copy(&aws.Config{Endpoint: aws.String(c.Endpoints["worklink"])})),
		workmailconn:                 workmail.New(sess.Copy(&aws.Config{Endpoint: aws.String(c.Endpoints["workmail"])})),
		workspacesconn:               workspaces.New(sess.Copy(&aws.Config{Endpoint: aws.String(c.Endpoints["workspaces"])})),
		xrayconn:                     xray.New(sess.Copy(&aws.Config{Endpoint: aws.String(c.Endpoints["xray"])})),
=======
		accessanalyzerconn:                  accessanalyzer.New(sess.Copy(&aws.Config{Endpoint: aws.String(c.Endpoints["accessanalyzer"])})),
		accountid:                           accountID,
		acmconn:                             acm.New(sess.Copy(&aws.Config{Endpoint: aws.String(c.Endpoints["acm"])})),
		acmpcaconn:                          acmpca.New(sess.Copy(&aws.Config{Endpoint: aws.String(c.Endpoints["acmpca"])})),
		amplifyconn:                         amplify.New(sess.Copy(&aws.Config{Endpoint: aws.String(c.Endpoints["amplify"])})),
		apigatewayconn:                      apigateway.New(sess.Copy(&aws.Config{Endpoint: aws.String(c.Endpoints["apigateway"])})),
		apigatewayv2conn:                    apigatewayv2.New(sess.Copy(&aws.Config{Endpoint: aws.String(c.Endpoints["apigateway"])})),
		appautoscalingconn:                  applicationautoscaling.New(sess.Copy(&aws.Config{Endpoint: aws.String(c.Endpoints["applicationautoscaling"])})),
		applicationinsightsconn:             applicationinsights.New(sess.Copy(&aws.Config{Endpoint: aws.String(c.Endpoints["applicationinsights"])})),
		appmeshconn:                         appmesh.New(sess.Copy(&aws.Config{Endpoint: aws.String(c.Endpoints["appmesh"])})),
		appstreamconn:                       appstream.New(sess.Copy(&aws.Config{Endpoint: aws.String(c.Endpoints["appstream"])})),
		appsyncconn:                         appsync.New(sess.Copy(&aws.Config{Endpoint: aws.String(c.Endpoints["appsync"])})),
		athenaconn:                          athena.New(sess.Copy(&aws.Config{Endpoint: aws.String(c.Endpoints["athena"])})),
		autoscalingconn:                     autoscaling.New(sess.Copy(&aws.Config{Endpoint: aws.String(c.Endpoints["autoscaling"])})),
		autoscalingplansconn:                autoscalingplans.New(sess.Copy(&aws.Config{Endpoint: aws.String(c.Endpoints["autoscalingplans"])})),
		backupconn:                          backup.New(sess.Copy(&aws.Config{Endpoint: aws.String(c.Endpoints["backup"])})),
		batchconn:                           batch.New(sess.Copy(&aws.Config{Endpoint: aws.String(c.Endpoints["batch"])})),
		budgetconn:                          budgets.New(sess.Copy(&aws.Config{Endpoint: aws.String(c.Endpoints["budgets"])})),
		cfconn:                              cloudformation.New(sess.Copy(&aws.Config{Endpoint: aws.String(c.Endpoints["cloudformation"])})),
		cloud9conn:                          cloud9.New(sess.Copy(&aws.Config{Endpoint: aws.String(c.Endpoints["cloud9"])})),
		cloudfrontconn:                      cloudfront.New(sess.Copy(&aws.Config{Endpoint: aws.String(c.Endpoints["cloudfront"])})),
		cloudhsmv2conn:                      cloudhsmv2.New(sess.Copy(&aws.Config{Endpoint: aws.String(c.Endpoints["cloudhsm"])})),
		cloudsearchconn:                     cloudsearch.New(sess.Copy(&aws.Config{Endpoint: aws.String(c.Endpoints["cloudsearch"])})),
		cloudtrailconn:                      cloudtrail.New(sess.Copy(&aws.Config{Endpoint: aws.String(c.Endpoints["cloudtrail"])})),
		cloudwatchconn:                      cloudwatch.New(sess.Copy(&aws.Config{Endpoint: aws.String(c.Endpoints["cloudwatch"])})),
		cloudwatcheventsconn:                cloudwatchevents.New(sess.Copy(&aws.Config{Endpoint: aws.String(c.Endpoints["cloudwatchevents"])})),
		cloudwatchlogsconn:                  cloudwatchlogs.New(sess.Copy(&aws.Config{Endpoint: aws.String(c.Endpoints["cloudwatchlogs"])})),
		codeartifactconn:                    codeartifact.New(sess.Copy(&aws.Config{Endpoint: aws.String(c.Endpoints["codeartifact"])})),
		codebuildconn:                       codebuild.New(sess.Copy(&aws.Config{Endpoint: aws.String(c.Endpoints["codebuild"])})),
		codecommitconn:                      codecommit.New(sess.Copy(&aws.Config{Endpoint: aws.String(c.Endpoints["codecommit"])})),
		codedeployconn:                      codedeploy.New(sess.Copy(&aws.Config{Endpoint: aws.String(c.Endpoints["codedeploy"])})),
		codepipelineconn:                    codepipeline.New(sess.Copy(&aws.Config{Endpoint: aws.String(c.Endpoints["codepipeline"])})),
		codestarconnectionsconn:             codestarconnections.New(sess.Copy(&aws.Config{Endpoint: aws.String(c.Endpoints["codestarconnections"])})),
		codestarnotificationsconn:           codestarnotifications.New(sess.Copy(&aws.Config{Endpoint: aws.String(c.Endpoints["codestarnotifications"])})),
		cognitoconn:                         cognitoidentity.New(sess.Copy(&aws.Config{Endpoint: aws.String(c.Endpoints["cognitoidentity"])})),
		cognitoidpconn:                      cognitoidentityprovider.New(sess.Copy(&aws.Config{Endpoint: aws.String(c.Endpoints["cognitoidp"])})),
		configconn:                          configservice.New(sess.Copy(&aws.Config{Endpoint: aws.String(c.Endpoints["configservice"])})),
		costandusagereportconn:              costandusagereportservice.New(sess.Copy(&aws.Config{Endpoint: aws.String(c.Endpoints["cur"])})),
		dataexchangeconn:                    dataexchange.New(sess.Copy(&aws.Config{Endpoint: aws.String(c.Endpoints["dataexchange"])})),
		datapipelineconn:                    datapipeline.New(sess.Copy(&aws.Config{Endpoint: aws.String(c.Endpoints["datapipeline"])})),
		datasyncconn:                        datasync.New(sess.Copy(&aws.Config{Endpoint: aws.String(c.Endpoints["datasync"])})),
		daxconn:                             dax.New(sess.Copy(&aws.Config{Endpoint: aws.String(c.Endpoints["dax"])})),
		devicefarmconn:                      devicefarm.New(sess.Copy(&aws.Config{Endpoint: aws.String(c.Endpoints["devicefarm"])})),
		dlmconn:                             dlm.New(sess.Copy(&aws.Config{Endpoint: aws.String(c.Endpoints["dlm"])})),
		dmsconn:                             databasemigrationservice.New(sess.Copy(&aws.Config{Endpoint: aws.String(c.Endpoints["dms"])})),
		dnsSuffix:                           dnsSuffix,
		docdbconn:                           docdb.New(sess.Copy(&aws.Config{Endpoint: aws.String(c.Endpoints["docdb"])})),
		dsconn:                              directoryservice.New(sess.Copy(&aws.Config{Endpoint: aws.String(c.Endpoints["ds"])})),
		dxconn:                              directconnect.New(sess.Copy(&aws.Config{Endpoint: aws.String(c.Endpoints["directconnect"])})),
		dynamodbconn:                        dynamodb.New(sess.Copy(&aws.Config{Endpoint: aws.String(c.Endpoints["dynamodb"])})),
		ec2conn:                             ec2.New(sess.Copy(&aws.Config{Endpoint: aws.String(c.Endpoints["ec2"])})),
		ecrconn:                             ecr.New(sess.Copy(&aws.Config{Endpoint: aws.String(c.Endpoints["ecr"])})),
		ecsconn:                             ecs.New(sess.Copy(&aws.Config{Endpoint: aws.String(c.Endpoints["ecs"])})),
		efsconn:                             efs.New(sess.Copy(&aws.Config{Endpoint: aws.String(c.Endpoints["efs"])})),
		eksconn:                             eks.New(sess.Copy(&aws.Config{Endpoint: aws.String(c.Endpoints["eks"])})),
		elasticacheconn:                     elasticache.New(sess.Copy(&aws.Config{Endpoint: aws.String(c.Endpoints["elasticache"])})),
		elasticbeanstalkconn:                elasticbeanstalk.New(sess.Copy(&aws.Config{Endpoint: aws.String(c.Endpoints["elasticbeanstalk"])})),
		elastictranscoderconn:               elastictranscoder.New(sess.Copy(&aws.Config{Endpoint: aws.String(c.Endpoints["elastictranscoder"])})),
		elbconn:                             elb.New(sess.Copy(&aws.Config{Endpoint: aws.String(c.Endpoints["elb"])})),
		elbv2conn:                           elbv2.New(sess.Copy(&aws.Config{Endpoint: aws.String(c.Endpoints["elb"])})),
		emrconn:                             emr.New(sess.Copy(&aws.Config{Endpoint: aws.String(c.Endpoints["emr"])})),
		esconn:                              elasticsearch.New(sess.Copy(&aws.Config{Endpoint: aws.String(c.Endpoints["es"])})),
		firehoseconn:                        firehose.New(sess.Copy(&aws.Config{Endpoint: aws.String(c.Endpoints["firehose"])})),
		fmsconn:                             fms.New(sess.Copy(&aws.Config{Endpoint: aws.String(c.Endpoints["fms"])})),
		forecastconn:                        forecastservice.New(sess.Copy(&aws.Config{Endpoint: aws.String(c.Endpoints["forecast"])})),
		fsxconn:                             fsx.New(sess.Copy(&aws.Config{Endpoint: aws.String(c.Endpoints["fsx"])})),
		gameliftconn:                        gamelift.New(sess.Copy(&aws.Config{Endpoint: aws.String(c.Endpoints["gamelift"])})),
		glacierconn:                         glacier.New(sess.Copy(&aws.Config{Endpoint: aws.String(c.Endpoints["glacier"])})),
		glueconn:                            glue.New(sess.Copy(&aws.Config{Endpoint: aws.String(c.Endpoints["glue"])})),
		guarddutyconn:                       guardduty.New(sess.Copy(&aws.Config{Endpoint: aws.String(c.Endpoints["guardduty"])})),
		greengrassconn:                      greengrass.New(sess.Copy(&aws.Config{Endpoint: aws.String(c.Endpoints["greengrass"])})),
		iamconn:                             iam.New(sess.Copy(&aws.Config{Endpoint: aws.String(c.Endpoints["iam"])})),
		identitystoreconn:                   identitystore.New(sess.Copy(&aws.Config{Endpoint: aws.String(c.Endpoints["identitystore"])})),
		IgnoreTagsConfig:                    c.IgnoreTagsConfig,
		imagebuilderconn:                    imagebuilder.New(sess.Copy(&aws.Config{Endpoint: aws.String(c.Endpoints["imagebuilder"])})),
		inspectorconn:                       inspector.New(sess.Copy(&aws.Config{Endpoint: aws.String(c.Endpoints["inspector"])})),
		iotconn:                             iot.New(sess.Copy(&aws.Config{Endpoint: aws.String(c.Endpoints["iot"])})),
		iotanalyticsconn:                    iotanalytics.New(sess.Copy(&aws.Config{Endpoint: aws.String(c.Endpoints["iotanalytics"])})),
		ioteventsconn:                       iotevents.New(sess.Copy(&aws.Config{Endpoint: aws.String(c.Endpoints["iotevents"])})),
		kafkaconn:                           kafka.New(sess.Copy(&aws.Config{Endpoint: aws.String(c.Endpoints["kafka"])})),
		kinesisanalyticsconn:                kinesisanalytics.New(sess.Copy(&aws.Config{Endpoint: aws.String(c.Endpoints["kinesisanalytics"])})),
		kinesisanalyticsv2conn:              kinesisanalyticsv2.New(sess.Copy(&aws.Config{Endpoint: aws.String(c.Endpoints["kinesisanalyticsv2"])})),
		kinesisconn:                         kinesis.New(sess.Copy(&aws.Config{Endpoint: aws.String(c.Endpoints["kinesis"])})),
		kinesisvideoconn:                    kinesisvideo.New(sess.Copy(&aws.Config{Endpoint: aws.String(c.Endpoints["kinesisvideo"])})),
		kmsconn:                             kms.New(sess.Copy(&aws.Config{Endpoint: aws.String(c.Endpoints["kms"])})),
		lakeformationconn:                   lakeformation.New(sess.Copy(&aws.Config{Endpoint: aws.String(c.Endpoints["lakeformation"])})),
		lambdaconn:                          lambda.New(sess.Copy(&aws.Config{Endpoint: aws.String(c.Endpoints["lambda"])})),
		lexmodelconn:                        lexmodelbuildingservice.New(sess.Copy(&aws.Config{Endpoint: aws.String(c.Endpoints["lexmodels"])})),
		licensemanagerconn:                  licensemanager.New(sess.Copy(&aws.Config{Endpoint: aws.String(c.Endpoints["licensemanager"])})),
		lightsailconn:                       lightsail.New(sess.Copy(&aws.Config{Endpoint: aws.String(c.Endpoints["lightsail"])})),
		macieconn:                           macie.New(sess.Copy(&aws.Config{Endpoint: aws.String(c.Endpoints["macie"])})),
		macie2conn:                          macie2.New(sess.Copy(&aws.Config{Endpoint: aws.String(c.Endpoints["macie2"])})),
		managedblockchainconn:               managedblockchain.New(sess.Copy(&aws.Config{Endpoint: aws.String(c.Endpoints["managedblockchain"])})),
		marketplacecatalogconn:              marketplacecatalog.New(sess.Copy(&aws.Config{Endpoint: aws.String(c.Endpoints["marketplacecatalog"])})),
		mediaconnectconn:                    mediaconnect.New(sess.Copy(&aws.Config{Endpoint: aws.String(c.Endpoints["mediaconnect"])})),
		mediaconvertconn:                    mediaconvert.New(sess.Copy(&aws.Config{Endpoint: aws.String(c.Endpoints["mediaconvert"])})),
		medialiveconn:                       medialive.New(sess.Copy(&aws.Config{Endpoint: aws.String(c.Endpoints["medialive"])})),
		mediapackageconn:                    mediapackage.New(sess.Copy(&aws.Config{Endpoint: aws.String(c.Endpoints["mediapackage"])})),
		mediastoreconn:                      mediastore.New(sess.Copy(&aws.Config{Endpoint: aws.String(c.Endpoints["mediastore"])})),
		mediastoredataconn:                  mediastoredata.New(sess.Copy(&aws.Config{Endpoint: aws.String(c.Endpoints["mediastoredata"])})),
		mqconn:                              mq.New(sess.Copy(&aws.Config{Endpoint: aws.String(c.Endpoints["mq"])})),
		neptuneconn:                         neptune.New(sess.Copy(&aws.Config{Endpoint: aws.String(c.Endpoints["neptune"])})),
		networkfirewallconn:                 networkfirewall.New(sess.Copy(&aws.Config{Endpoint: aws.String(c.Endpoints["networkfirewall"])})),
		networkmanagerconn:                  networkmanager.New(sess.Copy(&aws.Config{Endpoint: aws.String(c.Endpoints["networkmanager"])})),
		opsworksconn:                        opsworks.New(sess.Copy(&aws.Config{Endpoint: aws.String(c.Endpoints["opsworks"])})),
		organizationsconn:                   organizations.New(sess.Copy(&aws.Config{Endpoint: aws.String(c.Endpoints["organizations"])})),
		outpostsconn:                        outposts.New(sess.Copy(&aws.Config{Endpoint: aws.String(c.Endpoints["outposts"])})),
		partition:                           partition,
		personalizeconn:                     personalize.New(sess.Copy(&aws.Config{Endpoint: aws.String(c.Endpoints["personalize"])})),
		pinpointconn:                        pinpoint.New(sess.Copy(&aws.Config{Endpoint: aws.String(c.Endpoints["pinpoint"])})),
		pricingconn:                         pricing.New(sess.Copy(&aws.Config{Endpoint: aws.String(c.Endpoints["pricing"])})),
		qldbconn:                            qldb.New(sess.Copy(&aws.Config{Endpoint: aws.String(c.Endpoints["qldb"])})),
		quicksightconn:                      quicksight.New(sess.Copy(&aws.Config{Endpoint: aws.String(c.Endpoints["quicksight"])})),
		ramconn:                             ram.New(sess.Copy(&aws.Config{Endpoint: aws.String(c.Endpoints["ram"])})),
		rdsconn:                             rds.New(sess.Copy(&aws.Config{Endpoint: aws.String(c.Endpoints["rds"])})),
		redshiftconn:                        redshift.New(sess.Copy(&aws.Config{Endpoint: aws.String(c.Endpoints["redshift"])})),
		region:                              c.Region,
		resourcegroupsconn:                  resourcegroups.New(sess.Copy(&aws.Config{Endpoint: aws.String(c.Endpoints["resourcegroups"])})),
		resourcegroupstaggingapiconn:        resourcegroupstaggingapi.New(sess.Copy(&aws.Config{Endpoint: aws.String(c.Endpoints["resourcegroupstaggingapi"])})),
		route53domainsconn:                  route53domains.New(sess.Copy(&aws.Config{Endpoint: aws.String(c.Endpoints["route53domains"])})),
		route53resolverconn:                 route53resolver.New(sess.Copy(&aws.Config{Endpoint: aws.String(c.Endpoints["route53resolver"])})),
		s3controlconn:                       s3control.New(sess.Copy(&aws.Config{Endpoint: aws.String(c.Endpoints["s3control"])})),
		s3outpostsconn:                      s3outposts.New(sess.Copy(&aws.Config{Endpoint: aws.String(c.Endpoints["s3outposts"])})),
		sagemakerconn:                       sagemaker.New(sess.Copy(&aws.Config{Endpoint: aws.String(c.Endpoints["sagemaker"])})),
		scconn:                              servicecatalog.New(sess.Copy(&aws.Config{Endpoint: aws.String(c.Endpoints["servicecatalog"])})),
		sdconn:                              servicediscovery.New(sess.Copy(&aws.Config{Endpoint: aws.String(c.Endpoints["servicediscovery"])})),
		secretsmanagerconn:                  secretsmanager.New(sess.Copy(&aws.Config{Endpoint: aws.String(c.Endpoints["secretsmanager"])})),
		securityhubconn:                     securityhub.New(sess.Copy(&aws.Config{Endpoint: aws.String(c.Endpoints["securityhub"])})),
		serverlessapplicationrepositoryconn: serverlessapplicationrepository.New(sess.Copy(&aws.Config{Endpoint: aws.String(c.Endpoints["serverlessrepo"])})),
		servicequotasconn:                   servicequotas.New(sess.Copy(&aws.Config{Endpoint: aws.String(c.Endpoints["servicequotas"])})),
		sesconn:                             ses.New(sess.Copy(&aws.Config{Endpoint: aws.String(c.Endpoints["ses"])})),
		sfnconn:                             sfn.New(sess.Copy(&aws.Config{Endpoint: aws.String(c.Endpoints["stepfunctions"])})),
		simpledbconn:                        simpledb.New(sess.Copy(&aws.Config{Endpoint: aws.String(c.Endpoints["sdb"])})),
		snsconn:                             sns.New(sess.Copy(&aws.Config{Endpoint: aws.String(c.Endpoints["sns"])})),
		sqsconn:                             sqs.New(sess.Copy(&aws.Config{Endpoint: aws.String(c.Endpoints["sqs"])})),
		ssmconn:                             ssm.New(sess.Copy(&aws.Config{Endpoint: aws.String(c.Endpoints["ssm"])})),
		ssoadminconn:                        ssoadmin.New(sess.Copy(&aws.Config{Endpoint: aws.String(c.Endpoints["ssoadmin"])})),
		storagegatewayconn:                  storagegateway.New(sess.Copy(&aws.Config{Endpoint: aws.String(c.Endpoints["storagegateway"])})),
		stsconn:                             sts.New(sess.Copy(&aws.Config{Endpoint: aws.String(c.Endpoints["sts"])})),
		swfconn:                             swf.New(sess.Copy(&aws.Config{Endpoint: aws.String(c.Endpoints["swf"])})),
		syntheticsconn:                      synthetics.New(sess.Copy(&aws.Config{Endpoint: aws.String(c.Endpoints["synthetics"])})),
		terraformVersion:                    c.terraformVersion,
		timestreamwriteconn:                 timestreamwrite.New(sess.Copy(&aws.Config{Endpoint: aws.String(c.Endpoints["timestreamwrite"])})),
		transferconn:                        transfer.New(sess.Copy(&aws.Config{Endpoint: aws.String(c.Endpoints["transfer"])})),
		wafconn:                             waf.New(sess.Copy(&aws.Config{Endpoint: aws.String(c.Endpoints["waf"])})),
		wafregionalconn:                     wafregional.New(sess.Copy(&aws.Config{Endpoint: aws.String(c.Endpoints["wafregional"])})),
		wafv2conn:                           wafv2.New(sess.Copy(&aws.Config{Endpoint: aws.String(c.Endpoints["wafv2"])})),
		worklinkconn:                        worklink.New(sess.Copy(&aws.Config{Endpoint: aws.String(c.Endpoints["worklink"])})),
		workmailconn:                        workmail.New(sess.Copy(&aws.Config{Endpoint: aws.String(c.Endpoints["workmail"])})),
		workspacesconn:                      workspaces.New(sess.Copy(&aws.Config{Endpoint: aws.String(c.Endpoints["workspaces"])})),
		xrayconn:                            xray.New(sess.Copy(&aws.Config{Endpoint: aws.String(c.Endpoints["xray"])})),
>>>>>>> 156a9893
	}

	// "Global" services that require customizations
	globalAcceleratorConfig := &aws.Config{
		Endpoint: aws.String(c.Endpoints["globalaccelerator"]),
	}
	route53Config := &aws.Config{
		Endpoint: aws.String(c.Endpoints["route53"]),
	}
	shieldConfig := &aws.Config{
		Endpoint: aws.String(c.Endpoints["shield"]),
	}

	// Services that require multiple client configurations
	s3Config := &aws.Config{
		Endpoint:         aws.String(c.Endpoints["s3"]),
		S3ForcePathStyle: aws.Bool(c.S3ForcePathStyle),
	}

	client.s3conn = s3.New(sess.Copy(s3Config))

	s3Config.DisableRestProtocolURICleaning = aws.Bool(true)
	client.s3connUriCleaningDisabled = s3.New(sess.Copy(s3Config))

	// Force "global" services to correct regions
	switch partition {
	case endpoints.AwsPartitionID:
		globalAcceleratorConfig.Region = aws.String(endpoints.UsWest2RegionID)
		route53Config.Region = aws.String(endpoints.UsEast1RegionID)
		shieldConfig.Region = aws.String(endpoints.UsEast1RegionID)
	case endpoints.AwsCnPartitionID:
		// The AWS Go SDK is missing endpoint information for Route 53 in the AWS China partition.
		// This can likely be removed in the future.
		if aws.StringValue(route53Config.Endpoint) == "" {
			route53Config.Endpoint = aws.String("https://api.route53.cn")
		}
		route53Config.Region = aws.String(endpoints.CnNorthwest1RegionID)
	case endpoints.AwsUsGovPartitionID:
		route53Config.Region = aws.String(endpoints.UsGovWest1RegionID)
	}

	client.globalacceleratorconn = globalaccelerator.New(sess.Copy(globalAcceleratorConfig))
	client.r53conn = route53.New(sess.Copy(route53Config))
	client.shieldconn = shield.New(sess.Copy(shieldConfig))

	// Workaround for https://github.com/aws/aws-sdk-go/issues/1472
	client.appautoscalingconn.Handlers.Retry.PushBack(func(r *request.Request) {
		if !strings.HasPrefix(r.Operation.Name, "Describe") && !strings.HasPrefix(r.Operation.Name, "List") {
			return
		}
		err, ok := r.Error.(awserr.Error)
		if !ok || err == nil {
			return
		}
		if err.Code() == applicationautoscaling.ErrCodeFailedResourceAccessException {
			r.Retryable = aws.Bool(true)
		}
	})

	client.appsyncconn.Handlers.Retry.PushBack(func(r *request.Request) {
		if r.Operation.Name == "CreateGraphqlApi" {
			if isAWSErr(r.Error, appsync.ErrCodeConcurrentModificationException, "a GraphQL API creation is already in progress") {
				r.Retryable = aws.Bool(true)
			}
		}
	})

	client.configconn.Handlers.Retry.PushBack(func(r *request.Request) {
		// When calling Config Organization Rules API actions immediately
		// after Organization creation, the API can randomly return the
		// OrganizationAccessDeniedException error for a few minutes, even
		// after succeeding a few requests.
		switch r.Operation.Name {
		case "DeleteOrganizationConfigRule", "DescribeOrganizationConfigRules", "DescribeOrganizationConfigRuleStatuses", "PutOrganizationConfigRule":
			if !isAWSErr(r.Error, configservice.ErrCodeOrganizationAccessDeniedException, "This action can be only made by AWS Organization's master account.") {
				return
			}

			// We only want to retry briefly as the default max retry count would
			// excessively retry when the error could be legitimate.
			// We currently depend on the DefaultRetryer exponential backoff here.
			// ~10 retries gives a fair backoff of a few seconds.
			if r.RetryCount < 9 {
				r.Retryable = aws.Bool(true)
			} else {
				r.Retryable = aws.Bool(false)
			}
		}
	})

	// See https://github.com/aws/aws-sdk-go/pull/1276
	client.dynamodbconn.Handlers.Retry.PushBack(func(r *request.Request) {
		if r.Operation.Name != "PutItem" && r.Operation.Name != "UpdateItem" && r.Operation.Name != "DeleteItem" {
			return
		}
		if isAWSErr(r.Error, dynamodb.ErrCodeLimitExceededException, "Subscriber limit exceeded:") {
			r.Retryable = aws.Bool(true)
		}
	})

	client.ec2conn.Handlers.Retry.PushBack(func(r *request.Request) {
		if r.Operation.Name == "CreateClientVpnEndpoint" {
			if isAWSErr(r.Error, "OperationNotPermitted", "Endpoint cannot be created while another endpoint is being created") {
				r.Retryable = aws.Bool(true)
			}
		}

		if r.Operation.Name == "CreateVpnConnection" {
			if isAWSErr(r.Error, "VpnConnectionLimitExceeded", "maximum number of mutating objects has been reached") {
				r.Retryable = aws.Bool(true)
			}
		}

		if r.Operation.Name == "CreateVpnGateway" {
			if isAWSErr(r.Error, "VpnGatewayLimitExceeded", "maximum number of mutating objects has been reached") {
				r.Retryable = aws.Bool(true)
			}
		}

		if r.Operation.Name == "AttachVpnGateway" || r.Operation.Name == "DetachVpnGateway" {
			if isAWSErr(r.Error, "InvalidParameterValue", "This call cannot be completed because there are pending VPNs or Virtual Interfaces") {
				r.Retryable = aws.Bool(true)
			}
		}
	})

	client.kafkaconn.Handlers.Retry.PushBack(func(r *request.Request) {
		if isAWSErr(r.Error, kafka.ErrCodeTooManyRequestsException, "Too Many Requests") {
			r.Retryable = aws.Bool(true)
		}
	})

	client.kinesisconn.Handlers.Retry.PushBack(func(r *request.Request) {
		if r.Operation.Name == "CreateStream" {
			if isAWSErr(r.Error, kinesis.ErrCodeLimitExceededException, "simultaneously be in CREATING or DELETING") {
				r.Retryable = aws.Bool(true)
			}
		}
		if r.Operation.Name == "CreateStream" || r.Operation.Name == "DeleteStream" {
			if isAWSErr(r.Error, kinesis.ErrCodeLimitExceededException, "Rate exceeded for stream") {
				r.Retryable = aws.Bool(true)
			}
		}
	})

	client.organizationsconn.Handlers.Retry.PushBack(func(r *request.Request) {
		// Retry on the following error:
		// ConcurrentModificationException: AWS Organizations can't complete your request because it conflicts with another attempt to modify the same entity. Try again later.
		if isAWSErr(r.Error, organizations.ErrCodeConcurrentModificationException, "Try again later") {
			r.Retryable = aws.Bool(true)
		}
	})

	client.storagegatewayconn.Handlers.Retry.PushBack(func(r *request.Request) {
		// InvalidGatewayRequestException: The specified gateway proxy network connection is busy.
		if isAWSErr(r.Error, storagegateway.ErrCodeInvalidGatewayRequestException, "The specified gateway proxy network connection is busy") {
			r.Retryable = aws.Bool(true)
		}
	})

	client.wafv2conn.Handlers.Retry.PushBack(func(r *request.Request) {
		if isAWSErr(r.Error, wafv2.ErrCodeWAFInternalErrorException, "Retry your request") {
			r.Retryable = aws.Bool(true)
		}

		if isAWSErr(r.Error, wafv2.ErrCodeWAFServiceLinkedRoleErrorException, "Retry") {
			r.Retryable = aws.Bool(true)
		}

		if r.Operation.Name == "CreateIPSet" || r.Operation.Name == "CreateRegexPatternSet" ||
			r.Operation.Name == "CreateRuleGroup" || r.Operation.Name == "CreateWebACL" {
			// WAFv2 supports tag on create which can result in the below error codes according to the documentation
			if isAWSErr(r.Error, wafv2.ErrCodeWAFTagOperationException, "Retry your request") {
				r.Retryable = aws.Bool(true)
			}
			if isAWSErr(err, wafv2.ErrCodeWAFTagOperationInternalErrorException, "Retry your request") {
				r.Retryable = aws.Bool(true)
			}
		}
	})

	if !c.SkipGetEC2Platforms {
		supportedPlatforms, err := GetSupportedEC2Platforms(client.ec2conn)
		if err != nil {
			// We intentionally fail *silently* because there's a chance
			// user just doesn't have ec2:DescribeAccountAttributes permissions
			log.Printf("[WARN] Unable to get supported EC2 platforms: %s", err)
		} else {
			client.supportedplatforms = supportedPlatforms
		}
	}

	return client, nil
}

func hasEc2Classic(platforms []string) bool {
	for _, p := range platforms {
		if p == "EC2" {
			return true
		}
	}
	return false
}

func GetSupportedEC2Platforms(conn *ec2.EC2) ([]string, error) {
	attrName := "supported-platforms"

	input := ec2.DescribeAccountAttributesInput{
		AttributeNames: []*string{aws.String(attrName)},
	}
	attributes, err := conn.DescribeAccountAttributes(&input)
	if err != nil {
		return nil, err
	}

	var platforms []string
	for _, attr := range attributes.AccountAttributes {
		if *attr.AttributeName == attrName {
			for _, v := range attr.AttributeValues {
				platforms = append(platforms, *v.AttributeValue)
			}
			break
		}
	}

	if len(platforms) == 0 {
		return nil, fmt.Errorf("No EC2 platforms detected")
	}

	return platforms, nil
}<|MERGE_RESOLUTION|>--- conflicted
+++ resolved
@@ -199,164 +199,6 @@
 }
 
 type AWSClient struct {
-<<<<<<< HEAD
-	accessanalyzerconn           *accessanalyzer.AccessAnalyzer
-	accountid                    string
-	acmconn                      *acm.ACM
-	acmpcaconn                   *acmpca.ACMPCA
-	amplifyconn                  *amplify.Amplify
-	apigatewayconn               *apigateway.APIGateway
-	apigatewayv2conn             *apigatewayv2.ApiGatewayV2
-	appautoscalingconn           *applicationautoscaling.ApplicationAutoScaling
-	applicationinsightsconn      *applicationinsights.ApplicationInsights
-	appmeshconn                  *appmesh.AppMesh
-	appstreamconn                *appstream.AppStream
-	appsyncconn                  *appsync.AppSync
-	athenaconn                   *athena.Athena
-	autoscalingconn              *autoscaling.AutoScaling
-	autoscalingplansconn         *autoscalingplans.AutoScalingPlans
-	backupconn                   *backup.Backup
-	batchconn                    *batch.Batch
-	budgetconn                   *budgets.Budgets
-	cfconn                       *cloudformation.CloudFormation
-	cloud9conn                   *cloud9.Cloud9
-	cloudfrontconn               *cloudfront.CloudFront
-	cloudhsmv2conn               *cloudhsmv2.CloudHSMV2
-	cloudsearchconn              *cloudsearch.CloudSearch
-	cloudtrailconn               *cloudtrail.CloudTrail
-	cloudwatchconn               *cloudwatch.CloudWatch
-	cloudwatcheventsconn         *cloudwatchevents.CloudWatchEvents
-	cloudwatchlogsconn           *cloudwatchlogs.CloudWatchLogs
-	codeartifactconn             *codeartifact.CodeArtifact
-	codebuildconn                *codebuild.CodeBuild
-	codecommitconn               *codecommit.CodeCommit
-	codedeployconn               *codedeploy.CodeDeploy
-	codepipelineconn             *codepipeline.CodePipeline
-	codestarnotificationsconn    *codestarnotifications.CodeStarNotifications
-	cognitoconn                  *cognitoidentity.CognitoIdentity
-	cognitoidpconn               *cognitoidentityprovider.CognitoIdentityProvider
-	configconn                   *configservice.ConfigService
-	costandusagereportconn       *costandusagereportservice.CostandUsageReportService
-	dataexchangeconn             *dataexchange.DataExchange
-	datapipelineconn             *datapipeline.DataPipeline
-	datasyncconn                 *datasync.DataSync
-	daxconn                      *dax.DAX
-	devicefarmconn               *devicefarm.DeviceFarm
-	dlmconn                      *dlm.DLM
-	dmsconn                      *databasemigrationservice.DatabaseMigrationService
-	dnsSuffix                    string
-	docdbconn                    *docdb.DocDB
-	dsconn                       *directoryservice.DirectoryService
-	dxconn                       *directconnect.DirectConnect
-	dynamodbconn                 *dynamodb.DynamoDB
-	ec2conn                      *ec2.EC2
-	ecrconn                      *ecr.ECR
-	ecsconn                      *ecs.ECS
-	efsconn                      *efs.EFS
-	eksconn                      *eks.EKS
-	elasticacheconn              *elasticache.ElastiCache
-	elasticbeanstalkconn         *elasticbeanstalk.ElasticBeanstalk
-	elastictranscoderconn        *elastictranscoder.ElasticTranscoder
-	elbconn                      *elb.ELB
-	elbv2conn                    *elbv2.ELBV2
-	emrconn                      *emr.EMR
-	esconn                       *elasticsearch.ElasticsearchService
-	firehoseconn                 *firehose.Firehose
-	fmsconn                      *fms.FMS
-	forecastconn                 *forecastservice.ForecastService
-	fsxconn                      *fsx.FSx
-	gameliftconn                 *gamelift.GameLift
-	glacierconn                  *glacier.Glacier
-	globalacceleratorconn        *globalaccelerator.GlobalAccelerator
-	glueconn                     *glue.Glue
-	guarddutyconn                *guardduty.GuardDuty
-	greengrassconn               *greengrass.Greengrass
-	iamconn                      *iam.IAM
-	identitystoreconn            *identitystore.IdentityStore
-	IgnoreTagsConfig             *keyvaluetags.IgnoreConfig
-	imagebuilderconn             *imagebuilder.Imagebuilder
-	inspectorconn                *inspector.Inspector
-	iotconn                      *iot.IoT
-	iotanalyticsconn             *iotanalytics.IoTAnalytics
-	ioteventsconn                *iotevents.IoTEvents
-	kafkaconn                    *kafka.Kafka
-	kinesisanalyticsconn         *kinesisanalytics.KinesisAnalytics
-	kinesisanalyticsv2conn       *kinesisanalyticsv2.KinesisAnalyticsV2
-	kinesisconn                  *kinesis.Kinesis
-	kinesisvideoconn             *kinesisvideo.KinesisVideo
-	kmsconn                      *kms.KMS
-	lakeformationconn            *lakeformation.LakeFormation
-	lambdaconn                   *lambda.Lambda
-	lexmodelconn                 *lexmodelbuildingservice.LexModelBuildingService
-	licensemanagerconn           *licensemanager.LicenseManager
-	lightsailconn                *lightsail.Lightsail
-	macieconn                    *macie.Macie
-	macie2conn                   *macie2.Macie2
-	managedblockchainconn        *managedblockchain.ManagedBlockchain
-	marketplacecatalogconn       *marketplacecatalog.MarketplaceCatalog
-	mediaconnectconn             *mediaconnect.MediaConnect
-	mediaconvertconn             *mediaconvert.MediaConvert
-	mediaconvertaccountconn      *mediaconvert.MediaConvert
-	medialiveconn                *medialive.MediaLive
-	mediapackageconn             *mediapackage.MediaPackage
-	mediastoreconn               *mediastore.MediaStore
-	mediastoredataconn           *mediastoredata.MediaStoreData
-	mqconn                       *mq.MQ
-	neptuneconn                  *neptune.Neptune
-	networkmanagerconn           *networkmanager.NetworkManager
-	opsworksconn                 *opsworks.OpsWorks
-	organizationsconn            *organizations.Organizations
-	outpostsconn                 *outposts.Outposts
-	partition                    string
-	personalizeconn              *personalize.Personalize
-	pinpointconn                 *pinpoint.Pinpoint
-	pricingconn                  *pricing.Pricing
-	qldbconn                     *qldb.QLDB
-	quicksightconn               *quicksight.QuickSight
-	r53conn                      *route53.Route53
-	ramconn                      *ram.RAM
-	rdsconn                      *rds.RDS
-	redshiftconn                 *redshift.Redshift
-	region                       string
-	resourcegroupsconn           *resourcegroups.ResourceGroups
-	resourcegroupstaggingapiconn *resourcegroupstaggingapi.ResourceGroupsTaggingAPI
-	route53domainsconn           *route53domains.Route53Domains
-	route53resolverconn          *route53resolver.Route53Resolver
-	s3conn                       *s3.S3
-	s3connUriCleaningDisabled    *s3.S3
-	s3controlconn                *s3control.S3Control
-	s3outpostsconn               *s3outposts.S3Outposts
-	sagemakerconn                *sagemaker.SageMaker
-	scconn                       *servicecatalog.ServiceCatalog
-	sdconn                       *servicediscovery.ServiceDiscovery
-	secretsmanagerconn           *secretsmanager.SecretsManager
-	securityhubconn              *securityhub.SecurityHub
-	serverlessapprepositoryconn  *serverlessapplicationrepository.ServerlessApplicationRepository
-	servicequotasconn            *servicequotas.ServiceQuotas
-	sesconn                      *ses.SES
-	sfnconn                      *sfn.SFN
-	shieldconn                   *shield.Shield
-	simpledbconn                 *simpledb.SimpleDB
-	snsconn                      *sns.SNS
-	sqsconn                      *sqs.SQS
-	ssmconn                      *ssm.SSM
-	ssoadminconn                 *ssoadmin.SSOAdmin
-	storagegatewayconn           *storagegateway.StorageGateway
-	stsconn                      *sts.STS
-	supportedplatforms           []string
-	swfconn                      *swf.SWF
-	syntheticsconn               *synthetics.Synthetics
-	terraformVersion             string
-	timestreamwriteconn          *timestreamwrite.TimestreamWrite
-	transferconn                 *transfer.Transfer
-	wafconn                      *waf.WAF
-	wafregionalconn              *wafregional.WAFRegional
-	wafv2conn                    *wafv2.WAFV2
-	worklinkconn                 *worklink.WorkLink
-	workmailconn                 *workmail.WorkMail
-	workspacesconn               *workspaces.WorkSpaces
-	xrayconn                     *xray.XRay
-=======
 	accessanalyzerconn                  *accessanalyzer.AccessAnalyzer
 	accountid                           string
 	acmconn                             *acm.ACM
@@ -515,7 +357,6 @@
 	workmailconn                        *workmail.WorkMail
 	workspacesconn                      *workspaces.WorkSpaces
 	xrayconn                            *xray.XRay
->>>>>>> 156a9893
 }
 
 // PartitionHostname returns a hostname with the provider domain suffix for the partition
@@ -594,157 +435,6 @@
 	}
 
 	client := &AWSClient{
-<<<<<<< HEAD
-		accessanalyzerconn:           accessanalyzer.New(sess.Copy(&aws.Config{Endpoint: aws.String(c.Endpoints["accessanalyzer"])})),
-		accountid:                    accountID,
-		acmconn:                      acm.New(sess.Copy(&aws.Config{Endpoint: aws.String(c.Endpoints["acm"])})),
-		acmpcaconn:                   acmpca.New(sess.Copy(&aws.Config{Endpoint: aws.String(c.Endpoints["acmpca"])})),
-		amplifyconn:                  amplify.New(sess.Copy(&aws.Config{Endpoint: aws.String(c.Endpoints["amplify"])})),
-		apigatewayconn:               apigateway.New(sess.Copy(&aws.Config{Endpoint: aws.String(c.Endpoints["apigateway"])})),
-		apigatewayv2conn:             apigatewayv2.New(sess.Copy(&aws.Config{Endpoint: aws.String(c.Endpoints["apigateway"])})),
-		appautoscalingconn:           applicationautoscaling.New(sess.Copy(&aws.Config{Endpoint: aws.String(c.Endpoints["applicationautoscaling"])})),
-		applicationinsightsconn:      applicationinsights.New(sess.Copy(&aws.Config{Endpoint: aws.String(c.Endpoints["applicationinsights"])})),
-		appmeshconn:                  appmesh.New(sess.Copy(&aws.Config{Endpoint: aws.String(c.Endpoints["appmesh"])})),
-		appstreamconn:                appstream.New(sess.Copy(&aws.Config{Endpoint: aws.String(c.Endpoints["appstream"])})),
-		appsyncconn:                  appsync.New(sess.Copy(&aws.Config{Endpoint: aws.String(c.Endpoints["appsync"])})),
-		athenaconn:                   athena.New(sess.Copy(&aws.Config{Endpoint: aws.String(c.Endpoints["athena"])})),
-		autoscalingconn:              autoscaling.New(sess.Copy(&aws.Config{Endpoint: aws.String(c.Endpoints["autoscaling"])})),
-		autoscalingplansconn:         autoscalingplans.New(sess.Copy(&aws.Config{Endpoint: aws.String(c.Endpoints["autoscalingplans"])})),
-		backupconn:                   backup.New(sess.Copy(&aws.Config{Endpoint: aws.String(c.Endpoints["backup"])})),
-		batchconn:                    batch.New(sess.Copy(&aws.Config{Endpoint: aws.String(c.Endpoints["batch"])})),
-		budgetconn:                   budgets.New(sess.Copy(&aws.Config{Endpoint: aws.String(c.Endpoints["budgets"])})),
-		cfconn:                       cloudformation.New(sess.Copy(&aws.Config{Endpoint: aws.String(c.Endpoints["cloudformation"])})),
-		cloud9conn:                   cloud9.New(sess.Copy(&aws.Config{Endpoint: aws.String(c.Endpoints["cloud9"])})),
-		cloudfrontconn:               cloudfront.New(sess.Copy(&aws.Config{Endpoint: aws.String(c.Endpoints["cloudfront"])})),
-		cloudhsmv2conn:               cloudhsmv2.New(sess.Copy(&aws.Config{Endpoint: aws.String(c.Endpoints["cloudhsm"])})),
-		cloudsearchconn:              cloudsearch.New(sess.Copy(&aws.Config{Endpoint: aws.String(c.Endpoints["cloudsearch"])})),
-		cloudtrailconn:               cloudtrail.New(sess.Copy(&aws.Config{Endpoint: aws.String(c.Endpoints["cloudtrail"])})),
-		cloudwatchconn:               cloudwatch.New(sess.Copy(&aws.Config{Endpoint: aws.String(c.Endpoints["cloudwatch"])})),
-		cloudwatcheventsconn:         cloudwatchevents.New(sess.Copy(&aws.Config{Endpoint: aws.String(c.Endpoints["cloudwatchevents"])})),
-		cloudwatchlogsconn:           cloudwatchlogs.New(sess.Copy(&aws.Config{Endpoint: aws.String(c.Endpoints["cloudwatchlogs"])})),
-		codeartifactconn:             codeartifact.New(sess.Copy(&aws.Config{Endpoint: aws.String(c.Endpoints["codeartifact"])})),
-		codebuildconn:                codebuild.New(sess.Copy(&aws.Config{Endpoint: aws.String(c.Endpoints["codebuild"])})),
-		codecommitconn:               codecommit.New(sess.Copy(&aws.Config{Endpoint: aws.String(c.Endpoints["codecommit"])})),
-		codedeployconn:               codedeploy.New(sess.Copy(&aws.Config{Endpoint: aws.String(c.Endpoints["codedeploy"])})),
-		codepipelineconn:             codepipeline.New(sess.Copy(&aws.Config{Endpoint: aws.String(c.Endpoints["codepipeline"])})),
-		codestarnotificationsconn:    codestarnotifications.New(sess.Copy(&aws.Config{Endpoint: aws.String(c.Endpoints["codestarnotifications"])})),
-		cognitoconn:                  cognitoidentity.New(sess.Copy(&aws.Config{Endpoint: aws.String(c.Endpoints["cognitoidentity"])})),
-		cognitoidpconn:               cognitoidentityprovider.New(sess.Copy(&aws.Config{Endpoint: aws.String(c.Endpoints["cognitoidp"])})),
-		configconn:                   configservice.New(sess.Copy(&aws.Config{Endpoint: aws.String(c.Endpoints["configservice"])})),
-		costandusagereportconn:       costandusagereportservice.New(sess.Copy(&aws.Config{Endpoint: aws.String(c.Endpoints["cur"])})),
-		dataexchangeconn:             dataexchange.New(sess.Copy(&aws.Config{Endpoint: aws.String(c.Endpoints["dataexchange"])})),
-		datapipelineconn:             datapipeline.New(sess.Copy(&aws.Config{Endpoint: aws.String(c.Endpoints["datapipeline"])})),
-		datasyncconn:                 datasync.New(sess.Copy(&aws.Config{Endpoint: aws.String(c.Endpoints["datasync"])})),
-		daxconn:                      dax.New(sess.Copy(&aws.Config{Endpoint: aws.String(c.Endpoints["dax"])})),
-		devicefarmconn:               devicefarm.New(sess.Copy(&aws.Config{Endpoint: aws.String(c.Endpoints["devicefarm"])})),
-		dlmconn:                      dlm.New(sess.Copy(&aws.Config{Endpoint: aws.String(c.Endpoints["dlm"])})),
-		dmsconn:                      databasemigrationservice.New(sess.Copy(&aws.Config{Endpoint: aws.String(c.Endpoints["dms"])})),
-		dnsSuffix:                    dnsSuffix,
-		docdbconn:                    docdb.New(sess.Copy(&aws.Config{Endpoint: aws.String(c.Endpoints["docdb"])})),
-		dsconn:                       directoryservice.New(sess.Copy(&aws.Config{Endpoint: aws.String(c.Endpoints["ds"])})),
-		dxconn:                       directconnect.New(sess.Copy(&aws.Config{Endpoint: aws.String(c.Endpoints["directconnect"])})),
-		dynamodbconn:                 dynamodb.New(sess.Copy(&aws.Config{Endpoint: aws.String(c.Endpoints["dynamodb"])})),
-		ec2conn:                      ec2.New(sess.Copy(&aws.Config{Endpoint: aws.String(c.Endpoints["ec2"])})),
-		ecrconn:                      ecr.New(sess.Copy(&aws.Config{Endpoint: aws.String(c.Endpoints["ecr"])})),
-		ecsconn:                      ecs.New(sess.Copy(&aws.Config{Endpoint: aws.String(c.Endpoints["ecs"])})),
-		efsconn:                      efs.New(sess.Copy(&aws.Config{Endpoint: aws.String(c.Endpoints["efs"])})),
-		eksconn:                      eks.New(sess.Copy(&aws.Config{Endpoint: aws.String(c.Endpoints["eks"])})),
-		elasticacheconn:              elasticache.New(sess.Copy(&aws.Config{Endpoint: aws.String(c.Endpoints["elasticache"])})),
-		elasticbeanstalkconn:         elasticbeanstalk.New(sess.Copy(&aws.Config{Endpoint: aws.String(c.Endpoints["elasticbeanstalk"])})),
-		elastictranscoderconn:        elastictranscoder.New(sess.Copy(&aws.Config{Endpoint: aws.String(c.Endpoints["elastictranscoder"])})),
-		elbconn:                      elb.New(sess.Copy(&aws.Config{Endpoint: aws.String(c.Endpoints["elb"])})),
-		elbv2conn:                    elbv2.New(sess.Copy(&aws.Config{Endpoint: aws.String(c.Endpoints["elb"])})),
-		emrconn:                      emr.New(sess.Copy(&aws.Config{Endpoint: aws.String(c.Endpoints["emr"])})),
-		esconn:                       elasticsearch.New(sess.Copy(&aws.Config{Endpoint: aws.String(c.Endpoints["es"])})),
-		firehoseconn:                 firehose.New(sess.Copy(&aws.Config{Endpoint: aws.String(c.Endpoints["firehose"])})),
-		fmsconn:                      fms.New(sess.Copy(&aws.Config{Endpoint: aws.String(c.Endpoints["fms"])})),
-		forecastconn:                 forecastservice.New(sess.Copy(&aws.Config{Endpoint: aws.String(c.Endpoints["forecast"])})),
-		fsxconn:                      fsx.New(sess.Copy(&aws.Config{Endpoint: aws.String(c.Endpoints["fsx"])})),
-		gameliftconn:                 gamelift.New(sess.Copy(&aws.Config{Endpoint: aws.String(c.Endpoints["gamelift"])})),
-		glacierconn:                  glacier.New(sess.Copy(&aws.Config{Endpoint: aws.String(c.Endpoints["glacier"])})),
-		glueconn:                     glue.New(sess.Copy(&aws.Config{Endpoint: aws.String(c.Endpoints["glue"])})),
-		guarddutyconn:                guardduty.New(sess.Copy(&aws.Config{Endpoint: aws.String(c.Endpoints["guardduty"])})),
-		greengrassconn:               greengrass.New(sess.Copy(&aws.Config{Endpoint: aws.String(c.Endpoints["greengrass"])})),
-		iamconn:                      iam.New(sess.Copy(&aws.Config{Endpoint: aws.String(c.Endpoints["iam"])})),
-		identitystoreconn:            identitystore.New(sess.Copy(&aws.Config{Endpoint: aws.String(c.Endpoints["identitystore"])})),
-		IgnoreTagsConfig:             c.IgnoreTagsConfig,
-		imagebuilderconn:             imagebuilder.New(sess.Copy(&aws.Config{Endpoint: aws.String(c.Endpoints["imagebuilder"])})),
-		inspectorconn:                inspector.New(sess.Copy(&aws.Config{Endpoint: aws.String(c.Endpoints["inspector"])})),
-		iotconn:                      iot.New(sess.Copy(&aws.Config{Endpoint: aws.String(c.Endpoints["iot"])})),
-		iotanalyticsconn:             iotanalytics.New(sess.Copy(&aws.Config{Endpoint: aws.String(c.Endpoints["iotanalytics"])})),
-		ioteventsconn:                iotevents.New(sess.Copy(&aws.Config{Endpoint: aws.String(c.Endpoints["iotevents"])})),
-		kafkaconn:                    kafka.New(sess.Copy(&aws.Config{Endpoint: aws.String(c.Endpoints["kafka"])})),
-		kinesisanalyticsconn:         kinesisanalytics.New(sess.Copy(&aws.Config{Endpoint: aws.String(c.Endpoints["kinesisanalytics"])})),
-		kinesisanalyticsv2conn:       kinesisanalyticsv2.New(sess.Copy(&aws.Config{Endpoint: aws.String(c.Endpoints["kinesisanalyticsv2"])})),
-		kinesisconn:                  kinesis.New(sess.Copy(&aws.Config{Endpoint: aws.String(c.Endpoints["kinesis"])})),
-		kinesisvideoconn:             kinesisvideo.New(sess.Copy(&aws.Config{Endpoint: aws.String(c.Endpoints["kinesisvideo"])})),
-		kmsconn:                      kms.New(sess.Copy(&aws.Config{Endpoint: aws.String(c.Endpoints["kms"])})),
-		lakeformationconn:            lakeformation.New(sess.Copy(&aws.Config{Endpoint: aws.String(c.Endpoints["lakeformation"])})),
-		lambdaconn:                   lambda.New(sess.Copy(&aws.Config{Endpoint: aws.String(c.Endpoints["lambda"])})),
-		lexmodelconn:                 lexmodelbuildingservice.New(sess.Copy(&aws.Config{Endpoint: aws.String(c.Endpoints["lexmodels"])})),
-		licensemanagerconn:           licensemanager.New(sess.Copy(&aws.Config{Endpoint: aws.String(c.Endpoints["licensemanager"])})),
-		lightsailconn:                lightsail.New(sess.Copy(&aws.Config{Endpoint: aws.String(c.Endpoints["lightsail"])})),
-		macieconn:                    macie.New(sess.Copy(&aws.Config{Endpoint: aws.String(c.Endpoints["macie"])})),
-		macie2conn:                   macie2.New(sess.Copy(&aws.Config{Endpoint: aws.String(c.Endpoints["macie2"])})),
-		managedblockchainconn:        managedblockchain.New(sess.Copy(&aws.Config{Endpoint: aws.String(c.Endpoints["managedblockchain"])})),
-		marketplacecatalogconn:       marketplacecatalog.New(sess.Copy(&aws.Config{Endpoint: aws.String(c.Endpoints["marketplacecatalog"])})),
-		mediaconnectconn:             mediaconnect.New(sess.Copy(&aws.Config{Endpoint: aws.String(c.Endpoints["mediaconnect"])})),
-		mediaconvertconn:             mediaconvert.New(sess.Copy(&aws.Config{Endpoint: aws.String(c.Endpoints["mediaconvert"])})),
-		medialiveconn:                medialive.New(sess.Copy(&aws.Config{Endpoint: aws.String(c.Endpoints["medialive"])})),
-		mediapackageconn:             mediapackage.New(sess.Copy(&aws.Config{Endpoint: aws.String(c.Endpoints["mediapackage"])})),
-		mediastoreconn:               mediastore.New(sess.Copy(&aws.Config{Endpoint: aws.String(c.Endpoints["mediastore"])})),
-		mediastoredataconn:           mediastoredata.New(sess.Copy(&aws.Config{Endpoint: aws.String(c.Endpoints["mediastoredata"])})),
-		mqconn:                       mq.New(sess.Copy(&aws.Config{Endpoint: aws.String(c.Endpoints["mq"])})),
-		neptuneconn:                  neptune.New(sess.Copy(&aws.Config{Endpoint: aws.String(c.Endpoints["neptune"])})),
-		networkmanagerconn:           networkmanager.New(sess.Copy(&aws.Config{Endpoint: aws.String(c.Endpoints["networkmanager"])})),
-		opsworksconn:                 opsworks.New(sess.Copy(&aws.Config{Endpoint: aws.String(c.Endpoints["opsworks"])})),
-		organizationsconn:            organizations.New(sess.Copy(&aws.Config{Endpoint: aws.String(c.Endpoints["organizations"])})),
-		outpostsconn:                 outposts.New(sess.Copy(&aws.Config{Endpoint: aws.String(c.Endpoints["outposts"])})),
-		partition:                    partition,
-		personalizeconn:              personalize.New(sess.Copy(&aws.Config{Endpoint: aws.String(c.Endpoints["personalize"])})),
-		pinpointconn:                 pinpoint.New(sess.Copy(&aws.Config{Endpoint: aws.String(c.Endpoints["pinpoint"])})),
-		pricingconn:                  pricing.New(sess.Copy(&aws.Config{Endpoint: aws.String(c.Endpoints["pricing"])})),
-		qldbconn:                     qldb.New(sess.Copy(&aws.Config{Endpoint: aws.String(c.Endpoints["qldb"])})),
-		quicksightconn:               quicksight.New(sess.Copy(&aws.Config{Endpoint: aws.String(c.Endpoints["quicksight"])})),
-		ramconn:                      ram.New(sess.Copy(&aws.Config{Endpoint: aws.String(c.Endpoints["ram"])})),
-		rdsconn:                      rds.New(sess.Copy(&aws.Config{Endpoint: aws.String(c.Endpoints["rds"])})),
-		redshiftconn:                 redshift.New(sess.Copy(&aws.Config{Endpoint: aws.String(c.Endpoints["redshift"])})),
-		region:                       c.Region,
-		resourcegroupsconn:           resourcegroups.New(sess.Copy(&aws.Config{Endpoint: aws.String(c.Endpoints["resourcegroups"])})),
-		resourcegroupstaggingapiconn: resourcegroupstaggingapi.New(sess.Copy(&aws.Config{Endpoint: aws.String(c.Endpoints["resourcegroupstaggingapi"])})),
-		route53domainsconn:           route53domains.New(sess.Copy(&aws.Config{Endpoint: aws.String(c.Endpoints["route53domains"])})),
-		route53resolverconn:          route53resolver.New(sess.Copy(&aws.Config{Endpoint: aws.String(c.Endpoints["route53resolver"])})),
-		s3controlconn:                s3control.New(sess.Copy(&aws.Config{Endpoint: aws.String(c.Endpoints["s3control"])})),
-		s3outpostsconn:               s3outposts.New(sess.Copy(&aws.Config{Endpoint: aws.String(c.Endpoints["s3outposts"])})),
-		sagemakerconn:                sagemaker.New(sess.Copy(&aws.Config{Endpoint: aws.String(c.Endpoints["sagemaker"])})),
-		scconn:                       servicecatalog.New(sess.Copy(&aws.Config{Endpoint: aws.String(c.Endpoints["servicecatalog"])})),
-		sdconn:                       servicediscovery.New(sess.Copy(&aws.Config{Endpoint: aws.String(c.Endpoints["servicediscovery"])})),
-		secretsmanagerconn:           secretsmanager.New(sess.Copy(&aws.Config{Endpoint: aws.String(c.Endpoints["secretsmanager"])})),
-		securityhubconn:              securityhub.New(sess.Copy(&aws.Config{Endpoint: aws.String(c.Endpoints["securityhub"])})),
-		serverlessapprepositoryconn:  serverlessapplicationrepository.New(sess.Copy(&aws.Config{Endpoint: aws.String(c.Endpoints["serverlessrepo"])})),
-		servicequotasconn:            servicequotas.New(sess.Copy(&aws.Config{Endpoint: aws.String(c.Endpoints["servicequotas"])})),
-		sesconn:                      ses.New(sess.Copy(&aws.Config{Endpoint: aws.String(c.Endpoints["ses"])})),
-		sfnconn:                      sfn.New(sess.Copy(&aws.Config{Endpoint: aws.String(c.Endpoints["stepfunctions"])})),
-		simpledbconn:                 simpledb.New(sess.Copy(&aws.Config{Endpoint: aws.String(c.Endpoints["sdb"])})),
-		snsconn:                      sns.New(sess.Copy(&aws.Config{Endpoint: aws.String(c.Endpoints["sns"])})),
-		sqsconn:                      sqs.New(sess.Copy(&aws.Config{Endpoint: aws.String(c.Endpoints["sqs"])})),
-		ssmconn:                      ssm.New(sess.Copy(&aws.Config{Endpoint: aws.String(c.Endpoints["ssm"])})),
-		ssoadminconn:                 ssoadmin.New(sess.Copy(&aws.Config{Endpoint: aws.String(c.Endpoints["ssoadmin"])})),
-		storagegatewayconn:           storagegateway.New(sess.Copy(&aws.Config{Endpoint: aws.String(c.Endpoints["storagegateway"])})),
-		stsconn:                      sts.New(sess.Copy(&aws.Config{Endpoint: aws.String(c.Endpoints["sts"])})),
-		swfconn:                      swf.New(sess.Copy(&aws.Config{Endpoint: aws.String(c.Endpoints["swf"])})),
-		syntheticsconn:               synthetics.New(sess.Copy(&aws.Config{Endpoint: aws.String(c.Endpoints["synthetics"])})),
-		terraformVersion:             c.terraformVersion,
-		timestreamwriteconn:          timestreamwrite.New(sess.Copy(&aws.Config{Endpoint: aws.String(c.Endpoints["timestreamwrite"])})),
-		transferconn:                 transfer.New(sess.Copy(&aws.Config{Endpoint: aws.String(c.Endpoints["transfer"])})),
-		wafconn:                      waf.New(sess.Copy(&aws.Config{Endpoint: aws.String(c.Endpoints["waf"])})),
-		wafregionalconn:              wafregional.New(sess.Copy(&aws.Config{Endpoint: aws.String(c.Endpoints["wafregional"])})),
-		wafv2conn:                    wafv2.New(sess.Copy(&aws.Config{Endpoint: aws.String(c.Endpoints["wafv2"])})),
-		worklinkconn:                 worklink.New(sess.Copy(&aws.Config{Endpoint: aws.String(c.Endpoints["worklink"])})),
-		workmailconn:                 workmail.New(sess.Copy(&aws.Config{Endpoint: aws.String(c.Endpoints["workmail"])})),
-		workspacesconn:               workspaces.New(sess.Copy(&aws.Config{Endpoint: aws.String(c.Endpoints["workspaces"])})),
-		xrayconn:                     xray.New(sess.Copy(&aws.Config{Endpoint: aws.String(c.Endpoints["xray"])})),
-=======
 		accessanalyzerconn:                  accessanalyzer.New(sess.Copy(&aws.Config{Endpoint: aws.String(c.Endpoints["accessanalyzer"])})),
 		accountid:                           accountID,
 		acmconn:                             acm.New(sess.Copy(&aws.Config{Endpoint: aws.String(c.Endpoints["acm"])})),
@@ -896,7 +586,6 @@
 		workmailconn:                        workmail.New(sess.Copy(&aws.Config{Endpoint: aws.String(c.Endpoints["workmail"])})),
 		workspacesconn:                      workspaces.New(sess.Copy(&aws.Config{Endpoint: aws.String(c.Endpoints["workspaces"])})),
 		xrayconn:                            xray.New(sess.Copy(&aws.Config{Endpoint: aws.String(c.Endpoints["xray"])})),
->>>>>>> 156a9893
 	}
 
 	// "Global" services that require customizations
