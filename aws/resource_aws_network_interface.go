--- conflicted
+++ resolved
@@ -168,7 +168,7 @@
 
 	attachment := []map[string]interface{}{}
 
-	if eni.Attachment != nil {
+	if eni.Attachment != nil && eni.Attachment.DeviceIndex != nil && eni.Attachment.AttachmentId != nil {
 		attachment = []map[string]interface{}{flattenAttachment(eni.Attachment)}
 	}
 
@@ -186,13 +186,6 @@
 
 	d.Set("private_ips_count", len(eni.PrivateIpAddresses)-1)
 
-<<<<<<< HEAD
-	if eni.Attachment != nil && eni.Attachment.DeviceIndex != nil && eni.Attachment.AttachmentId != nil {
-		attachment := []map[string]interface{}{flattenAttachment(eni.Attachment)}
-		d.Set("attachment", attachment)
-	} else {
-		d.Set("attachment", nil)
-=======
 	if err := d.Set("security_groups", flattenGroupIdentifiers(eni.Groups)); err != nil {
 		return fmt.Errorf("error setting security_groups: %s", err)
 	}
@@ -202,7 +195,6 @@
 
 	if err := d.Set("tags", tagsToMap(eni.TagSet)); err != nil {
 		return fmt.Errorf("error setting tags: %s", err)
->>>>>>> 2cd7beee
 	}
 
 	return nil
