package aws

import (
	"bytes"
	"context"
	"encoding/base64"
	"fmt"
	"io"
	"log"
	"os"
	"strings"
	"time"

	"github.com/aws/aws-sdk-go/aws"
	"github.com/aws/aws-sdk-go/aws/awserr"
	"github.com/aws/aws-sdk-go/service/kms"
	"github.com/aws/aws-sdk-go/service/s3"
	"github.com/hashicorp/terraform-plugin-sdk/v2/helper/schema"
	"github.com/hashicorp/terraform-plugin-sdk/v2/helper/validation"
	"github.com/mitchellh/go-homedir"
	"github.com/terraform-providers/terraform-provider-aws/aws/internal/keyvaluetags"
)

func resourceAwsS3BucketObject() *schema.Resource {
	return &schema.Resource{
		Create: resourceAwsS3BucketObjectCreate,
		Read:   resourceAwsS3BucketObjectRead,
		Update: resourceAwsS3BucketObjectUpdate,
		Delete: resourceAwsS3BucketObjectDelete,

		CustomizeDiff: resourceAwsS3BucketObjectCustomizeDiff,

		Schema: map[string]*schema.Schema{
			"bucket": {
				Type:         schema.TypeString,
				Required:     true,
				ForceNew:     true,
				ValidateFunc: validation.NoZeroValues,
			},

			"key": {
				Type:         schema.TypeString,
				Required:     true,
				ForceNew:     true,
				ValidateFunc: validation.NoZeroValues,
			},

			"acl": {
				Type:         schema.TypeString,
				Default:      s3.ObjectCannedACLPrivate,
				Optional:     true,
				ValidateFunc: validation.StringInSlice(s3.ObjectCannedACL_Values(), false),
			},

			"cache_control": {
				Type:     schema.TypeString,
				Optional: true,
			},

			"content_disposition": {
				Type:     schema.TypeString,
				Optional: true,
			},

			"content_encoding": {
				Type:     schema.TypeString,
				Optional: true,
			},

			"content_language": {
				Type:     schema.TypeString,
				Optional: true,
			},

			"metadata": {
				Type:         schema.TypeMap,
				ValidateFunc: validateMetadataIsLowerCase,
				Optional:     true,
				Elem:         &schema.Schema{Type: schema.TypeString},
			},

			"content_type": {
				Type:     schema.TypeString,
				Optional: true,
				Computed: true,
			},

			"source": {
				Type:          schema.TypeString,
				Optional:      true,
				ConflictsWith: []string{"content", "content_base64"},
			},

			"content": {
				Type:          schema.TypeString,
				Optional:      true,
				ConflictsWith: []string{"source", "content_base64"},
			},

			"content_base64": {
				Type:          schema.TypeString,
				Optional:      true,
				ConflictsWith: []string{"source", "content"},
			},

			"storage_class": {
				Type:         schema.TypeString,
				Optional:     true,
				Computed:     true,
				ValidateFunc: validation.StringInSlice(s3.ObjectStorageClass_Values(), false),
			},

			"server_side_encryption": {
				Type:         schema.TypeString,
				Optional:     true,
				ValidateFunc: validation.StringInSlice(s3.ServerSideEncryption_Values(), false),
				Computed:     true,
			},

			"kms_key_id": {
				Type:         schema.TypeString,
				Optional:     true,
				Computed:     true,
				ValidateFunc: validateArn,
				DiffSuppressFunc: func(k, old, new string, d *schema.ResourceData) bool {
					// ignore diffs where the user hasn't specified a kms_key_id but the bucket has a default KMS key configured
					if new == "" && d.Get("server_side_encryption") == s3.ServerSideEncryptionAwsKms {
						return true
					}
					return false
				},
			},

			"etag": {
				Type: schema.TypeString,
				// This will conflict with SSE-C and SSE-KMS encryption and multi-part upload
				// if/when it's actually implemented. The Etag then won't match raw-file MD5.
				// See http://docs.aws.amazon.com/AmazonS3/latest/API/RESTCommonResponseHeaders.html
				Optional:      true,
				Computed:      true,
				ConflictsWith: []string{"kms_key_id"},
			},

			"etag_changed": {
				Type:     schema.TypeBool,
				Computed: true,
			},

			"version_id": {
				Type:     schema.TypeString,
				Computed: true,
			},

			"tags": tagsSchema(),

			"website_redirect": {
				Type:     schema.TypeString,
				Optional: true,
			},

			"force_destroy": {
				Type:     schema.TypeBool,
				Optional: true,
				Default:  false,
			},

			"object_lock_legal_hold_status": {
				Type:         schema.TypeString,
				Optional:     true,
				ValidateFunc: validation.StringInSlice(s3.ObjectLockLegalHoldStatus_Values(), false),
			},

			"object_lock_mode": {
				Type:         schema.TypeString,
				Optional:     true,
				ValidateFunc: validation.StringInSlice(s3.ObjectLockMode_Values(), false),
			},

			"object_lock_retain_until_date": {
				Type:         schema.TypeString,
				Optional:     true,
				ValidateFunc: validation.IsRFC3339Time,
			},
		},
	}
}

func resourceAwsS3BucketObjectPut(d *schema.ResourceData, meta interface{}) error {
	s3conn := meta.(*AWSClient).s3conn

	var body io.ReadSeeker

	if v, ok := d.GetOk("source"); ok {
		source := v.(string)
		path, err := homedir.Expand(source)
		if err != nil {
			return fmt.Errorf("Error expanding homedir in source (%s): %s", source, err)
		}
		file, err := os.Open(path)
		if err != nil {
			return fmt.Errorf("Error opening S3 bucket object source (%s): %s", path, err)
		}

		body = file
		defer func() {
			err := file.Close()
			if err != nil {
				log.Printf("[WARN] Error closing S3 bucket object source (%s): %s", path, err)
			}
		}()
	} else if v, ok := d.GetOk("content"); ok {
		content := v.(string)
		body = bytes.NewReader([]byte(content))
	} else if v, ok := d.GetOk("content_base64"); ok {
		content := v.(string)
		// We can't do streaming decoding here (with base64.NewDecoder) because
		// the AWS SDK requires an io.ReadSeeker but a base64 decoder can't seek.
		contentRaw, err := base64.StdEncoding.DecodeString(content)
		if err != nil {
			return fmt.Errorf("error decoding content_base64: %s", err)
		}
		body = bytes.NewReader(contentRaw)
	}

	bucket := d.Get("bucket").(string)
	key := d.Get("key").(string)

	putInput := &s3.PutObjectInput{
		Bucket: aws.String(bucket),
		Key:    aws.String(key),
		ACL:    aws.String(d.Get("acl").(string)),
		Body:   body,
	}

	if v, ok := d.GetOk("storage_class"); ok {
		putInput.StorageClass = aws.String(v.(string))
	}

	if v, ok := d.GetOk("cache_control"); ok {
		putInput.CacheControl = aws.String(v.(string))
	}

	if v, ok := d.GetOk("content_type"); ok {
		putInput.ContentType = aws.String(v.(string))
	}

	if v, ok := d.GetOk("metadata"); ok {
		putInput.Metadata = stringMapToPointers(v.(map[string]interface{}))
	}

	if v, ok := d.GetOk("content_encoding"); ok {
		putInput.ContentEncoding = aws.String(v.(string))
	}

	if v, ok := d.GetOk("content_language"); ok {
		putInput.ContentLanguage = aws.String(v.(string))
	}

	if v, ok := d.GetOk("content_disposition"); ok {
		putInput.ContentDisposition = aws.String(v.(string))
	}

	if v, ok := d.GetOk("server_side_encryption"); ok {
		putInput.ServerSideEncryption = aws.String(v.(string))
	}

	if v, ok := d.GetOk("kms_key_id"); ok {
		putInput.SSEKMSKeyId = aws.String(v.(string))
		putInput.ServerSideEncryption = aws.String(s3.ServerSideEncryptionAwsKms)
	}

	if v := d.Get("tags").(map[string]interface{}); len(v) > 0 {
		// The tag-set must be encoded as URL Query parameters.
		putInput.Tagging = aws.String(keyvaluetags.New(v).IgnoreAws().UrlEncode())
	}

	if v, ok := d.GetOk("website_redirect"); ok {
		putInput.WebsiteRedirectLocation = aws.String(v.(string))
	}

	if v, ok := d.GetOk("object_lock_legal_hold_status"); ok {
		putInput.ObjectLockLegalHoldStatus = aws.String(v.(string))
	}

	if v, ok := d.GetOk("object_lock_mode"); ok {
		putInput.ObjectLockMode = aws.String(v.(string))
	}

	if v, ok := d.GetOk("object_lock_retain_until_date"); ok {
		putInput.ObjectLockRetainUntilDate = expandS3ObjectLockRetainUntilDate(v.(string))
	}

	if _, err := s3conn.PutObject(putInput); err != nil {
		return fmt.Errorf("Error putting object in S3 bucket (%s): %s", bucket, err)
	}

	d.SetId(key)
	return resourceAwsS3BucketObjectRead(d, meta)
}

func resourceAwsS3BucketObjectCreate(d *schema.ResourceData, meta interface{}) error {
	return resourceAwsS3BucketObjectPut(d, meta)
}

func resourceAwsS3BucketObjectRead(d *schema.ResourceData, meta interface{}) error {
	s3conn := meta.(*AWSClient).s3conn
	ignoreTagsConfig := meta.(*AWSClient).IgnoreTagsConfig

	bucket := d.Get("bucket").(string)
	key := d.Get("key").(string)

	resp, err := s3conn.HeadObject(
		&s3.HeadObjectInput{
			Bucket: aws.String(bucket),
			Key:    aws.String(key),
		})

	if err != nil {
		// If S3 returns a 404 Request Failure, mark the object as destroyed
		if awsErr, ok := err.(awserr.RequestFailure); ok && awsErr.StatusCode() == 404 {
			d.SetId("")
			log.Printf("[WARN] Error Reading Object (%s), object not found (HTTP status 404)", key)
			return nil
		}
		return err
	}
	log.Printf("[DEBUG] Reading S3 Bucket Object meta: %s", resp)

	d.Set("cache_control", resp.CacheControl)
	d.Set("content_disposition", resp.ContentDisposition)
	d.Set("content_encoding", resp.ContentEncoding)
	d.Set("content_language", resp.ContentLanguage)
	d.Set("content_type", resp.ContentType)
	metadata := pointersMapToStringList(resp.Metadata)

	// AWS Go SDK capitalizes metadata, this is a workaround. https://github.com/aws/aws-sdk-go/issues/445
	for k, v := range metadata {
		delete(metadata, k)
		metadata[strings.ToLower(k)] = v
	}

	if err := d.Set("metadata", metadata); err != nil {
		return fmt.Errorf("error setting metadata: %s", err)
	}
	d.Set("version_id", resp.VersionId)
	d.Set("server_side_encryption", resp.ServerSideEncryption)
	d.Set("website_redirect", resp.WebsiteRedirectLocation)
	d.Set("object_lock_legal_hold_status", resp.ObjectLockLegalHoldStatus)
	d.Set("object_lock_mode", resp.ObjectLockMode)
	d.Set("object_lock_retain_until_date", flattenS3ObjectLockRetainUntilDate(resp.ObjectLockRetainUntilDate))

	// Only set non-default KMS key ID (one that doesn't match default)
	if resp.SSEKMSKeyId != nil {
		// retrieve S3 KMS Default Master Key
		kmsconn := meta.(*AWSClient).kmsconn
		kmsresp, err := kmsconn.DescribeKey(&kms.DescribeKeyInput{
			KeyId: aws.String("alias/aws/s3"),
		})
		if err != nil {
			return fmt.Errorf("Failed to describe default S3 KMS key (alias/aws/s3): %s", err)
		}

		if *resp.SSEKMSKeyId != *kmsresp.KeyMetadata.Arn {
			log.Printf("[DEBUG] S3 object is encrypted using a non-default KMS Key ID: %s", *resp.SSEKMSKeyId)
			d.Set("kms_key_id", resp.SSEKMSKeyId)
		}
	}
	// We detect if the last saved etag does not match the actual etag, if so, that mean that the s3 object has been
	// modified outside of terraform and then, we will force the update of the resource.
	actualEtag := strings.Trim(aws.StringValue(resp.ETag), `"`)
	d.Set("etag_changed", d.Get("etag") != actualEtag)
	d.Set("etag", actualEtag)

	// The "STANDARD" (which is also the default) storage
	// class when set would not be included in the results.
	d.Set("storage_class", s3.StorageClassStandard)
	if resp.StorageClass != nil {
		d.Set("storage_class", resp.StorageClass)
	}

	// Retry due to S3 eventual consistency
	tags, err := retryOnAwsCode(s3.ErrCodeNoSuchBucket, func() (interface{}, error) {
		return keyvaluetags.S3ObjectListTags(s3conn, bucket, key)
	})

	if err != nil {
		return fmt.Errorf("error listing tags for S3 Bucket (%s) Object (%s): %s", bucket, key, err)
	}

	if err := d.Set("tags", tags.(keyvaluetags.KeyValueTags).IgnoreAws().IgnoreConfig(ignoreTagsConfig).Map()); err != nil {
		return fmt.Errorf("error setting tags: %s", err)
	}

	return nil
}

func resourceAwsS3BucketObjectUpdate(d *schema.ResourceData, meta interface{}) error {
	if hasS3BucketObjectContentChanges(d) {
		return resourceAwsS3BucketObjectPut(d, meta)
	}

	conn := meta.(*AWSClient).s3conn

	bucket := d.Get("bucket").(string)
	key := d.Get("key").(string)

	if d.HasChange("acl") {
		_, err := conn.PutObjectAcl(&s3.PutObjectAclInput{
			Bucket: aws.String(bucket),
			Key:    aws.String(key),
			ACL:    aws.String(d.Get("acl").(string)),
		})
		if err != nil {
			return fmt.Errorf("error putting S3 object ACL: %s", err)
		}
	}

	if d.HasChange("object_lock_legal_hold_status") {
		_, err := conn.PutObjectLegalHold(&s3.PutObjectLegalHoldInput{
			Bucket: aws.String(bucket),
			Key:    aws.String(key),
			LegalHold: &s3.ObjectLockLegalHold{
				Status: aws.String(d.Get("object_lock_legal_hold_status").(string)),
			},
		})
		if err != nil {
			return fmt.Errorf("error putting S3 object lock legal hold: %s", err)
		}
	}

	if d.HasChanges("object_lock_mode", "object_lock_retain_until_date") {
		req := &s3.PutObjectRetentionInput{
			Bucket: aws.String(bucket),
			Key:    aws.String(key),
			Retention: &s3.ObjectLockRetention{
				Mode:            aws.String(d.Get("object_lock_mode").(string)),
				RetainUntilDate: expandS3ObjectLockRetainUntilDate(d.Get("object_lock_retain_until_date").(string)),
			},
		}

		// Bypass required to lower or clear retain-until date.
		if d.HasChange("object_lock_retain_until_date") {
			oraw, nraw := d.GetChange("object_lock_retain_until_date")
			o := expandS3ObjectLockRetainUntilDate(oraw.(string))
			n := expandS3ObjectLockRetainUntilDate(nraw.(string))
			if n == nil || (o != nil && n.Before(*o)) {
				req.BypassGovernanceRetention = aws.Bool(true)
			}
		}

		_, err := conn.PutObjectRetention(req)
		if err != nil {
			return fmt.Errorf("error putting S3 object lock retention: %s", err)
		}
	}

	if d.HasChange("tags") {
		o, n := d.GetChange("tags")

		if err := keyvaluetags.S3ObjectUpdateTags(conn, bucket, key, o, n); err != nil {
			return fmt.Errorf("error updating tags: %s", err)
		}
	}

	return resourceAwsS3BucketObjectRead(d, meta)
}

func resourceAwsS3BucketObjectDelete(d *schema.ResourceData, meta interface{}) error {
	s3conn := meta.(*AWSClient).s3conn

	bucket := d.Get("bucket").(string)
	key := d.Get("key").(string)
	// We are effectively ignoring any leading '/' in the key name as aws.Config.DisableRestProtocolURICleaning is false
	key = strings.TrimPrefix(key, "/")

	var err error
	if _, ok := d.GetOk("version_id"); ok {
		err = deleteAllS3ObjectVersions(s3conn, bucket, key, d.Get("force_destroy").(bool), false)
	} else {
		err = deleteS3ObjectVersion(s3conn, bucket, key, "", false)
	}

	if err != nil {
		return fmt.Errorf("error deleting S3 Bucket (%s) Object (%s): %s", bucket, key, err)
	}

	return nil
}

func validateMetadataIsLowerCase(v interface{}, k string) (ws []string, errors []error) {
	value := v.(map[string]interface{})

	for k := range value {
		if k != strings.ToLower(k) {
			errors = append(errors, fmt.Errorf(
				"Metadata must be lowercase only. Offending key: %q", k))
		}
	}
	return
}

func resourceAwsS3BucketObjectCustomizeDiff(_ context.Context, d *schema.ResourceDiff, meta interface{}) error {
<<<<<<< HEAD
	if d.Get("etag_changed").(bool) {
		d.SetNewComputed("etag")
	}

	if d.HasChange("etag") {
		d.SetNewComputed("version_id")
=======
	if hasS3BucketObjectContentChanges(d) {
		return d.SetNewComputed("version_id")
>>>>>>> 6bbb20ff
	}
	return nil
}

func hasS3BucketObjectContentChanges(d resourceDiffer) bool {
	for _, key := range []string{
		"cache_control",
		"content_base64",
		"content_disposition",
		"content_encoding",
		"content_language",
		"content_type",
		"content",
		"etag",
		"kms_key_id",
		"metadata",
		"server_side_encryption",
		"source",
		"storage_class",
		"website_redirect",
	} {
		if d.HasChange(key) {
			return true
		}
	}
	return false
}

// deleteAllS3ObjectVersions deletes all versions of a specified key from an S3 bucket.
// If key is empty then all versions of all objects are deleted.
// Set force to true to override any S3 object lock protections on object lock enabled buckets.
func deleteAllS3ObjectVersions(conn *s3.S3, bucketName, key string, force, ignoreObjectErrors bool) error {
	input := &s3.ListObjectVersionsInput{
		Bucket: aws.String(bucketName),
	}
	if key != "" {
		input.Prefix = aws.String(key)
	}

	var lastErr error
	err := conn.ListObjectVersionsPages(input, func(page *s3.ListObjectVersionsOutput, lastPage bool) bool {
		if page == nil {
			return !lastPage
		}

		for _, objectVersion := range page.Versions {
			objectKey := aws.StringValue(objectVersion.Key)
			objectVersionID := aws.StringValue(objectVersion.VersionId)

			if key != "" && key != objectKey {
				continue
			}

			err := deleteS3ObjectVersion(conn, bucketName, objectKey, objectVersionID, force)
			if isAWSErr(err, "AccessDenied", "") && force {
				// Remove any legal hold.
				resp, err := conn.HeadObject(&s3.HeadObjectInput{
					Bucket:    aws.String(bucketName),
					Key:       objectVersion.Key,
					VersionId: objectVersion.VersionId,
				})

				if err != nil {
					log.Printf("[ERROR] Error getting S3 Bucket (%s) Object (%s) Version (%s) metadata: %s", bucketName, objectKey, objectVersionID, err)
					lastErr = err
					continue
				}

				if aws.StringValue(resp.ObjectLockLegalHoldStatus) == s3.ObjectLockLegalHoldStatusOn {
					_, err := conn.PutObjectLegalHold(&s3.PutObjectLegalHoldInput{
						Bucket:    aws.String(bucketName),
						Key:       objectVersion.Key,
						VersionId: objectVersion.VersionId,
						LegalHold: &s3.ObjectLockLegalHold{
							Status: aws.String(s3.ObjectLockLegalHoldStatusOff),
						},
					})

					if err != nil {
						log.Printf("[ERROR] Error putting S3 Bucket (%s) Object (%s) Version(%s) legal hold: %s", bucketName, objectKey, objectVersionID, err)
						lastErr = err
						continue
					}

					// Attempt to delete again.
					err = deleteS3ObjectVersion(conn, bucketName, objectKey, objectVersionID, force)

					if err != nil {
						lastErr = err
					}

					continue
				}

				// AccessDenied for another reason.
				lastErr = fmt.Errorf("AccessDenied deleting S3 Bucket (%s) Object (%s) Version: %s", bucketName, objectKey, objectVersionID)
				continue
			}

			if err != nil {
				lastErr = err
			}
		}

		return !lastPage
	})

	if isAWSErr(err, s3.ErrCodeNoSuchBucket, "") {
		err = nil
	}

	if err != nil {
		return err
	}

	if lastErr != nil {
		if !ignoreObjectErrors {
			return fmt.Errorf("error deleting at least one object version, last error: %s", lastErr)
		}

		lastErr = nil
	}

	err = conn.ListObjectVersionsPages(input, func(page *s3.ListObjectVersionsOutput, lastPage bool) bool {
		if page == nil {
			return !lastPage
		}

		for _, deleteMarker := range page.DeleteMarkers {
			deleteMarkerKey := aws.StringValue(deleteMarker.Key)
			deleteMarkerVersionID := aws.StringValue(deleteMarker.VersionId)

			if key != "" && key != deleteMarkerKey {
				continue
			}

			// Delete markers have no object lock protections.
			err := deleteS3ObjectVersion(conn, bucketName, deleteMarkerKey, deleteMarkerVersionID, false)

			if err != nil {
				lastErr = err
			}
		}

		return !lastPage
	})

	if isAWSErr(err, s3.ErrCodeNoSuchBucket, "") {
		err = nil
	}

	if err != nil {
		return err
	}

	if lastErr != nil {
		if !ignoreObjectErrors {
			return fmt.Errorf("error deleting at least one object delete marker, last error: %s", lastErr)
		}

		lastErr = nil
	}

	return nil
}

// deleteS3ObjectVersion deletes a specific bucket object version.
// Set force to true to override any S3 object lock protections.
func deleteS3ObjectVersion(conn *s3.S3, b, k, v string, force bool) error {
	input := &s3.DeleteObjectInput{
		Bucket: aws.String(b),
		Key:    aws.String(k),
	}

	if v != "" {
		input.VersionId = aws.String(v)
	}

	if force {
		input.BypassGovernanceRetention = aws.Bool(true)
	}

	log.Printf("[INFO] Deleting S3 Bucket (%s) Object (%s) Version: %s", b, k, v)
	_, err := conn.DeleteObject(input)

	if err != nil {
		log.Printf("[WARN] Error deleting S3 Bucket (%s) Object (%s) Version (%s): %s", b, k, v, err)
	}

	if isAWSErr(err, s3.ErrCodeNoSuchBucket, "") || isAWSErr(err, s3.ErrCodeNoSuchKey, "") {
		return nil
	}

	return err
}

func expandS3ObjectLockRetainUntilDate(v string) *time.Time {
	t, err := time.Parse(time.RFC3339, v)
	if err != nil {
		return nil
	}

	return aws.Time(t)
}

func flattenS3ObjectLockRetainUntilDate(t *time.Time) string {
	if t == nil {
		return ""
	}

	return t.Format(time.RFC3339)
}<|MERGE_RESOLUTION|>--- conflicted
+++ resolved
@@ -500,17 +500,8 @@
 }
 
 func resourceAwsS3BucketObjectCustomizeDiff(_ context.Context, d *schema.ResourceDiff, meta interface{}) error {
-<<<<<<< HEAD
-	if d.Get("etag_changed").(bool) {
-		d.SetNewComputed("etag")
-	}
-
-	if d.HasChange("etag") {
-		d.SetNewComputed("version_id")
-=======
 	if hasS3BucketObjectContentChanges(d) {
 		return d.SetNewComputed("version_id")
->>>>>>> 6bbb20ff
 	}
 	return nil
 }
