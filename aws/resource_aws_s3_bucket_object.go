--- conflicted
+++ resolved
@@ -353,17 +353,12 @@
 	if err := resourceAwsS3BucketObjectSetKMS(d, meta, resp.SSEKMSKeyId); err != nil {
 		return fmt.Errorf("bucket object KMS: %w", err)
 	}
-<<<<<<< HEAD
+
 	// We detect if the last saved etag does not match the actual etag, if so, that mean that the s3 object has been
 	// modified outside of terraform and then, we will force the update of the resource.
 	actualEtag := strings.Trim(aws.StringValue(resp.ETag), `"`)
 	d.Set("etag_changed", d.Get("etag") != actualEtag)
 	d.Set("etag", actualEtag)
-=======
-
-	// See https://forums.aws.amazon.com/thread.jspa?threadID=44003
-	d.Set("etag", strings.Trim(aws.StringValue(resp.ETag), `"`))
->>>>>>> 81a46632
 
 	// The "STANDARD" (which is also the default) storage
 	// class when set would not be included in the results.
