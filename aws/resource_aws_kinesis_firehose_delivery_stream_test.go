package aws

import (
	"fmt"
	"log"
	"regexp"
	"strings"
	"testing"

	"github.com/aws/aws-sdk-go/aws"
	"github.com/aws/aws-sdk-go/service/firehose"
	"github.com/aws/aws-sdk-go/service/lambda"
	"github.com/hashicorp/terraform-plugin-sdk/v2/helper/acctest"
	"github.com/hashicorp/terraform-plugin-sdk/v2/helper/resource"
	"github.com/hashicorp/terraform-plugin-sdk/v2/terraform"
)

func init() {
	resource.AddTestSweepers("aws_kinesis_firehose_delivery_stream", &resource.Sweeper{
		Name: "aws_kinesis_firehose_delivery_stream",
		F:    testSweepKinesisFirehoseDeliveryStreams,
	})
}

func testSweepKinesisFirehoseDeliveryStreams(region string) error {
	client, err := sharedClientForRegion(region)
	if err != nil {
		return fmt.Errorf("error getting client: %s", err)
	}

	conn := client.(*AWSClient).firehoseconn
	input := &firehose.ListDeliveryStreamsInput{}

	for {
		output, err := conn.ListDeliveryStreams(input)

		if testSweepSkipSweepError(err) {
			log.Printf("[WARN] Skipping Kinesis Firehose Delivery Streams sweep for %s: %s", region, err)
			return nil
		}

		if err != nil {
			return fmt.Errorf("error listing Kinesis Firehose Delivery Streams: %s", err)
		}

		if len(output.DeliveryStreamNames) == 0 {
			log.Print("[DEBUG] No Kinesis Firehose Delivery Streams to sweep")
			return nil
		}

		for _, deliveryStreamNamePtr := range output.DeliveryStreamNames {
			input := &firehose.DeleteDeliveryStreamInput{
				DeliveryStreamName: deliveryStreamNamePtr,
			}
			name := aws.StringValue(deliveryStreamNamePtr)

			log.Printf("[INFO] Deleting Kinesis Firehose Delivery Stream: %s", name)
			_, err := conn.DeleteDeliveryStream(input)

			if isAWSErr(err, firehose.ErrCodeResourceNotFoundException, "") {
				continue
			}

			if err != nil {
				return fmt.Errorf("error deleting Kinesis Firehose Delivery Stream (%s): %s", name, err)
			}

			if err := waitForKinesisFirehoseDeliveryStreamDeletion(conn, name); err != nil {
				return fmt.Errorf("error waiting for Kinesis Firehose Delivery Stream (%s) deletion: %s", name, err)
			}
		}

		if !aws.BoolValue(output.HasMoreDeliveryStreams) {
			break
		}
	}

	return nil
}

func TestAccAWSKinesisFirehoseDeliveryStream_basic(t *testing.T) {
	resourceName := "aws_kinesis_firehose_delivery_stream.test"
	rInt := acctest.RandInt()

	funcName := fmt.Sprintf("aws_kinesis_firehose_ds_import_%d", rInt)
	policyName := fmt.Sprintf("tf_acc_policy_%d", rInt)
	roleName := fmt.Sprintf("tf_acc_role_%d", rInt)
	var stream firehose.DeliveryStreamDescription

	config := testAccFirehoseAWSLambdaConfigBasic(funcName, policyName, roleName) +
		fmt.Sprintf(testAccKinesisFirehoseDeliveryStreamConfig_extendedS3basic,
			rInt, rInt, rInt, rInt)

	resource.ParallelTest(t, resource.TestCase{
		PreCheck:     func() { testAccPreCheck(t) },
		Providers:    testAccProviders,
		CheckDestroy: testAccCheckKinesisFirehoseDeliveryStreamDestroy,
		Steps: []resource.TestStep{
			{
				Config: config,
				Check: resource.ComposeTestCheckFunc(
					testAccCheckKinesisFirehoseDeliveryStreamExists(resourceName, &stream),
					testAccCheckAWSKinesisFirehoseDeliveryStreamAttributes(&stream, nil, nil, nil, nil, nil),
				),
			},
			{
				ResourceName:      resourceName,
				ImportState:       true,
				ImportStateVerify: true,
			},
			// Ensure we properly error on malformed import IDs
			{
				ResourceName:  resourceName,
				ImportState:   true,
				ImportStateId: "just-a-name",
				ExpectError:   regexp.MustCompile(`Expected ID in format`),
			},
			{
				ResourceName:  resourceName,
				ImportState:   true,
				ImportStateId: "arn:aws:firehose:us-east-1:123456789012:missing-slash",
				ExpectError:   regexp.MustCompile(`Expected ID in format`),
			},
		},
	})
}

func TestAccAWSKinesisFirehoseDeliveryStream_disappears(t *testing.T) {
	resourceName := "aws_kinesis_firehose_delivery_stream.test"
	rInt := acctest.RandInt()

	funcName := fmt.Sprintf("aws_kinesis_firehose_ds_import_%d", rInt)
	policyName := fmt.Sprintf("tf_acc_policy_%d", rInt)
	roleName := fmt.Sprintf("tf_acc_role_%d", rInt)
	var stream firehose.DeliveryStreamDescription

	config := testAccFirehoseAWSLambdaConfigBasic(funcName, policyName, roleName) +
		fmt.Sprintf(testAccKinesisFirehoseDeliveryStreamConfig_extendedS3basic,
			rInt, rInt, rInt, rInt)

	resource.ParallelTest(t, resource.TestCase{
		PreCheck:     func() { testAccPreCheck(t) },
		Providers:    testAccProviders,
		CheckDestroy: testAccCheckKinesisFirehoseDeliveryStreamDestroy,
		Steps: []resource.TestStep{
			{
				Config: config,
				Check: resource.ComposeTestCheckFunc(
					testAccCheckKinesisFirehoseDeliveryStreamExists(resourceName, &stream),
					testAccCheckResourceDisappears(testAccProvider, resourceAwsKinesisFirehoseDeliveryStream(), resourceName),
				),
				ExpectNonEmptyPlan: true,
			},
		},
	})
}

func TestAccAWSKinesisFirehoseDeliveryStream_s3basic(t *testing.T) {
	var stream firehose.DeliveryStreamDescription
	ri := acctest.RandInt()
	resourceName := "aws_kinesis_firehose_delivery_stream.test"
	config := fmt.Sprintf(testAccKinesisFirehoseDeliveryStreamConfig_s3basic,
		ri, ri, ri, ri)

	resource.ParallelTest(t, resource.TestCase{
		PreCheck:     func() { testAccPreCheck(t) },
		Providers:    testAccProviders,
		CheckDestroy: testAccCheckKinesisFirehoseDeliveryStreamDestroy,
		Steps: []resource.TestStep{
			{
				Config: config,
				Check: resource.ComposeTestCheckFunc(
					testAccCheckKinesisFirehoseDeliveryStreamExists(resourceName, &stream),
					testAccCheckAWSKinesisFirehoseDeliveryStreamAttributes(&stream, nil, nil, nil, nil, nil),
				),
			},
		},
	})
}

func TestAccAWSKinesisFirehoseDeliveryStream_s3basicWithSSE(t *testing.T) {
	var stream firehose.DeliveryStreamDescription
	rInt := acctest.RandInt()
	rName := fmt.Sprintf("terraform-kinesis-firehose-basictest-%d", rInt)
	config := fmt.Sprintf(testAccKinesisFirehoseDeliveryStreamConfig_s3basic,
		rInt, rInt, rInt, rInt)
	resourceName := "aws_kinesis_firehose_delivery_stream.test"

	resource.ParallelTest(t, resource.TestCase{
		PreCheck:     func() { testAccPreCheck(t) },
		Providers:    testAccProviders,
		CheckDestroy: testAccCheckKinesisFirehoseDeliveryStreamDestroy,
		Steps: []resource.TestStep{
			{
				Config: testAccKinesisFirehoseDeliveryStreamConfig_s3basicWithSSE(rName, rInt, true),
				Check: resource.ComposeTestCheckFunc(
					testAccCheckKinesisFirehoseDeliveryStreamExists(resourceName, &stream),
					testAccCheckAWSKinesisFirehoseDeliveryStreamAttributes(&stream, nil, nil, nil, nil, nil),
					resource.TestCheckResourceAttr(resourceName, "server_side_encryption.#", "1"),
					resource.TestCheckResourceAttr(resourceName, "server_side_encryption.0.enabled", "true"),
				),
			},
			{
				Config: testAccKinesisFirehoseDeliveryStreamConfig_s3basicWithSSE(rName, rInt, false),
				Check: resource.ComposeTestCheckFunc(
					testAccCheckKinesisFirehoseDeliveryStreamExists(resourceName, &stream),
					testAccCheckAWSKinesisFirehoseDeliveryStreamAttributes(&stream, nil, nil, nil, nil, nil),
					resource.TestCheckResourceAttr(resourceName, "server_side_encryption.#", "1"),
					resource.TestCheckResourceAttr(resourceName, "server_side_encryption.0.enabled", "false"),
				),
			},
			{
				Config:   config,
				PlanOnly: true,
			},
			{
				Config: testAccKinesisFirehoseDeliveryStreamConfig_s3basicWithSSE(rName, rInt, true),
				Check: resource.ComposeTestCheckFunc(
					testAccCheckKinesisFirehoseDeliveryStreamExists(resourceName, &stream),
					testAccCheckAWSKinesisFirehoseDeliveryStreamAttributes(&stream, nil, nil, nil, nil, nil),
					resource.TestCheckResourceAttr(resourceName, "server_side_encryption.#", "1"),
					resource.TestCheckResourceAttr(resourceName, "server_side_encryption.0.enabled", "true"),
				),
			},
		},
	})
}

func TestAccAWSKinesisFirehoseDeliveryStream_s3basicWithTags(t *testing.T) {
	var stream firehose.DeliveryStreamDescription
	rInt := acctest.RandInt()
	rName := fmt.Sprintf("terraform-kinesis-firehose-basictest-%d", rInt)
	config := fmt.Sprintf(testAccKinesisFirehoseDeliveryStreamConfig_s3basic,
		rInt, rInt, rInt, rInt)
	resourceName := "aws_kinesis_firehose_delivery_stream.test"

	resource.ParallelTest(t, resource.TestCase{
		PreCheck:     func() { testAccPreCheck(t) },
		Providers:    testAccProviders,
		CheckDestroy: testAccCheckKinesisFirehoseDeliveryStreamDestroy,
		Steps: []resource.TestStep{
			{
				Config: testAccKinesisFirehoseDeliveryStreamConfig_s3basicWithTags(rName, rInt),
				Check: resource.ComposeTestCheckFunc(
					testAccCheckKinesisFirehoseDeliveryStreamExists(resourceName, &stream),
					testAccCheckAWSKinesisFirehoseDeliveryStreamAttributes(&stream, nil, nil, nil, nil, nil),
					resource.TestCheckResourceAttr(resourceName, "tags.%", "2"),
					resource.TestCheckResourceAttr(resourceName, "tags.Usage", "original"),
				),
			},
			{
				Config: testAccKinesisFirehoseDeliveryStreamConfig_s3basicWithTagsChanged(rName, rInt),
				Check: resource.ComposeTestCheckFunc(
					testAccCheckKinesisFirehoseDeliveryStreamExists(resourceName, &stream),
					testAccCheckAWSKinesisFirehoseDeliveryStreamAttributes(&stream, nil, nil, nil, nil, nil),
					resource.TestCheckResourceAttr(resourceName, "tags.%", "1"),
					resource.TestCheckResourceAttr(resourceName, "tags.Usage", "changed"),
				),
			},
			{
				Config: config,
				Check: resource.ComposeTestCheckFunc(
					testAccCheckKinesisFirehoseDeliveryStreamExists(resourceName, &stream),
					testAccCheckAWSKinesisFirehoseDeliveryStreamAttributes(&stream, nil, nil, nil, nil, nil),
					resource.TestCheckResourceAttr(resourceName, "tags.%", "0"),
				),
			},
		},
	})
}

func TestAccAWSKinesisFirehoseDeliveryStream_s3KinesisStreamSource(t *testing.T) {
	var stream firehose.DeliveryStreamDescription
	ri := acctest.RandInt()
	resourceName := "aws_kinesis_firehose_delivery_stream.test"
	config := fmt.Sprintf(testAccKinesisFirehoseDeliveryStreamConfig_s3KinesisStreamSource,
		ri, ri, ri, ri, ri, ri, ri)

	resource.ParallelTest(t, resource.TestCase{
		PreCheck:     func() { testAccPreCheck(t) },
		Providers:    testAccProviders,
		CheckDestroy: testAccCheckKinesisFirehoseDeliveryStreamDestroy,
		Steps: []resource.TestStep{
			{
				Config: config,
				Check: resource.ComposeTestCheckFunc(
					testAccCheckKinesisFirehoseDeliveryStreamExists(resourceName, &stream),
					testAccCheckAWSKinesisFirehoseDeliveryStreamAttributes(&stream, nil, nil, nil, nil, nil),
				),
			},
		},
	})
}

func TestAccAWSKinesisFirehoseDeliveryStream_s3WithCloudwatchLogging(t *testing.T) {
	var stream firehose.DeliveryStreamDescription
	ri := acctest.RandInt()
	resourceName := "aws_kinesis_firehose_delivery_stream.test"

	resource.ParallelTest(t, resource.TestCase{
		PreCheck:     func() { testAccPreCheck(t) },
		Providers:    testAccProviders,
		CheckDestroy: testAccCheckKinesisFirehoseDeliveryStreamDestroy,
		Steps: []resource.TestStep{
			{
				Config: testAccKinesisFirehoseDeliveryStreamConfig_s3WithCloudwatchLogging(ri),
				Check: resource.ComposeTestCheckFunc(
					testAccCheckKinesisFirehoseDeliveryStreamExists(resourceName, &stream),
					testAccCheckAWSKinesisFirehoseDeliveryStreamAttributes(&stream, nil, nil, nil, nil, nil),
				),
			},
		},
	})
}

func TestAccAWSKinesisFirehoseDeliveryStream_s3ConfigUpdates(t *testing.T) {
	var stream firehose.DeliveryStreamDescription
	resourceName := "aws_kinesis_firehose_delivery_stream.test"

	ri := acctest.RandInt()
	preConfig := fmt.Sprintf(testAccKinesisFirehoseDeliveryStreamConfig_s3basic,
		ri, ri, ri, ri)
	postConfig := fmt.Sprintf(testAccKinesisFirehoseDeliveryStreamConfig_s3Updates,
		ri, ri, ri, ri)

	updatedS3DestinationConfig := &firehose.S3DestinationDescription{
		BufferingHints: &firehose.BufferingHints{
			IntervalInSeconds: aws.Int64(400),
			SizeInMBs:         aws.Int64(10),
		},
	}

	resource.ParallelTest(t, resource.TestCase{
		PreCheck:     func() { testAccPreCheck(t) },
		Providers:    testAccProviders,
		CheckDestroy: testAccCheckKinesisFirehoseDeliveryStreamDestroy,
		Steps: []resource.TestStep{
			{
				Config: preConfig,
				Check: resource.ComposeTestCheckFunc(
					testAccCheckKinesisFirehoseDeliveryStreamExists(resourceName, &stream),
					testAccCheckAWSKinesisFirehoseDeliveryStreamAttributes(&stream, nil, nil, nil, nil, nil),
				),
			},
			{
				Config: postConfig,
				Check: resource.ComposeTestCheckFunc(
					testAccCheckKinesisFirehoseDeliveryStreamExists(resourceName, &stream),
					testAccCheckAWSKinesisFirehoseDeliveryStreamAttributes(&stream, updatedS3DestinationConfig, nil, nil, nil, nil),
				),
			},
		},
	})
}

func TestAccAWSKinesisFirehoseDeliveryStream_ExtendedS3basic(t *testing.T) {
	rString := acctest.RandString(8)
	funcName := fmt.Sprintf("aws_kinesis_firehose_delivery_stream_test_%s", rString)
	policyName := fmt.Sprintf("tf_acc_policy_%s", rString)
	roleName := fmt.Sprintf("tf_acc_role_%s", rString)
	resourceName := "aws_kinesis_firehose_delivery_stream.test"

	var stream firehose.DeliveryStreamDescription
	ri := acctest.RandInt()
	config := testAccFirehoseAWSLambdaConfigBasic(funcName, policyName, roleName) +
		fmt.Sprintf(testAccKinesisFirehoseDeliveryStreamConfig_extendedS3basic,
			ri, ri, ri, ri)

	resource.ParallelTest(t, resource.TestCase{
		PreCheck:     func() { testAccPreCheck(t) },
		Providers:    testAccProviders,
		CheckDestroy: testAccCheckKinesisFirehoseDeliveryStreamDestroy_ExtendedS3,
		Steps: []resource.TestStep{
			{
				Config: config,
				Check: resource.ComposeTestCheckFunc(
					testAccCheckKinesisFirehoseDeliveryStreamExists(resourceName, &stream),
					testAccCheckAWSKinesisFirehoseDeliveryStreamAttributes(&stream, nil, nil, nil, nil, nil),
					resource.TestCheckResourceAttr(resourceName, "extended_s3_configuration.#", "1"),
					resource.TestCheckResourceAttr(resourceName, "extended_s3_configuration.0.error_output_prefix", ""),
				),
			},
			{
				ResourceName:      resourceName,
				ImportState:       true,
				ImportStateVerify: true,
			},
		},
	})
}

func TestAccAWSKinesisFirehoseDeliveryStream_ExtendedS3_DataFormatConversionConfiguration_Enabled(t *testing.T) {
	var stream firehose.DeliveryStreamDescription
	rInt := acctest.RandInt()
	rName := acctest.RandomWithPrefix("tf-acc-test")
	resourceName := "aws_kinesis_firehose_delivery_stream.test"

	resource.ParallelTest(t, resource.TestCase{
		PreCheck:     func() { testAccPreCheck(t) },
		Providers:    testAccProviders,
		CheckDestroy: testAccCheckKinesisFirehoseDeliveryStreamDestroy_ExtendedS3,
		Steps: []resource.TestStep{
			{
				Config: testAccKinesisFirehoseDeliveryStreamConfig_ExtendedS3_DataFormatConversionConfiguration_Enabled(rName, rInt, false),
				Check: resource.ComposeTestCheckFunc(
					testAccCheckKinesisFirehoseDeliveryStreamExists(resourceName, &stream),
					resource.TestCheckResourceAttr(resourceName, "extended_s3_configuration.#", "1"),
					resource.TestCheckResourceAttr(resourceName, "extended_s3_configuration.0.data_format_conversion_configuration.#", "1"),
					resource.TestCheckResourceAttr(resourceName, "extended_s3_configuration.0.data_format_conversion_configuration.0.enabled", "false"),
				),
			},
			{
				ResourceName:      resourceName,
				ImportState:       true,
				ImportStateVerify: true,
			},
			{
				Config: testAccKinesisFirehoseDeliveryStreamConfig_ExtendedS3_DataFormatConversionConfiguration_Enabled(rName, rInt, true),
				Check: resource.ComposeTestCheckFunc(
					testAccCheckKinesisFirehoseDeliveryStreamExists(resourceName, &stream),
					resource.TestCheckResourceAttr(resourceName, "extended_s3_configuration.#", "1"),
					resource.TestCheckResourceAttr(resourceName, "extended_s3_configuration.0.data_format_conversion_configuration.#", "1"),
					resource.TestCheckResourceAttr(resourceName, "extended_s3_configuration.0.data_format_conversion_configuration.0.enabled", "true"),
				),
			},
			{
				Config: testAccKinesisFirehoseDeliveryStreamConfig_ExtendedS3_DataFormatConversionConfiguration_Enabled(rName, rInt, false),
				Check: resource.ComposeTestCheckFunc(
					testAccCheckKinesisFirehoseDeliveryStreamExists(resourceName, &stream),
					resource.TestCheckResourceAttr(resourceName, "extended_s3_configuration.#", "1"),
					resource.TestCheckResourceAttr(resourceName, "extended_s3_configuration.0.data_format_conversion_configuration.#", "1"),
					resource.TestCheckResourceAttr(resourceName, "extended_s3_configuration.0.data_format_conversion_configuration.0.enabled", "false"),
				),
			},
		},
	})
}

func TestAccAWSKinesisFirehoseDeliveryStream_ExtendedS3_ExternalUpdate(t *testing.T) {
	var stream firehose.DeliveryStreamDescription
	rInt := acctest.RandInt()
	rName := acctest.RandomWithPrefix("tf-acc-test")
	resourceName := "aws_kinesis_firehose_delivery_stream.test"

	resource.ParallelTest(t, resource.TestCase{
		PreCheck:     func() { testAccPreCheck(t) },
		Providers:    testAccProviders,
		CheckDestroy: testAccCheckKinesisFirehoseDeliveryStreamDestroy_ExtendedS3,
		Steps: []resource.TestStep{
			{
				Config: testAccKinesisFirehoseDeliveryStreamConfig_ExtendedS3_ExternalUpdate(rName, rInt),
				Check: resource.ComposeTestCheckFunc(
					testAccCheckKinesisFirehoseDeliveryStreamExists(resourceName, &stream),
					resource.TestCheckResourceAttr(resourceName, "extended_s3_configuration.#", "1"),
					resource.TestCheckResourceAttr(resourceName, "extended_s3_configuration.0.data_format_conversion_configuration.#", "0"),
					resource.TestCheckResourceAttr(resourceName, "extended_s3_configuration.0.processing_configuration.#", "1"),
				),
			},
			{
				ResourceName:      resourceName,
				ImportState:       true,
				ImportStateVerify: true,
			},
			{
				PreConfig: func() {
					conn := testAccProvider.Meta().(*AWSClient).firehoseconn
					udi := firehose.UpdateDestinationInput{
						DeliveryStreamName:             aws.String(rName),
						DestinationId:                  aws.String("destinationId-000000000001"),
						CurrentDeliveryStreamVersionId: aws.String("1"),
						ExtendedS3DestinationUpdate: &firehose.ExtendedS3DestinationUpdate{
							DataFormatConversionConfiguration: &firehose.DataFormatConversionConfiguration{
								Enabled: aws.Bool(false),
							},
							ProcessingConfiguration: &firehose.ProcessingConfiguration{
								Enabled:    aws.Bool(false),
								Processors: []*firehose.Processor{},
							},
						},
					}
					_, err := conn.UpdateDestination(&udi)
					if err != nil {
						t.Fatalf("Unable to update firehose destination: %s", err)
					}
				},
				Config: testAccKinesisFirehoseDeliveryStreamConfig_ExtendedS3_ExternalUpdate(rName, rInt),
				Check: resource.ComposeTestCheckFunc(
					testAccCheckKinesisFirehoseDeliveryStreamExists(resourceName, &stream),
					resource.TestCheckResourceAttr(resourceName, "extended_s3_configuration.#", "1"),
					resource.TestCheckResourceAttr(resourceName, "extended_s3_configuration.0.data_format_conversion_configuration.#", "0"),
					resource.TestCheckResourceAttr(resourceName, "extended_s3_configuration.0.processing_configuration.#", "1"),
				),
			},
		},
	})
}

func TestAccAWSKinesisFirehoseDeliveryStream_ExtendedS3_DataFormatConversionConfiguration_Deserializer_Update(t *testing.T) {
	var stream firehose.DeliveryStreamDescription
	rInt := acctest.RandInt()
	rName := acctest.RandomWithPrefix("tf-acc-test")
	resourceName := "aws_kinesis_firehose_delivery_stream.test"

	resource.ParallelTest(t, resource.TestCase{
		PreCheck:     func() { testAccPreCheck(t) },
		Providers:    testAccProviders,
		CheckDestroy: testAccCheckKinesisFirehoseDeliveryStreamDestroy_ExtendedS3,
		Steps: []resource.TestStep{
			{
				Config: testAccKinesisFirehoseDeliveryStreamConfig_ExtendedS3_DataFormatConversionConfiguration_HiveJsonSerDe_Empty(rName, rInt),
				Check: resource.ComposeTestCheckFunc(
					testAccCheckKinesisFirehoseDeliveryStreamExists(resourceName, &stream),
					resource.TestCheckResourceAttr(resourceName, "extended_s3_configuration.#", "1"),
					resource.TestCheckResourceAttr(resourceName, "extended_s3_configuration.0.data_format_conversion_configuration.#", "1"),
					resource.TestCheckResourceAttr(resourceName, "extended_s3_configuration.0.data_format_conversion_configuration.0.input_format_configuration.#", "1"),
					resource.TestCheckResourceAttr(resourceName, "extended_s3_configuration.0.data_format_conversion_configuration.0.input_format_configuration.0.deserializer.#", "1"),
					resource.TestCheckResourceAttr(resourceName, "extended_s3_configuration.0.data_format_conversion_configuration.0.input_format_configuration.0.deserializer.0.hive_json_ser_de.#", "1"),
				),
			},
			{
				ResourceName:      resourceName,
				ImportState:       true,
				ImportStateVerify: true,
			},
			{
				Config: testAccKinesisFirehoseDeliveryStreamConfig_ExtendedS3_DataFormatConversionConfiguration_OpenXJsonSerDe_Empty(rName, rInt),
				Check: resource.ComposeTestCheckFunc(
					testAccCheckKinesisFirehoseDeliveryStreamExists(resourceName, &stream),
					resource.TestCheckResourceAttr(resourceName, "extended_s3_configuration.#", "1"),
					resource.TestCheckResourceAttr(resourceName, "extended_s3_configuration.0.data_format_conversion_configuration.#", "1"),
					resource.TestCheckResourceAttr(resourceName, "extended_s3_configuration.0.data_format_conversion_configuration.0.input_format_configuration.#", "1"),
					resource.TestCheckResourceAttr(resourceName, "extended_s3_configuration.0.data_format_conversion_configuration.0.input_format_configuration.0.deserializer.#", "1"),
					resource.TestCheckResourceAttr(resourceName, "extended_s3_configuration.0.data_format_conversion_configuration.0.input_format_configuration.0.deserializer.0.open_x_json_ser_de.#", "1"),
				),
			},
		},
	})
}

func TestAccAWSKinesisFirehoseDeliveryStream_ExtendedS3_DataFormatConversionConfiguration_HiveJsonSerDe_Empty(t *testing.T) {
	var stream firehose.DeliveryStreamDescription
	rInt := acctest.RandInt()
	rName := acctest.RandomWithPrefix("tf-acc-test")
	resourceName := "aws_kinesis_firehose_delivery_stream.test"

	resource.ParallelTest(t, resource.TestCase{
		PreCheck:     func() { testAccPreCheck(t) },
		Providers:    testAccProviders,
		CheckDestroy: testAccCheckKinesisFirehoseDeliveryStreamDestroy_ExtendedS3,
		Steps: []resource.TestStep{
			{
				Config: testAccKinesisFirehoseDeliveryStreamConfig_ExtendedS3_DataFormatConversionConfiguration_HiveJsonSerDe_Empty(rName, rInt),
				Check: resource.ComposeTestCheckFunc(
					testAccCheckKinesisFirehoseDeliveryStreamExists(resourceName, &stream),
					resource.TestCheckResourceAttr(resourceName, "extended_s3_configuration.#", "1"),
					resource.TestCheckResourceAttr(resourceName, "extended_s3_configuration.0.data_format_conversion_configuration.#", "1"),
					resource.TestCheckResourceAttr(resourceName, "extended_s3_configuration.0.data_format_conversion_configuration.0.input_format_configuration.#", "1"),
					resource.TestCheckResourceAttr(resourceName, "extended_s3_configuration.0.data_format_conversion_configuration.0.input_format_configuration.0.deserializer.#", "1"),
					resource.TestCheckResourceAttr(resourceName, "extended_s3_configuration.0.data_format_conversion_configuration.0.input_format_configuration.0.deserializer.0.hive_json_ser_de.#", "1"),
				),
			},
			{
				ResourceName:      resourceName,
				ImportState:       true,
				ImportStateVerify: true,
			},
		},
	})
}

func TestAccAWSKinesisFirehoseDeliveryStream_ExtendedS3_DataFormatConversionConfiguration_OpenXJsonSerDe_Empty(t *testing.T) {
	var stream firehose.DeliveryStreamDescription
	rInt := acctest.RandInt()
	rName := acctest.RandomWithPrefix("tf-acc-test")
	resourceName := "aws_kinesis_firehose_delivery_stream.test"

	resource.ParallelTest(t, resource.TestCase{
		PreCheck:     func() { testAccPreCheck(t) },
		Providers:    testAccProviders,
		CheckDestroy: testAccCheckKinesisFirehoseDeliveryStreamDestroy_ExtendedS3,
		Steps: []resource.TestStep{
			{
				Config: testAccKinesisFirehoseDeliveryStreamConfig_ExtendedS3_DataFormatConversionConfiguration_OpenXJsonSerDe_Empty(rName, rInt),
				Check: resource.ComposeTestCheckFunc(
					testAccCheckKinesisFirehoseDeliveryStreamExists(resourceName, &stream),
					resource.TestCheckResourceAttr(resourceName, "extended_s3_configuration.#", "1"),
					resource.TestCheckResourceAttr(resourceName, "extended_s3_configuration.0.data_format_conversion_configuration.#", "1"),
					resource.TestCheckResourceAttr(resourceName, "extended_s3_configuration.0.data_format_conversion_configuration.0.input_format_configuration.#", "1"),
					resource.TestCheckResourceAttr(resourceName, "extended_s3_configuration.0.data_format_conversion_configuration.0.input_format_configuration.0.deserializer.#", "1"),
					resource.TestCheckResourceAttr(resourceName, "extended_s3_configuration.0.data_format_conversion_configuration.0.input_format_configuration.0.deserializer.0.open_x_json_ser_de.#", "1"),
				),
			},
			{
				ResourceName:      resourceName,
				ImportState:       true,
				ImportStateVerify: true,
			},
		},
	})
}

func TestAccAWSKinesisFirehoseDeliveryStream_ExtendedS3_DataFormatConversionConfiguration_OrcSerDe_Empty(t *testing.T) {
	var stream firehose.DeliveryStreamDescription
	rInt := acctest.RandInt()
	rName := acctest.RandomWithPrefix("tf-acc-test")
	resourceName := "aws_kinesis_firehose_delivery_stream.test"

	resource.ParallelTest(t, resource.TestCase{
		PreCheck:     func() { testAccPreCheck(t) },
		Providers:    testAccProviders,
		CheckDestroy: testAccCheckKinesisFirehoseDeliveryStreamDestroy_ExtendedS3,
		Steps: []resource.TestStep{
			{
				Config: testAccKinesisFirehoseDeliveryStreamConfig_ExtendedS3_DataFormatConversionConfiguration_OrcSerDe_Empty(rName, rInt),
				Check: resource.ComposeTestCheckFunc(
					testAccCheckKinesisFirehoseDeliveryStreamExists(resourceName, &stream),
					resource.TestCheckResourceAttr(resourceName, "extended_s3_configuration.#", "1"),
					resource.TestCheckResourceAttr(resourceName, "extended_s3_configuration.0.data_format_conversion_configuration.#", "1"),
					resource.TestCheckResourceAttr(resourceName, "extended_s3_configuration.0.data_format_conversion_configuration.0.output_format_configuration.#", "1"),
					resource.TestCheckResourceAttr(resourceName, "extended_s3_configuration.0.data_format_conversion_configuration.0.output_format_configuration.0.serializer.#", "1"),
					resource.TestCheckResourceAttr(resourceName, "extended_s3_configuration.0.data_format_conversion_configuration.0.output_format_configuration.0.serializer.0.orc_ser_de.#", "1"),
				),
			},
			{
				ResourceName:      resourceName,
				ImportState:       true,
				ImportStateVerify: true,
			},
		},
	})
}

func TestAccAWSKinesisFirehoseDeliveryStream_ExtendedS3_DataFormatConversionConfiguration_ParquetSerDe_Empty(t *testing.T) {
	var stream firehose.DeliveryStreamDescription
	rInt := acctest.RandInt()
	rName := acctest.RandomWithPrefix("tf-acc-test")
	resourceName := "aws_kinesis_firehose_delivery_stream.test"

	resource.ParallelTest(t, resource.TestCase{
		PreCheck:     func() { testAccPreCheck(t) },
		Providers:    testAccProviders,
		CheckDestroy: testAccCheckKinesisFirehoseDeliveryStreamDestroy_ExtendedS3,
		Steps: []resource.TestStep{
			{
				Config: testAccKinesisFirehoseDeliveryStreamConfig_ExtendedS3_DataFormatConversionConfiguration_ParquetSerDe_Empty(rName, rInt),
				Check: resource.ComposeTestCheckFunc(
					testAccCheckKinesisFirehoseDeliveryStreamExists(resourceName, &stream),
					resource.TestCheckResourceAttr(resourceName, "extended_s3_configuration.#", "1"),
					resource.TestCheckResourceAttr(resourceName, "extended_s3_configuration.0.data_format_conversion_configuration.#", "1"),
					resource.TestCheckResourceAttr(resourceName, "extended_s3_configuration.0.data_format_conversion_configuration.0.output_format_configuration.#", "1"),
					resource.TestCheckResourceAttr(resourceName, "extended_s3_configuration.0.data_format_conversion_configuration.0.output_format_configuration.0.serializer.#", "1"),
					resource.TestCheckResourceAttr(resourceName, "extended_s3_configuration.0.data_format_conversion_configuration.0.output_format_configuration.0.serializer.0.parquet_ser_de.#", "1"),
				),
			},
			{
				ResourceName:      resourceName,
				ImportState:       true,
				ImportStateVerify: true,
			},
		},
	})
}

func TestAccAWSKinesisFirehoseDeliveryStream_ExtendedS3_DataFormatConversionConfiguration_Serializer_Update(t *testing.T) {
	var stream firehose.DeliveryStreamDescription
	rInt := acctest.RandInt()
	rName := acctest.RandomWithPrefix("tf-acc-test")
	resourceName := "aws_kinesis_firehose_delivery_stream.test"

	resource.ParallelTest(t, resource.TestCase{
		PreCheck:     func() { testAccPreCheck(t) },
		Providers:    testAccProviders,
		CheckDestroy: testAccCheckKinesisFirehoseDeliveryStreamDestroy_ExtendedS3,
		Steps: []resource.TestStep{
			{
				Config: testAccKinesisFirehoseDeliveryStreamConfig_ExtendedS3_DataFormatConversionConfiguration_OrcSerDe_Empty(rName, rInt),
				Check: resource.ComposeTestCheckFunc(
					testAccCheckKinesisFirehoseDeliveryStreamExists(resourceName, &stream),
					resource.TestCheckResourceAttr(resourceName, "extended_s3_configuration.#", "1"),
					resource.TestCheckResourceAttr(resourceName, "extended_s3_configuration.0.data_format_conversion_configuration.#", "1"),
					resource.TestCheckResourceAttr(resourceName, "extended_s3_configuration.0.data_format_conversion_configuration.0.output_format_configuration.#", "1"),
					resource.TestCheckResourceAttr(resourceName, "extended_s3_configuration.0.data_format_conversion_configuration.0.output_format_configuration.0.serializer.#", "1"),
					resource.TestCheckResourceAttr(resourceName, "extended_s3_configuration.0.data_format_conversion_configuration.0.output_format_configuration.0.serializer.0.orc_ser_de.#", "1"),
				),
			},
			{
				ResourceName:      resourceName,
				ImportState:       true,
				ImportStateVerify: true,
			},
			{
				Config: testAccKinesisFirehoseDeliveryStreamConfig_ExtendedS3_DataFormatConversionConfiguration_ParquetSerDe_Empty(rName, rInt),
				Check: resource.ComposeTestCheckFunc(
					testAccCheckKinesisFirehoseDeliveryStreamExists(resourceName, &stream),
					resource.TestCheckResourceAttr(resourceName, "extended_s3_configuration.#", "1"),
					resource.TestCheckResourceAttr(resourceName, "extended_s3_configuration.0.data_format_conversion_configuration.#", "1"),
					resource.TestCheckResourceAttr(resourceName, "extended_s3_configuration.0.data_format_conversion_configuration.0.output_format_configuration.#", "1"),
					resource.TestCheckResourceAttr(resourceName, "extended_s3_configuration.0.data_format_conversion_configuration.0.output_format_configuration.0.serializer.#", "1"),
					resource.TestCheckResourceAttr(resourceName, "extended_s3_configuration.0.data_format_conversion_configuration.0.output_format_configuration.0.serializer.0.parquet_ser_de.#", "1"),
				),
			},
		},
	})
}

func TestAccAWSKinesisFirehoseDeliveryStream_ExtendedS3_ErrorOutputPrefix(t *testing.T) {
	var stream firehose.DeliveryStreamDescription
	rInt := acctest.RandInt()
	rName := acctest.RandomWithPrefix("tf-acc-test")
	resourceName := "aws_kinesis_firehose_delivery_stream.test"

	resource.ParallelTest(t, resource.TestCase{
		PreCheck:     func() { testAccPreCheck(t) },
		Providers:    testAccProviders,
		CheckDestroy: testAccCheckKinesisFirehoseDeliveryStreamDestroy_ExtendedS3,
		Steps: []resource.TestStep{
			{
				Config: testAccKinesisFirehoseDeliveryStreamConfig_ExtendedS3_ErrorOutputPrefix(rName, rInt, "prefix1"),
				Check: resource.ComposeTestCheckFunc(
					testAccCheckKinesisFirehoseDeliveryStreamExists(resourceName, &stream),
					resource.TestCheckResourceAttr(resourceName, "extended_s3_configuration.#", "1"),
					resource.TestCheckResourceAttr(resourceName, "extended_s3_configuration.0.error_output_prefix", "prefix1"),
				),
			},
			{
				ResourceName:      resourceName,
				ImportState:       true,
				ImportStateVerify: true,
			},
			{
				Config: testAccKinesisFirehoseDeliveryStreamConfig_ExtendedS3_ErrorOutputPrefix(rName, rInt, "prefix2"),
				Check: resource.ComposeTestCheckFunc(
					testAccCheckKinesisFirehoseDeliveryStreamExists(resourceName, &stream),
					resource.TestCheckResourceAttr(resourceName, "extended_s3_configuration.#", "1"),
					resource.TestCheckResourceAttr(resourceName, "extended_s3_configuration.0.error_output_prefix", "prefix2"),
				),
			},
		},
	})
}

// Reference: https://github.com/terraform-providers/terraform-provider-aws/issues/12600
func TestAccAWSKinesisFirehoseDeliveryStream_ExtendedS3_ProcessingConfiguration_Empty(t *testing.T) {
	var stream firehose.DeliveryStreamDescription
	rInt := acctest.RandInt()
	rName := acctest.RandomWithPrefix("tf-acc-test")
	resourceName := "aws_kinesis_firehose_delivery_stream.test"

	resource.ParallelTest(t, resource.TestCase{
		PreCheck:     func() { testAccPreCheck(t) },
		Providers:    testAccProviders,
		CheckDestroy: testAccCheckKinesisFirehoseDeliveryStreamDestroy_ExtendedS3,
		Steps: []resource.TestStep{
			{
				Config: testAccKinesisFirehoseDeliveryStreamConfig_ExtendedS3_ProcessingConfiguration_Empty(rName, rInt),
				Check: resource.ComposeTestCheckFunc(
					testAccCheckKinesisFirehoseDeliveryStreamExists(resourceName, &stream),
					resource.TestCheckResourceAttr(resourceName, "extended_s3_configuration.#", "1"),
					resource.TestCheckResourceAttr(resourceName, "extended_s3_configuration.0.processing_configuration.#", "1"),
				),
			},
			{
				ResourceName:      resourceName,
				ImportState:       true,
				ImportStateVerify: true,
			},
		},
	})
}

func TestAccAWSKinesisFirehoseDeliveryStream_ExtendedS3KmsKeyArn(t *testing.T) {
	rString := acctest.RandString(8)
	funcName := fmt.Sprintf("aws_kinesis_firehose_delivery_stream_test_%s", rString)
	policyName := fmt.Sprintf("tf_acc_policy_%s", rString)
	roleName := fmt.Sprintf("tf_acc_role_%s", rString)
	resourceName := "aws_kinesis_firehose_delivery_stream.test"

	var stream firehose.DeliveryStreamDescription
	ri := acctest.RandInt()
	config := testAccFirehoseAWSLambdaConfigBasic(funcName, policyName, roleName) +
		fmt.Sprintf(testAccKinesisFirehoseDeliveryStreamConfig_extendedS3KmsKeyArn,
			ri, ri, ri, ri, ri)

	resource.ParallelTest(t, resource.TestCase{
		PreCheck:     func() { testAccPreCheck(t) },
		Providers:    testAccProviders,
		CheckDestroy: testAccCheckKinesisFirehoseDeliveryStreamDestroy_ExtendedS3,
		Steps: []resource.TestStep{
			{
				Config: config,
				Check: resource.ComposeTestCheckFunc(
					testAccCheckKinesisFirehoseDeliveryStreamExists(resourceName, &stream),
					testAccCheckAWSKinesisFirehoseDeliveryStreamAttributes(&stream, nil, nil, nil, nil, nil),
					resource.TestCheckResourceAttrPair(resourceName, "extended_s3_configuration.0.kms_key_arn", "aws_kms_key.test", "arn"),
				),
			},
			{
				ResourceName:      resourceName,
				ImportState:       true,
				ImportStateVerify: true,
			},
		},
	})
}

func TestAccAWSKinesisFirehoseDeliveryStream_ExtendedS3Updates(t *testing.T) {
	rString := acctest.RandString(8)
	funcName := fmt.Sprintf("aws_kinesis_firehose_delivery_stream_test_%s", rString)
	policyName := fmt.Sprintf("tf_acc_policy_%s", rString)
	roleName := fmt.Sprintf("tf_acc_role_%s", rString)
	resourceName := "aws_kinesis_firehose_delivery_stream.test"

	var stream firehose.DeliveryStreamDescription
	ri := acctest.RandInt()

	preConfig := testAccFirehoseAWSLambdaConfigBasic(funcName, policyName, roleName) +
		fmt.Sprintf(testAccKinesisFirehoseDeliveryStreamConfig_extendedS3basic,
			ri, ri, ri, ri)
	firstUpdateConfig := testAccFirehoseAWSLambdaConfigBasic(funcName, policyName, roleName) +
		fmt.Sprintf(testAccKinesisFirehoseDeliveryStreamConfig_extendedS3Updates_Initial,
			ri, ri, ri, ri)
	removeProcessorsConfig := testAccFirehoseAWSLambdaConfigBasic(funcName, policyName, roleName) +
		fmt.Sprintf(testAccKinesisFirehoseDeliveryStreamConfig_extendedS3Updates_RemoveProcessors,
			ri, ri, ri, ri)

	firstUpdateExtendedS3DestinationConfig := &firehose.ExtendedS3DestinationDescription{
		BufferingHints: &firehose.BufferingHints{
			IntervalInSeconds: aws.Int64(400),
			SizeInMBs:         aws.Int64(10),
		},
		ProcessingConfiguration: &firehose.ProcessingConfiguration{
			Enabled: aws.Bool(true),
			Processors: []*firehose.Processor{
				{
					Type: aws.String("Lambda"),
					Parameters: []*firehose.ProcessorParameter{
						{
							ParameterName:  aws.String("LambdaArn"),
							ParameterValue: aws.String("valueNotTested"),
						},
					},
				},
			},
		},
		S3BackupMode: aws.String("Enabled"),
	}

	removeProcessorsExtendedS3DestinationConfig := &firehose.ExtendedS3DestinationDescription{
		BufferingHints: &firehose.BufferingHints{
			IntervalInSeconds: aws.Int64(400),
			SizeInMBs:         aws.Int64(10),
		},
		ProcessingConfiguration: &firehose.ProcessingConfiguration{
			Enabled:    aws.Bool(false),
			Processors: []*firehose.Processor{},
		},
		S3BackupMode: aws.String("Enabled"),
	}

	resource.ParallelTest(t, resource.TestCase{
		PreCheck:     func() { testAccPreCheck(t) },
		Providers:    testAccProviders,
		CheckDestroy: testAccCheckKinesisFirehoseDeliveryStreamDestroy_ExtendedS3,
		Steps: []resource.TestStep{
			{
				Config: preConfig,
				Check: resource.ComposeTestCheckFunc(
					testAccCheckKinesisFirehoseDeliveryStreamExists(resourceName, &stream),
					testAccCheckAWSKinesisFirehoseDeliveryStreamAttributes(&stream, nil, nil, nil, nil, nil),
				),
			},
			{
				ResourceName:      resourceName,
				ImportState:       true,
				ImportStateVerify: true,
			},
			{
				Config: firstUpdateConfig,
				Check: resource.ComposeTestCheckFunc(
					testAccCheckKinesisFirehoseDeliveryStreamExists(resourceName, &stream),
					testAccCheckAWSKinesisFirehoseDeliveryStreamAttributes(&stream, nil, firstUpdateExtendedS3DestinationConfig, nil, nil, nil),
				),
			},
			{
				Config: removeProcessorsConfig,
				Check: resource.ComposeTestCheckFunc(
					testAccCheckKinesisFirehoseDeliveryStreamExists(resourceName, &stream),
					testAccCheckAWSKinesisFirehoseDeliveryStreamAttributes(&stream, nil, removeProcessorsExtendedS3DestinationConfig, nil, nil, nil),
				),
			},
		},
	})
}

func TestAccAWSKinesisFirehoseDeliveryStream_ExtendedS3_KinesisStreamSource(t *testing.T) {
	var stream firehose.DeliveryStreamDescription
	ri := acctest.RandInt()
	resourceName := "aws_kinesis_firehose_delivery_stream.test"
	config := fmt.Sprintf(testAccKinesisFirehoseDeliveryStreamConfig_extendedS3_KinesisStreamSource,
		ri, ri, ri, ri, ri, ri, ri)

	resource.ParallelTest(t, resource.TestCase{
		PreCheck:     func() { testAccPreCheck(t) },
		Providers:    testAccProviders,
		CheckDestroy: testAccCheckKinesisFirehoseDeliveryStreamDestroy,
		Steps: []resource.TestStep{
			{
				Config: config,
				Check: resource.ComposeTestCheckFunc(
					testAccCheckKinesisFirehoseDeliveryStreamExists(resourceName, &stream),
					testAccCheckAWSKinesisFirehoseDeliveryStreamAttributes(&stream, nil, nil, nil, nil, nil),
				),
			},
			{
				ResourceName:      resourceName,
				ImportState:       true,
				ImportStateVerify: true,
			},
		},
	})
}

func TestAccAWSKinesisFirehoseDeliveryStream_RedshiftConfigUpdates(t *testing.T) {
	var stream firehose.DeliveryStreamDescription
	rInt := acctest.RandInt()
	rName := acctest.RandomWithPrefix("tf-acc-test")
	resourceName := "aws_kinesis_firehose_delivery_stream.test"

	updatedRedshiftConfig := &firehose.RedshiftDestinationDescription{
		CopyCommand: &firehose.CopyCommand{
			CopyOptions: aws.String("GZIP"),
		},
		S3BackupMode: aws.String("Enabled"),
		ProcessingConfiguration: &firehose.ProcessingConfiguration{
			Enabled: aws.Bool(true),
			Processors: []*firehose.Processor{
				{
					Type: aws.String("Lambda"),
					Parameters: []*firehose.ProcessorParameter{
						{
							ParameterName:  aws.String("LambdaArn"),
							ParameterValue: aws.String("valueNotTested"),
						},
					},
				},
			},
		},
	}

	resource.ParallelTest(t, resource.TestCase{
		PreCheck:     func() { testAccPreCheck(t) },
		Providers:    testAccProviders,
		CheckDestroy: testAccCheckKinesisFirehoseDeliveryStreamDestroy,
		Steps: []resource.TestStep{
			{
				Config: testAccKinesisFirehoseDeliveryStreamRedshiftConfig(rName, rInt),
				Check: resource.ComposeTestCheckFunc(
					testAccCheckKinesisFirehoseDeliveryStreamExists(resourceName, &stream),
					testAccCheckAWSKinesisFirehoseDeliveryStreamAttributes(&stream, nil, nil, nil, nil, nil),
				),
			},
			{
				ResourceName:            resourceName,
				ImportState:             true,
				ImportStateVerify:       true,
				ImportStateVerifyIgnore: []string{"redshift_configuration.0.password"},
			},
			{
				Config: testAccKinesisFirehoseDeliveryStreamRedshiftConfigUpdates(rName, rInt),
				Check: resource.ComposeTestCheckFunc(
					testAccCheckKinesisFirehoseDeliveryStreamExists(resourceName, &stream),
					testAccCheckAWSKinesisFirehoseDeliveryStreamAttributes(&stream, nil, nil, updatedRedshiftConfig, nil, nil),
				),
			},
		},
	})
}

func TestAccAWSKinesisFirehoseDeliveryStream_SplunkConfigUpdates(t *testing.T) {
	var stream firehose.DeliveryStreamDescription

	ri := acctest.RandInt()
	resourceName := "aws_kinesis_firehose_delivery_stream.test"
	rString := acctest.RandString(8)
	funcName := fmt.Sprintf("aws_kinesis_firehose_delivery_stream_test_%s", rString)
	policyName := fmt.Sprintf("tf_acc_policy_%s", rString)
	roleName := fmt.Sprintf("tf_acc_role_%s", rString)

	preConfig := fmt.Sprintf(testAccKinesisFirehoseDeliveryStreamConfig_SplunkBasic,
		ri, ri, ri, ri)
	postConfig := testAccFirehoseAWSLambdaConfigBasic(funcName, policyName, roleName) +
		fmt.Sprintf(testAccKinesisFirehoseDeliveryStreamConfig_SplunkUpdates,
			ri, ri, ri, ri)

	updatedSplunkConfig := &firehose.SplunkDestinationDescription{
		HECEndpointType:                   aws.String("Event"),
		HECAcknowledgmentTimeoutInSeconds: aws.Int64(600),
		S3BackupMode:                      aws.String("FailedEventsOnly"),
		ProcessingConfiguration: &firehose.ProcessingConfiguration{
			Enabled: aws.Bool(true),
			Processors: []*firehose.Processor{
				{
					Type: aws.String("Lambda"),
					Parameters: []*firehose.ProcessorParameter{
						{
							ParameterName:  aws.String("LambdaArn"),
							ParameterValue: aws.String("valueNotTested"),
						},
					},
				},
			},
		},
	}

	resource.ParallelTest(t, resource.TestCase{
		PreCheck:     func() { testAccPreCheck(t) },
		Providers:    testAccProviders,
		CheckDestroy: testAccCheckKinesisFirehoseDeliveryStreamDestroy,
		Steps: []resource.TestStep{
			{
				Config: preConfig,
				Check: resource.ComposeTestCheckFunc(
					testAccCheckKinesisFirehoseDeliveryStreamExists(resourceName, &stream),
					testAccCheckAWSKinesisFirehoseDeliveryStreamAttributes(&stream, nil, nil, nil, nil, nil),
				),
			},
			{
				ResourceName:      resourceName,
				ImportState:       true,
				ImportStateVerify: true,
			},
			{
				Config: postConfig,
				Check: resource.ComposeTestCheckFunc(
					testAccCheckKinesisFirehoseDeliveryStreamExists(resourceName, &stream),
					testAccCheckAWSKinesisFirehoseDeliveryStreamAttributes(&stream, nil, nil, nil, nil, updatedSplunkConfig),
				),
			},
		},
	})
}

func TestAccAWSKinesisFirehoseDeliveryStream_ElasticsearchConfigUpdates(t *testing.T) {
	var stream firehose.DeliveryStreamDescription

	resourceName := "aws_kinesis_firehose_delivery_stream.test"
	ri := acctest.RandInt()
	rString := acctest.RandString(8)
	funcName := fmt.Sprintf("aws_kinesis_firehose_delivery_stream_test_%s", rString)
	policyName := fmt.Sprintf("tf_acc_policy_%s", rString)
	roleName := fmt.Sprintf("tf_acc_role_%s", rString)
	preConfig := fmt.Sprintf(testAccKinesisFirehoseDeliveryStreamConfig_ElasticsearchBasic,
		ri, ri, ri, ri, ri, ri)
	postConfig := testAccFirehoseAWSLambdaConfigBasic(funcName, policyName, roleName) +
		fmt.Sprintf(testAccKinesisFirehoseDeliveryStreamConfig_ElasticsearchUpdate,
			ri, ri, ri, ri, ri, ri)

	updatedElasticSearchConfig := &firehose.ElasticsearchDestinationDescription{
		BufferingHints: &firehose.ElasticsearchBufferingHints{
			IntervalInSeconds: aws.Int64(500),
		},
		ProcessingConfiguration: &firehose.ProcessingConfiguration{
			Enabled: aws.Bool(true),
			Processors: []*firehose.Processor{
				{
					Type: aws.String("Lambda"),
					Parameters: []*firehose.ProcessorParameter{
						{
							ParameterName:  aws.String("LambdaArn"),
							ParameterValue: aws.String("valueNotTested"),
						},
					},
				},
			},
		},
	}

	resource.ParallelTest(t, resource.TestCase{
		PreCheck:     func() { testAccPreCheck(t) },
		Providers:    testAccProviders,
		CheckDestroy: testAccCheckKinesisFirehoseDeliveryStreamDestroy,
		Steps: []resource.TestStep{
			{
				Config: preConfig,
				Check: resource.ComposeTestCheckFunc(
					testAccCheckKinesisFirehoseDeliveryStreamExists(resourceName, &stream),
					testAccCheckAWSKinesisFirehoseDeliveryStreamAttributes(&stream, nil, nil, nil, nil, nil),
				),
			},
			{
				ResourceName:      resourceName,
				ImportState:       true,
				ImportStateVerify: true,
			},
			{
				Config: postConfig,
				Check: resource.ComposeTestCheckFunc(
					testAccCheckKinesisFirehoseDeliveryStreamExists(resourceName, &stream),
					testAccCheckAWSKinesisFirehoseDeliveryStreamAttributes(&stream, nil, nil, nil, updatedElasticSearchConfig, nil),
				),
			},
		},
	})
}

<<<<<<< HEAD
=======
func TestAccAWSKinesisFirehoseDeliveryStream_ElasticsearchConfigEndpointUpdates(t *testing.T) {
	var stream firehose.DeliveryStreamDescription

	resourceName := "aws_kinesis_firehose_delivery_stream.test"
	ri := acctest.RandInt()
	rString := acctest.RandString(8)
	funcName := fmt.Sprintf("aws_kinesis_firehose_delivery_stream_test_%s", rString)
	policyName := fmt.Sprintf("tf_acc_policy_%s", rString)
	roleName := fmt.Sprintf("tf_acc_role_%s", rString)
	preConfig := fmt.Sprintf(testAccKinesisFirehoseDeliveryStreamConfig_ElasticsearchEndpoint,
		ri, ri, ri, ri, ri, ri)
	postConfig := testAccFirehoseAWSLambdaConfigBasic(funcName, policyName, roleName) +
		fmt.Sprintf(testAccKinesisFirehoseDeliveryStreamConfig_ElasticsearchEndpointUpdate,
			ri, ri, ri, ri, ri, ri)

	updatedElasticSearchConfig := &firehose.ElasticsearchDestinationDescription{
		BufferingHints: &firehose.ElasticsearchBufferingHints{
			IntervalInSeconds: aws.Int64(500),
		},
		ProcessingConfiguration: &firehose.ProcessingConfiguration{
			Enabled: aws.Bool(true),
			Processors: []*firehose.Processor{
				{
					Type: aws.String("Lambda"),
					Parameters: []*firehose.ProcessorParameter{
						{
							ParameterName:  aws.String("LambdaArn"),
							ParameterValue: aws.String("valueNotTested"),
						},
					},
				},
			},
		},
	}

	resource.ParallelTest(t, resource.TestCase{
		PreCheck:     func() { testAccPreCheck(t) },
		Providers:    testAccProviders,
		CheckDestroy: testAccCheckKinesisFirehoseDeliveryStreamDestroy,
		Steps: []resource.TestStep{
			{
				Config: preConfig,
				Check: resource.ComposeTestCheckFunc(
					testAccCheckKinesisFirehoseDeliveryStreamExists(resourceName, &stream),
					testAccCheckAWSKinesisFirehoseDeliveryStreamAttributes(&stream, nil, nil, nil, nil, nil),
				),
			},
			{
				ResourceName:      resourceName,
				ImportState:       true,
				ImportStateVerify: true,
			},
			{
				Config: postConfig,
				Check: resource.ComposeTestCheckFunc(
					testAccCheckKinesisFirehoseDeliveryStreamExists(resourceName, &stream),
					testAccCheckAWSKinesisFirehoseDeliveryStreamAttributes(&stream, nil, nil, nil, updatedElasticSearchConfig, nil),
				),
			},
		},
	})
}

>>>>>>> b088ca27
func TestAccAWSKinesisFirehoseDeliveryStream_ElasticsearchWithVpcConfigUpdates(t *testing.T) {
	var stream firehose.DeliveryStreamDescription

	resourceName := "aws_kinesis_firehose_delivery_stream.test"
	ri := acctest.RandInt()
	rString := acctest.RandString(8)
	funcName := fmt.Sprintf("aws_kinesis_firehose_delivery_stream_test_%s", rString)
	policyName := fmt.Sprintf("tf_acc_policy_%s", rString)
	roleName := fmt.Sprintf("tf_acc_role_%s", rString)
	preConfigWithVpc := fmt.Sprintf(testAccKinesisFirehoseDeliveryStreamConfig_ElasticsearchVpcBasic,
		ri, ri, ri, ri, ri)

	postConfigWithVpc := testAccFirehoseAWSLambdaConfigBasic(funcName, policyName, roleName) +
		fmt.Sprintf(testAccKinesisFirehoseDeliveryStreamConfig_ElasticsearchVpcUpdate,
			ri, ri, ri, ri, ri)

	updatedElasticSearchConfig := &firehose.ElasticsearchDestinationDescription{
		BufferingHints: &firehose.ElasticsearchBufferingHints{
			IntervalInSeconds: aws.Int64(500),
		},
		ProcessingConfiguration: &firehose.ProcessingConfiguration{
			Enabled: aws.Bool(true),
			Processors: []*firehose.Processor{
				{
					Type: aws.String("Lambda"),
					Parameters: []*firehose.ProcessorParameter{
						{
							ParameterName:  aws.String("LambdaArn"),
							ParameterValue: aws.String("valueNotTested"),
						},
					},
				},
			},
		},
	}

	resource.ParallelTest(t, resource.TestCase{
		PreCheck:     func() { testAccPreCheck(t); testAccPreCheckIamServiceLinkedRoleEs(t) },
		Providers:    testAccProviders,
		CheckDestroy: testAccCheckKinesisFirehoseDeliveryStreamDestroy,
		Steps: []resource.TestStep{
			{
				Config: preConfigWithVpc,
				Check: resource.ComposeTestCheckFunc(
<<<<<<< HEAD
					testAccCheckKinesisFirehoseDeliveryStreamExists("aws_kinesis_firehose_delivery_stream.test", &stream),
					testAccCheckAWSKinesisFirehoseDeliveryStreamAttributes(&stream, nil, nil, nil, nil, nil),
					resource.TestMatchResourceAttr(resourceName, "elasticsearch_configuration.0.vpc_config.0.vpc_id", regexp.MustCompile(`^vpc-.+$`)),
=======
					testAccCheckKinesisFirehoseDeliveryStreamExists(resourceName, &stream),
					testAccCheckAWSKinesisFirehoseDeliveryStreamAttributes(&stream, nil, nil, nil, nil, nil),
					resource.TestCheckResourceAttrPair(resourceName, "elasticsearch_configuration.0.vpc_config.0.vpc_id", "aws_vpc.elasticsearch_in_vpc", "id"),
					resource.TestCheckResourceAttr(resourceName, "elasticsearch_configuration.0.vpc_config.0.subnet_ids.#", "2"),
					resource.TestCheckResourceAttr(resourceName, "elasticsearch_configuration.0.vpc_config.0.security_group_ids.#", "2"),
					resource.TestCheckResourceAttrPair(resourceName, "elasticsearch_configuration.0.vpc_config.0.role_arn", "aws_iam_role.firehose", "arn"),
>>>>>>> b088ca27
				),
			},
			{
				ResourceName:      resourceName,
				ImportState:       true,
				ImportStateVerify: true,
			},
			{
				Config: postConfigWithVpc,
				Check: resource.ComposeTestCheckFunc(
<<<<<<< HEAD
					testAccCheckKinesisFirehoseDeliveryStreamExists("aws_kinesis_firehose_delivery_stream.test", &stream),
					testAccCheckAWSKinesisFirehoseDeliveryStreamAttributes(&stream, nil, nil, nil, updatedElasticSearchConfig, nil),
					resource.TestMatchResourceAttr(resourceName, "elasticsearch_configuration.0.vpc_config.0.vpc_id", regexp.MustCompile(`^vpc-.+$`)),
=======
					testAccCheckKinesisFirehoseDeliveryStreamExists(resourceName, &stream),
					testAccCheckAWSKinesisFirehoseDeliveryStreamAttributes(&stream, nil, nil, nil, updatedElasticSearchConfig, nil),
					resource.TestCheckResourceAttrPair(resourceName, "elasticsearch_configuration.0.vpc_config.0.vpc_id", "aws_vpc.elasticsearch_in_vpc", "id"),
					resource.TestCheckResourceAttr(resourceName, "elasticsearch_configuration.0.vpc_config.0.subnet_ids.#", "2"),
					resource.TestCheckResourceAttr(resourceName, "elasticsearch_configuration.0.vpc_config.0.security_group_ids.#", "2"),
					resource.TestCheckResourceAttrPair(resourceName, "elasticsearch_configuration.0.vpc_config.0.role_arn", "aws_iam_role.firehose", "arn"),
>>>>>>> b088ca27
				),
			},
		},
	})
}

// Regression test for https://github.com/terraform-providers/terraform-provider-aws/issues/1657
func TestAccAWSKinesisFirehoseDeliveryStream_missingProcessingConfiguration(t *testing.T) {
	var stream firehose.DeliveryStreamDescription
	ri := acctest.RandInt()
	resourceName := "aws_kinesis_firehose_delivery_stream.test"

	resource.ParallelTest(t, resource.TestCase{
		PreCheck:     func() { testAccPreCheck(t) },
		Providers:    testAccProviders,
		CheckDestroy: testAccCheckKinesisFirehoseDeliveryStreamDestroy,
		Steps: []resource.TestStep{
			{
				Config: testAccKinesisFirehoseDeliveryStreamConfig_missingProcessingConfiguration(ri),
				Check: resource.ComposeTestCheckFunc(
					testAccCheckKinesisFirehoseDeliveryStreamExists(resourceName, &stream),
					testAccCheckAWSKinesisFirehoseDeliveryStreamAttributes(&stream, nil, nil, nil, nil, nil),
				),
			},
			{
				ResourceName:      resourceName,
				ImportState:       true,
				ImportStateVerify: true,
			},
		},
	})
}

func testAccCheckKinesisFirehoseDeliveryStreamExists(n string, stream *firehose.DeliveryStreamDescription) resource.TestCheckFunc {
	return func(s *terraform.State) error {
		rs, ok := s.RootModule().Resources[n]
		log.Printf("State: %#v", s.RootModule().Resources)
		if !ok {
			return fmt.Errorf("Not found: %s", n)
		}

		if rs.Primary.ID == "" {
			return fmt.Errorf("No Kinesis Firehose ID is set")
		}

		conn := testAccProvider.Meta().(*AWSClient).firehoseconn
		describeOpts := &firehose.DescribeDeliveryStreamInput{
			DeliveryStreamName: aws.String(rs.Primary.Attributes["name"]),
		}
		resp, err := conn.DescribeDeliveryStream(describeOpts)
		if err != nil {
			return err
		}

		*stream = *resp.DeliveryStreamDescription

		return nil
	}
}

func testAccCheckAWSKinesisFirehoseDeliveryStreamAttributes(stream *firehose.DeliveryStreamDescription, s3config interface{}, extendedS3config interface{}, redshiftConfig interface{}, elasticsearchConfig interface{}, splunkConfig interface{}) resource.TestCheckFunc {
	return func(s *terraform.State) error {
		if !strings.HasPrefix(*stream.DeliveryStreamName, "terraform-kinesis-firehose") && !strings.HasPrefix(*stream.DeliveryStreamName, "tf-acc-test") {
			return fmt.Errorf("Bad Stream name: %s", *stream.DeliveryStreamName)
		}
		for _, rs := range s.RootModule().Resources {
			if rs.Type != "aws_kinesis_firehose_delivery_stream" {
				continue
			}
			if *stream.DeliveryStreamARN != rs.Primary.Attributes["arn"] {
				return fmt.Errorf("Bad Delivery Stream ARN\n\t expected: %s\n\tgot: %s\n", rs.Primary.Attributes["arn"], *stream.DeliveryStreamARN)
			}

			if s3config != nil {
				s := s3config.(*firehose.S3DestinationDescription)
				// Range over the Stream Destinations, looking for the matching S3
				// destination. For simplicity, our test only have a single S3 or
				// Redshift destination, so at this time it's safe to match on the first
				// one
				var match bool
				for _, d := range stream.Destinations {
					if d.S3DestinationDescription != nil {
						if *d.S3DestinationDescription.BufferingHints.SizeInMBs == *s.BufferingHints.SizeInMBs {
							match = true
						}
					}
				}
				if !match {
					return fmt.Errorf("Mismatch s3 buffer size, expected: %s, got: %s", s, stream.Destinations)
				}
			}

			if extendedS3config != nil {
				es := extendedS3config.(*firehose.ExtendedS3DestinationDescription)

				// Range over the Stream Destinations, looking for the matching S3
				// destination. For simplicity, our test only have a single S3 or
				// Redshift destination, so at this time it's safe to match on the first
				// one
				var match, processingConfigMatch, matchS3BackupMode bool
				for _, d := range stream.Destinations {
					if d.ExtendedS3DestinationDescription != nil {
						if *d.ExtendedS3DestinationDescription.BufferingHints.SizeInMBs == *es.BufferingHints.SizeInMBs {
							match = true
						}
						if *d.ExtendedS3DestinationDescription.S3BackupMode == *es.S3BackupMode {
							matchS3BackupMode = true
						}

						processingConfigMatch = len(es.ProcessingConfiguration.Processors) == len(d.ExtendedS3DestinationDescription.ProcessingConfiguration.Processors)
					}
				}
				if !match {
					return fmt.Errorf("Mismatch extended s3 buffer size, expected: %s, got: %s", es, stream.Destinations)
				}
				if !processingConfigMatch {
					return fmt.Errorf("Mismatch extended s3 ProcessingConfiguration.Processors count, expected: %s, got: %s", es, stream.Destinations)
				}
				if !matchS3BackupMode {
					return fmt.Errorf("Mismatch extended s3 S3BackupMode, expected: %s, got: %s", es, stream.Destinations)
				}
			}

			if redshiftConfig != nil {
				r := redshiftConfig.(*firehose.RedshiftDestinationDescription)
				// Range over the Stream Destinations, looking for the matching Redshift
				// destination
				var matchCopyOptions, matchS3BackupMode, processingConfigMatch bool
				for _, d := range stream.Destinations {
					if d.RedshiftDestinationDescription != nil {
						if *d.RedshiftDestinationDescription.CopyCommand.CopyOptions == *r.CopyCommand.CopyOptions {
							matchCopyOptions = true
						}
						if *d.RedshiftDestinationDescription.S3BackupMode == *r.S3BackupMode {
							matchS3BackupMode = true
						}
						if r.ProcessingConfiguration != nil && d.RedshiftDestinationDescription.ProcessingConfiguration != nil {
							processingConfigMatch = len(r.ProcessingConfiguration.Processors) == len(d.RedshiftDestinationDescription.ProcessingConfiguration.Processors)
						}
					}
				}
				if !matchCopyOptions || !matchS3BackupMode {
					return fmt.Errorf("Mismatch Redshift CopyOptions or S3BackupMode, expected: %s, got: %s", r, stream.Destinations)
				}
				if !processingConfigMatch {
					return fmt.Errorf("Mismatch Redshift ProcessingConfiguration.Processors count, expected: %s, got: %s", r, stream.Destinations)
				}
			}

			if elasticsearchConfig != nil {
				es := elasticsearchConfig.(*firehose.ElasticsearchDestinationDescription)
				// Range over the Stream Destinations, looking for the matching Elasticsearch destination
				var match, processingConfigMatch bool
				for _, d := range stream.Destinations {
					if d.ElasticsearchDestinationDescription != nil {
						match = true
						if es.ProcessingConfiguration != nil && d.ElasticsearchDestinationDescription.ProcessingConfiguration != nil {
							processingConfigMatch = len(es.ProcessingConfiguration.Processors) == len(d.ElasticsearchDestinationDescription.ProcessingConfiguration.Processors)
						}
					}
				}
				if !match {
					return fmt.Errorf("Mismatch Elasticsearch Buffering Interval, expected: %s, got: %s", es, stream.Destinations)
				}
				if !processingConfigMatch {
					return fmt.Errorf("Mismatch Elasticsearch ProcessingConfiguration.Processors count, expected: %s, got: %s", es, stream.Destinations)
				}
			}

			if splunkConfig != nil {
				s := splunkConfig.(*firehose.SplunkDestinationDescription)
				// Range over the Stream Destinations, looking for the matching Splunk destination
				var matchHECEndpointType, matchHECAcknowledgmentTimeoutInSeconds, matchS3BackupMode, processingConfigMatch bool
				for _, d := range stream.Destinations {
					if d.SplunkDestinationDescription != nil {
						if *d.SplunkDestinationDescription.HECEndpointType == *s.HECEndpointType {
							matchHECEndpointType = true
						}
						if *d.SplunkDestinationDescription.HECAcknowledgmentTimeoutInSeconds == *s.HECAcknowledgmentTimeoutInSeconds {
							matchHECAcknowledgmentTimeoutInSeconds = true
						}
						if *d.SplunkDestinationDescription.S3BackupMode == *s.S3BackupMode {
							matchS3BackupMode = true
						}
						if s.ProcessingConfiguration != nil && d.SplunkDestinationDescription.ProcessingConfiguration != nil {
							processingConfigMatch = len(s.ProcessingConfiguration.Processors) == len(d.SplunkDestinationDescription.ProcessingConfiguration.Processors)
						}
					}
				}
				if !matchHECEndpointType || !matchHECAcknowledgmentTimeoutInSeconds || !matchS3BackupMode {
					return fmt.Errorf("Mismatch Splunk HECEndpointType or HECAcknowledgmentTimeoutInSeconds or S3BackupMode, expected: %s, got: %s", s, stream.Destinations)
				}
				if !processingConfigMatch {
					return fmt.Errorf("Mismatch extended splunk ProcessingConfiguration.Processors count, expected: %s, got: %s", s, stream.Destinations)
				}
			}
		}
		return nil
	}
}

func testAccCheckKinesisFirehoseDeliveryStreamDestroy_ExtendedS3(s *terraform.State) error {
	err := testAccCheckKinesisFirehoseDeliveryStreamDestroy(s)

	if err == nil {
		err = testAccCheckFirehoseLambdaFunctionDestroy(s)
	}

	return err
}

func testAccCheckKinesisFirehoseDeliveryStreamDestroy(s *terraform.State) error {
	for _, rs := range s.RootModule().Resources {
		if rs.Type != "aws_kinesis_firehose_delivery_stream" {
			continue
		}
		conn := testAccProvider.Meta().(*AWSClient).firehoseconn
		describeOpts := &firehose.DescribeDeliveryStreamInput{
			DeliveryStreamName: aws.String(rs.Primary.Attributes["name"]),
		}
		resp, err := conn.DescribeDeliveryStream(describeOpts)
		if err == nil {
			if resp.DeliveryStreamDescription != nil && *resp.DeliveryStreamDescription.DeliveryStreamStatus != "DELETING" {
				return fmt.Errorf("Error: Delivery Stream still exists")
			}
		}

		return nil

	}

	return nil
}

func testAccCheckFirehoseLambdaFunctionDestroy(s *terraform.State) error {
	conn := testAccProvider.Meta().(*AWSClient).lambdaconn

	for _, rs := range s.RootModule().Resources {
		if rs.Type != "aws_lambda_function" {
			continue
		}

		_, err := conn.GetFunction(&lambda.GetFunctionInput{
			FunctionName: aws.String(rs.Primary.ID),
		})

		if err == nil {
			return fmt.Errorf("Lambda Function still exists")
		}
	}

	return nil
}

func baseAccFirehoseAWSLambdaConfig(policyName, roleName string) string {
	return fmt.Sprintf(`
resource "aws_iam_role_policy" "iam_policy_for_lambda" {
  name = "%s"
  role = aws_iam_role.iam_for_lambda.id

  policy = <<EOF
{
  "Version": "2012-10-17",
  "Statement": [
    {
      "Effect": "Allow",
      "Action": [
        "logs:CreateLogGroup",
        "logs:CreateLogStream",
        "logs:PutLogEvents"
      ],
      "Resource": "arn:${data.aws_partition.current.partition}:logs:*:*:*"
    },
    {
      "Effect": "Allow",
      "Action": [
        "xray:PutTraceSegments"
      ],
      "Resource": [
        "*"
      ]
    }
  ]
}
EOF
}

resource "aws_iam_role" "iam_for_lambda" {
  name = "%s"

  assume_role_policy = <<EOF
{
  "Version": "2012-10-17",
  "Statement": [
    {
      "Action": "sts:AssumeRole",
      "Principal": {
        "Service": "lambda.amazonaws.com"
      },
      "Effect": "Allow",
      "Sid": ""
    }
  ]
}
EOF
}
`, policyName, roleName)
}

func testAccFirehoseAWSLambdaConfigBasic(funcName, policyName, roleName string) string {
	return fmt.Sprintf(baseAccFirehoseAWSLambdaConfig(policyName, roleName)+`
resource "aws_lambda_function" "lambda_function_test" {
  filename      = "test-fixtures/lambdatest.zip"
  function_name = "%s"
  role          = aws_iam_role.iam_for_lambda.arn
  handler       = "exports.example"
  runtime       = "nodejs12.x"
}
`, funcName)
}

const testAccKinesisFirehoseDeliveryStreamBaseConfig = `
data "aws_caller_identity" "current" {}

data "aws_partition" "current" {}

resource "aws_iam_role" "firehose" {
  name = "tf_acctest_firehose_delivery_role_%d"

  assume_role_policy = <<EOF
{
  "Version": "2012-10-17",
  "Statement": [
    {
      "Sid": "",
      "Effect": "Allow",
      "Principal": {
        "Service": "firehose.amazonaws.com"
      },
      "Action": "sts:AssumeRole",
      "Condition": {
        "StringEquals": {
          "sts:ExternalId": "${data.aws_caller_identity.current.account_id}"
        }
      }
    }
  ]
}
EOF
}

resource "aws_s3_bucket" "bucket" {
  bucket = "tf-test-bucket-%d"
  acl    = "private"
}

resource "aws_iam_role_policy" "firehose" {
  name = "tf_acctest_firehose_delivery_policy_%d"
  role = aws_iam_role.firehose.id

  policy = <<EOF
{
  "Version": "2012-10-17",
  "Statement": [
    {
      "Sid": "",
      "Effect": "Allow",
      "Action": [
        "s3:AbortMultipartUpload",
        "s3:GetBucketLocation",
        "s3:GetObject",
        "s3:ListBucket",
        "s3:ListBucketMultipartUploads",
        "s3:PutObject"
      ],
      "Resource": [
        "${aws_s3_bucket.bucket.arn}",
        "${aws_s3_bucket.bucket.arn}/*"
      ]
    },
    {
      "Sid": "GlueAccess",
      "Effect": "Allow",
      "Action": [
        "glue:GetTableVersions"
      ],
      "Resource": [
        "*"
      ]
    }
  ]
}
EOF
}
`

const testAccFirehoseKinesisStreamSource = `
resource "aws_kinesis_stream" "source" {
  name        = "terraform-kinesis-source-stream-basictest-%d"
  shard_count = 1
}

resource "aws_iam_role" "kinesis_source" {
  name = "tf_acctest_kinesis_source_role_%d"

  assume_role_policy = <<EOF
{
  "Version": "2012-10-17",
  "Statement": [
    {
      "Sid": "",
      "Effect": "Allow",
      "Principal": {
        "Service": "firehose.amazonaws.com"
      },
      "Action": "sts:AssumeRole",
      "Condition": {
        "StringEquals": {
          "sts:ExternalId": "${data.aws_caller_identity.current.account_id}"
        }
      }
    }
  ]
}
EOF
}

resource "aws_iam_role_policy" "kinesis_source" {
  name = "tf_acctest_kinesis_source_policy_%d"
  role = aws_iam_role.kinesis_source.id

  policy = <<EOF
{
  "Version": "2012-10-17",
  "Statement": [
    {
      "Sid": "",
      "Effect": "Allow",
      "Action": [
        "kinesis:DescribeStream",
        "kinesis:GetShardIterator",
        "kinesis:GetRecords"
      ],
      "Resource": [
        "${aws_kinesis_stream.source.arn}"
      ]
    }
  ]
}
EOF
}
`

func testAccKinesisFirehoseDeliveryStreamConfig_s3WithCloudwatchLogging(rInt int) string {
	return fmt.Sprintf(`
data "aws_caller_identity" "current" {}

data "aws_partition" "current" {}

resource "aws_iam_role" "firehose" {
  name = "tf-acc-test-%[1]d"

  assume_role_policy = <<EOF
{
  "Version": "2012-10-17",
  "Statement": [
    {
      "Sid": "",
      "Effect": "Allow",
      "Principal": {
        "Service": "firehose.amazonaws.com"
      },
      "Action": "sts:AssumeRole",
      "Condition": {
        "StringEquals": {
          "sts:ExternalId": "${data.aws_caller_identity.current.account_id}"
        }
      }
    }
  ]
}
EOF
}

resource "aws_iam_role_policy" "firehose" {
  name = "tf-acc-test-%[1]d"
  role = aws_iam_role.firehose.id

  policy = <<EOF
{
  "Version": "2012-10-17",
  "Statement": [
    {
      "Sid": "",
      "Effect": "Allow",
      "Action": [
        "s3:AbortMultipartUpload",
        "s3:GetBucketLocation",
        "s3:GetObject",
        "s3:ListBucket",
        "s3:ListBucketMultipartUploads",
        "s3:PutObject"
      ],
      "Resource": [
        "${aws_s3_bucket.bucket.arn}",
        "${aws_s3_bucket.bucket.arn}/*"
      ]
    },
    {
      "Effect": "Allow",
      "Action": [
        "logs:putLogEvents"
      ],
      "Resource": [
        "arn:${data.aws_partition.current.partition}:logs::log-group:/aws/kinesisfirehose/*"
      ]
    }
  ]
}
EOF
}

resource "aws_s3_bucket" "bucket" {
  bucket = "tf-test-bucket-%[1]d"
  acl    = "private"
}

resource "aws_cloudwatch_log_group" "test" {
  name = "tf-acc-test-%[1]d"
}

resource "aws_cloudwatch_log_stream" "test" {
  name           = "tf-acc-test-%[1]d"
  log_group_name = aws_cloudwatch_log_group.test.name
}

resource "aws_kinesis_firehose_delivery_stream" "test" {
  depends_on  = [aws_iam_role_policy.firehose]
  name        = "terraform-kinesis-firehose-%[1]d"
  destination = "s3"

  s3_configuration {
    role_arn   = aws_iam_role.firehose.arn
    bucket_arn = aws_s3_bucket.bucket.arn

    cloudwatch_logging_options {
      enabled         = true
      log_group_name  = aws_cloudwatch_log_group.test.name
      log_stream_name = aws_cloudwatch_log_stream.test.name
    }
  }
}
`, rInt)
}

var testAccKinesisFirehoseDeliveryStreamConfig_s3basic = testAccKinesisFirehoseDeliveryStreamBaseConfig + `
resource "aws_kinesis_firehose_delivery_stream" "test" {
  depends_on  = [aws_iam_role_policy.firehose]
  name        = "terraform-kinesis-firehose-basictest-%d"
  destination = "s3"

  s3_configuration {
    role_arn   = aws_iam_role.firehose.arn
    bucket_arn = aws_s3_bucket.bucket.arn
  }
}
`

func testAccKinesisFirehoseDeliveryStreamConfig_s3basicWithSSE(rName string, rInt int, sseEnabled bool) string {
	return fmt.Sprintf(testAccKinesisFirehoseDeliveryStreamBaseConfig, rInt, rInt, rInt) +
		fmt.Sprintf(`
resource "aws_kinesis_firehose_delivery_stream" "test" {
  depends_on  = [aws_iam_role_policy.firehose]
  name        = "%s"
  destination = "s3"

  s3_configuration {
    role_arn   = aws_iam_role.firehose.arn
    bucket_arn = aws_s3_bucket.bucket.arn
  }

  server_side_encryption {
    enabled = %t
  }
}
`, rName, sseEnabled)
}

func testAccKinesisFirehoseDeliveryStreamConfig_s3basicWithTags(rName string, rInt int) string {
	return fmt.Sprintf(testAccKinesisFirehoseDeliveryStreamBaseConfig, rInt, rInt, rInt) +
		fmt.Sprintf(`
resource "aws_kinesis_firehose_delivery_stream" "test" {
  depends_on  = [aws_iam_role_policy.firehose]
  name        = "%s"
  destination = "s3"

  s3_configuration {
    role_arn   = aws_iam_role.firehose.arn
    bucket_arn = aws_s3_bucket.bucket.arn
  }

  tags = {
    Environment = "production"
    Usage       = "original"
  }
}
`, rName)
}

func testAccKinesisFirehoseDeliveryStreamConfig_s3basicWithTagsChanged(rName string, rInt int) string {
	return fmt.Sprintf(testAccKinesisFirehoseDeliveryStreamBaseConfig, rInt, rInt, rInt) +
		fmt.Sprintf(`
resource "aws_kinesis_firehose_delivery_stream" "test" {
  depends_on  = [aws_iam_role_policy.firehose]
  name        = "%s"
  destination = "s3"

  s3_configuration {
    role_arn   = aws_iam_role.firehose.arn
    bucket_arn = aws_s3_bucket.bucket.arn
  }

  tags = {
    Usage = "changed"
  }
}
`, rName)
}

var testAccKinesisFirehoseDeliveryStreamConfig_s3KinesisStreamSource = testAccKinesisFirehoseDeliveryStreamBaseConfig + testAccFirehoseKinesisStreamSource + `
resource "aws_kinesis_firehose_delivery_stream" "test" {
  depends_on = [aws_iam_role_policy.firehose, aws_iam_role_policy.kinesis_source]
  name       = "terraform-kinesis-firehose-basictest-%d"

  kinesis_source_configuration {
    kinesis_stream_arn = aws_kinesis_stream.source.arn
    role_arn           = aws_iam_role.kinesis_source.arn
  }

  destination = "s3"

  s3_configuration {
    role_arn   = aws_iam_role.firehose.arn
    bucket_arn = aws_s3_bucket.bucket.arn
  }
}
`

var testAccKinesisFirehoseDeliveryStreamConfig_s3Updates = testAccKinesisFirehoseDeliveryStreamBaseConfig + `
resource "aws_kinesis_firehose_delivery_stream" "test" {
  depends_on  = [aws_iam_role_policy.firehose]
  name        = "terraform-kinesis-firehose-s3test-%d"
  destination = "s3"

  s3_configuration {
    role_arn           = aws_iam_role.firehose.arn
    bucket_arn         = aws_s3_bucket.bucket.arn
    buffer_size        = 10
    buffer_interval    = 400
    compression_format = "GZIP"
  }
}
`

var testAccKinesisFirehoseDeliveryStreamConfig_extendedS3basic = testAccKinesisFirehoseDeliveryStreamBaseConfig + `
resource "aws_kinesis_firehose_delivery_stream" "test" {
  depends_on  = [aws_iam_role_policy.firehose]
  name        = "terraform-kinesis-firehose-basictest-%d"
  destination = "extended_s3"

  extended_s3_configuration {
    role_arn   = aws_iam_role.firehose.arn
    bucket_arn = aws_s3_bucket.bucket.arn

    processing_configuration {
      enabled = true

      processors {
        type = "Lambda"

        parameters {
          parameter_name  = "LambdaArn"
          parameter_value = "${aws_lambda_function.lambda_function_test.arn}:$LATEST"
        }
      }
    }

    s3_backup_mode = "Disabled"
  }
}
`

var testAccKinesisFirehoseDeliveryStreamConfig_extendedS3_KinesisStreamSource = testAccKinesisFirehoseDeliveryStreamBaseConfig + testAccFirehoseKinesisStreamSource + `
resource "aws_kinesis_firehose_delivery_stream" "test" {
  depends_on = [aws_iam_role_policy.firehose, aws_iam_role_policy.kinesis_source]
  name       = "terraform-kinesis-firehose-basictest-%d"

  kinesis_source_configuration {
    kinesis_stream_arn = aws_kinesis_stream.source.arn
    role_arn           = aws_iam_role.kinesis_source.arn
  }

  destination = "extended_s3"

  extended_s3_configuration {
    role_arn   = aws_iam_role.firehose.arn
    bucket_arn = aws_s3_bucket.bucket.arn
  }
}
`

func testAccKinesisFirehoseDeliveryStreamConfig_ExtendedS3_DataFormatConversionConfiguration_Enabled(rName string, rInt int, enabled bool) string {
	return fmt.Sprintf(testAccKinesisFirehoseDeliveryStreamBaseConfig, rInt, rInt, rInt) + fmt.Sprintf(`
resource "aws_glue_catalog_database" "test" {
  name = %[1]q
}

resource "aws_glue_catalog_table" "test" {
  database_name = aws_glue_catalog_database.test.name
  name          = %[1]q

  storage_descriptor {
    columns {
      name = "test"
      type = "string"
    }
  }
}

resource "aws_kinesis_firehose_delivery_stream" "test" {
  destination = "extended_s3"
  name        = %[1]q

  extended_s3_configuration {
    bucket_arn = aws_s3_bucket.bucket.arn
    # InvalidArgumentException: BufferingHints.SizeInMBs must be at least 64 when data format conversion is enabled.
    buffer_size = 128
    role_arn    = aws_iam_role.firehose.arn

    data_format_conversion_configuration {
      enabled = %[2]t

      input_format_configuration {
        deserializer {
          hive_json_ser_de {} # we have to pick one
        }
      }

      output_format_configuration {
        serializer {
          orc_ser_de {} # we have to pick one
        }
      }

      schema_configuration {
        database_name = aws_glue_catalog_table.test.database_name
        role_arn      = aws_iam_role.firehose.arn
        table_name    = aws_glue_catalog_table.test.name
      }
    }
  }

  depends_on = [aws_iam_role_policy.firehose]
}
`, rName, enabled)
}

func testAccKinesisFirehoseDeliveryStreamConfig_ExtendedS3_DataFormatConversionConfiguration_HiveJsonSerDe_Empty(rName string, rInt int) string {
	return fmt.Sprintf(testAccKinesisFirehoseDeliveryStreamBaseConfig, rInt, rInt, rInt) + fmt.Sprintf(`
resource "aws_glue_catalog_database" "test" {
  name = %[1]q
}

resource "aws_glue_catalog_table" "test" {
  database_name = aws_glue_catalog_database.test.name
  name          = %[1]q

  storage_descriptor {
    columns {
      name = "test"
      type = "string"
    }
  }
}

resource "aws_kinesis_firehose_delivery_stream" "test" {
  destination = "extended_s3"
  name        = %[1]q

  extended_s3_configuration {
    bucket_arn = aws_s3_bucket.bucket.arn
    # InvalidArgumentException: BufferingHints.SizeInMBs must be at least 64 when data format conversion is enabled.
    buffer_size = 128
    role_arn    = aws_iam_role.firehose.arn

    data_format_conversion_configuration {
      input_format_configuration {
        deserializer {
          hive_json_ser_de {}
        }
      }

      output_format_configuration {
        serializer {
          orc_ser_de {} # we have to pick one
        }
      }

      schema_configuration {
        database_name = aws_glue_catalog_table.test.database_name
        role_arn      = aws_iam_role.firehose.arn
        table_name    = aws_glue_catalog_table.test.name
      }
    }
  }

  depends_on = [aws_iam_role_policy.firehose]
}
`, rName)
}

func testAccKinesisFirehoseDeliveryStreamConfig_ExtendedS3_ExternalUpdate(rName string, rInt int) string {
	return fmt.Sprintf(testAccKinesisFirehoseDeliveryStreamBaseConfig, rInt, rInt, rInt) + fmt.Sprintf(`
resource "aws_kinesis_firehose_delivery_stream" "test" {
  destination = "extended_s3"
  name        = "%s"

  extended_s3_configuration {
    bucket_arn = aws_s3_bucket.bucket.arn
    role_arn   = aws_iam_role.firehose.arn
  }
}
`, rName)
}

func testAccKinesisFirehoseDeliveryStreamConfig_ExtendedS3_DataFormatConversionConfiguration_OpenXJsonSerDe_Empty(rName string, rInt int) string {
	return fmt.Sprintf(testAccKinesisFirehoseDeliveryStreamBaseConfig, rInt, rInt, rInt) + fmt.Sprintf(`
resource "aws_glue_catalog_database" "test" {
  name = %[1]q
}

resource "aws_glue_catalog_table" "test" {
  database_name = aws_glue_catalog_database.test.name
  name          = %[1]q

  storage_descriptor {
    columns {
      name = "test"
      type = "string"
    }
  }
}

resource "aws_kinesis_firehose_delivery_stream" "test" {
  destination = "extended_s3"
  name        = %[1]q

  extended_s3_configuration {
    bucket_arn = aws_s3_bucket.bucket.arn
    # InvalidArgumentException: BufferingHints.SizeInMBs must be at least 64 when data format conversion is enabled.
    buffer_size = 128
    role_arn    = aws_iam_role.firehose.arn

    data_format_conversion_configuration {
      input_format_configuration {
        deserializer {
          open_x_json_ser_de {}
        }
      }

      output_format_configuration {
        serializer {
          orc_ser_de {} # we have to pick one
        }
      }

      schema_configuration {
        database_name = aws_glue_catalog_table.test.database_name
        role_arn      = aws_iam_role.firehose.arn
        table_name    = aws_glue_catalog_table.test.name
      }
    }
  }

  depends_on = [aws_iam_role_policy.firehose]
}
`, rName)
}

func testAccKinesisFirehoseDeliveryStreamConfig_ExtendedS3_DataFormatConversionConfiguration_OrcSerDe_Empty(rName string, rInt int) string {
	return fmt.Sprintf(testAccKinesisFirehoseDeliveryStreamBaseConfig, rInt, rInt, rInt) + fmt.Sprintf(`
resource "aws_glue_catalog_database" "test" {
  name = %[1]q
}

resource "aws_glue_catalog_table" "test" {
  database_name = aws_glue_catalog_database.test.name
  name          = %[1]q

  storage_descriptor {
    columns {
      name = "test"
      type = "string"
    }
  }
}

resource "aws_kinesis_firehose_delivery_stream" "test" {
  destination = "extended_s3"
  name        = %[1]q

  extended_s3_configuration {
    bucket_arn = aws_s3_bucket.bucket.arn
    # InvalidArgumentException: BufferingHints.SizeInMBs must be at least 64 when data format conversion is enabled.
    buffer_size = 128
    role_arn    = aws_iam_role.firehose.arn

    data_format_conversion_configuration {
      input_format_configuration {
        deserializer {
          hive_json_ser_de {} # we have to pick one
        }
      }

      output_format_configuration {
        serializer {
          orc_ser_de {}
        }
      }

      schema_configuration {
        database_name = aws_glue_catalog_table.test.database_name
        role_arn      = aws_iam_role.firehose.arn
        table_name    = aws_glue_catalog_table.test.name
      }
    }
  }

  depends_on = [aws_iam_role_policy.firehose]
}
`, rName)
}

func testAccKinesisFirehoseDeliveryStreamConfig_ExtendedS3_DataFormatConversionConfiguration_ParquetSerDe_Empty(rName string, rInt int) string {
	return fmt.Sprintf(testAccKinesisFirehoseDeliveryStreamBaseConfig, rInt, rInt, rInt) + fmt.Sprintf(`
resource "aws_glue_catalog_database" "test" {
  name = %[1]q
}

resource "aws_glue_catalog_table" "test" {
  database_name = aws_glue_catalog_database.test.name
  name          = %[1]q

  storage_descriptor {
    columns {
      name = "test"
      type = "string"
    }
  }
}

resource "aws_kinesis_firehose_delivery_stream" "test" {
  destination = "extended_s3"
  name        = %[1]q

  extended_s3_configuration {
    bucket_arn = aws_s3_bucket.bucket.arn
    # InvalidArgumentException: BufferingHints.SizeInMBs must be at least 64 when data format conversion is enabled.
    buffer_size = 128
    role_arn    = aws_iam_role.firehose.arn

    data_format_conversion_configuration {
      input_format_configuration {
        deserializer {
          hive_json_ser_de {} # we have to pick one
        }
      }

      output_format_configuration {
        serializer {
          parquet_ser_de {}
        }
      }

      schema_configuration {
        database_name = aws_glue_catalog_table.test.database_name
        role_arn      = aws_iam_role.firehose.arn
        table_name    = aws_glue_catalog_table.test.name
      }
    }
  }

  depends_on = [aws_iam_role_policy.firehose]
}
`, rName)
}

func testAccKinesisFirehoseDeliveryStreamConfig_ExtendedS3_ErrorOutputPrefix(rName string, rInt int, errorOutputPrefix string) string {
	return fmt.Sprintf(testAccKinesisFirehoseDeliveryStreamBaseConfig, rInt, rInt, rInt) + fmt.Sprintf(`
resource "aws_kinesis_firehose_delivery_stream" "test" {
  destination = "extended_s3"
  name        = %q

  extended_s3_configuration {
    bucket_arn          = aws_s3_bucket.bucket.arn
    error_output_prefix = %q
    role_arn            = aws_iam_role.firehose.arn
  }

  depends_on = [aws_iam_role_policy.firehose]
}
`, rName, errorOutputPrefix)
}

func testAccKinesisFirehoseDeliveryStreamConfig_ExtendedS3_ProcessingConfiguration_Empty(rName string, rInt int) string {
	return fmt.Sprintf(testAccKinesisFirehoseDeliveryStreamBaseConfig, rInt, rInt, rInt) + fmt.Sprintf(`
resource "aws_kinesis_firehose_delivery_stream" "test" {
  destination = "extended_s3"
  name        = %[1]q

  extended_s3_configuration {
    bucket_arn = aws_s3_bucket.bucket.arn
    role_arn   = aws_iam_role.firehose.arn

    processing_configuration {}
  }

  depends_on = [aws_iam_role_policy.firehose]
}
`, rName)
}

var testAccKinesisFirehoseDeliveryStreamConfig_extendedS3KmsKeyArn = testAccKinesisFirehoseDeliveryStreamBaseConfig + `
resource "aws_kms_key" "test" {
  description = "Terraform acc test %s"
}

resource "aws_kinesis_firehose_delivery_stream" "test" {
  depends_on  = [aws_iam_role_policy.firehose]
  name        = "terraform-kinesis-firehose-basictest-%d"
  destination = "extended_s3"

  extended_s3_configuration {
    role_arn    = aws_iam_role.firehose.arn
    bucket_arn  = aws_s3_bucket.bucket.arn
    kms_key_arn = aws_kms_key.test.arn

    processing_configuration {
      enabled = false

      processors {
        type = "Lambda"

        parameters {
          parameter_name  = "LambdaArn"
          parameter_value = "${aws_lambda_function.lambda_function_test.arn}:$LATEST"
        }
      }
    }
  }
}
`

var testAccKinesisFirehoseDeliveryStreamConfig_extendedS3Updates_Initial = testAccKinesisFirehoseDeliveryStreamBaseConfig + `
resource "aws_kinesis_firehose_delivery_stream" "test" {
  depends_on  = [aws_iam_role_policy.firehose]
  name        = "terraform-kinesis-firehose-basictest-%d"
  destination = "extended_s3"

  extended_s3_configuration {
    role_arn   = aws_iam_role.firehose.arn
    bucket_arn = aws_s3_bucket.bucket.arn

    processing_configuration {
      enabled = true

      processors {
        type = "Lambda"

        parameters {
          parameter_name  = "LambdaArn"
          parameter_value = "${aws_lambda_function.lambda_function_test.arn}:$LATEST"
        }
      }
    }

    buffer_size        = 10
    buffer_interval    = 400
    compression_format = "GZIP"
    s3_backup_mode     = "Enabled"

    s3_backup_configuration {
      role_arn   = aws_iam_role.firehose.arn
      bucket_arn = aws_s3_bucket.bucket.arn
    }
  }
}
`

var testAccKinesisFirehoseDeliveryStreamConfig_extendedS3Updates_RemoveProcessors = testAccKinesisFirehoseDeliveryStreamBaseConfig + `
resource "aws_kinesis_firehose_delivery_stream" "test" {
  depends_on  = [aws_iam_role_policy.firehose]
  name        = "terraform-kinesis-firehose-basictest-%d"
  destination = "extended_s3"

  extended_s3_configuration {
    role_arn           = aws_iam_role.firehose.arn
    bucket_arn         = aws_s3_bucket.bucket.arn
    buffer_size        = 10
    buffer_interval    = 400
    compression_format = "GZIP"
    s3_backup_mode     = "Enabled"

    s3_backup_configuration {
      role_arn   = aws_iam_role.firehose.arn
      bucket_arn = aws_s3_bucket.bucket.arn
    }
  }
}
`

func testAccKinesisFirehoseDeliveryStreamRedshiftConfigBase(rName string, rInt int) string {
	return composeConfig(
		fmt.Sprintf(testAccKinesisFirehoseDeliveryStreamBaseConfig, rInt, rInt, rInt),
		fmt.Sprintf(`
data "aws_availability_zones" "available" {
  state = "available"

  filter {
    name   = "opt-in-status"
    values = ["opt-in-not-required"]
  }
}

resource "aws_vpc" "test" {
  cidr_block = "10.1.0.0/16"

  tags = {
    Name = %[1]q
  }
}

resource "aws_subnet" "test" {
  cidr_block        = "10.1.1.0/24"
  vpc_id            = aws_vpc.test.id
  availability_zone = data.aws_availability_zones.available.names[0]

  tags = {
    Name = %[1]q
  }
}

resource "aws_redshift_subnet_group" "test" {
  name        = %[1]q
  description = "test"
  subnet_ids  = [aws_subnet.test.id]
}

resource "aws_redshift_cluster" "test" {
  cluster_identifier        = %[1]q
  availability_zone         = data.aws_availability_zones.available.names[0]
  database_name             = "test"
  master_username           = "testuser"
  master_password           = "T3stPass"
  node_type                 = "dc1.large"
  cluster_type              = "single-node"
  skip_final_snapshot       = true
  cluster_subnet_group_name = aws_redshift_subnet_group.test.id
  publicly_accessible       = false
}
`, rName))
}

func testAccKinesisFirehoseDeliveryStreamRedshiftConfig(rName string, rInt int) string {
	return composeConfig(
		testAccKinesisFirehoseDeliveryStreamRedshiftConfigBase(rName, rInt),
		fmt.Sprintf(`
resource "aws_kinesis_firehose_delivery_stream" "test" {
  name        = %[1]q
  destination = "redshift"

  s3_configuration {
    role_arn   = aws_iam_role.firehose.arn
    bucket_arn = aws_s3_bucket.bucket.arn
  }

  redshift_configuration {
    role_arn        = aws_iam_role.firehose.arn
    cluster_jdbcurl = "jdbc:redshift://${aws_redshift_cluster.test.endpoint}/${aws_redshift_cluster.test.database_name}"
    username        = "testuser"
    password        = "T3stPass"
    data_table_name = "test-table"
  }
}
`, rName))
}

func testAccKinesisFirehoseDeliveryStreamRedshiftConfigUpdates(rName string, rInt int) string {
	return composeConfig(
		testAccFirehoseAWSLambdaConfigBasic(rName, rName, rName),
		testAccKinesisFirehoseDeliveryStreamRedshiftConfigBase(rName, rInt),
		fmt.Sprintf(`
resource "aws_kinesis_firehose_delivery_stream" "test" {
  name        = %[1]q
  destination = "redshift"

  s3_configuration {
    role_arn           = aws_iam_role.firehose.arn
    bucket_arn         = aws_s3_bucket.bucket.arn
    buffer_size        = 10
    buffer_interval    = 400
    compression_format = "GZIP"
  }

  redshift_configuration {
    role_arn        = aws_iam_role.firehose.arn
    cluster_jdbcurl = "jdbc:redshift://${aws_redshift_cluster.test.endpoint}/${aws_redshift_cluster.test.database_name}"
    username        = "testuser"
    password        = "T3stPass"
    s3_backup_mode  = "Enabled"

    s3_backup_configuration {
      role_arn   = aws_iam_role.firehose.arn
      bucket_arn = aws_s3_bucket.bucket.arn
    }

    data_table_name    = "test-table"
    copy_options       = "GZIP"
    data_table_columns = "test-col"

    processing_configuration {
      enabled = false

      processors {
        type = "Lambda"

        parameters {
          parameter_name  = "LambdaArn"
          parameter_value = "${aws_lambda_function.lambda_function_test.arn}:$LATEST"
        }
      }
    }
  }
}
`, rName))
}

var testAccKinesisFirehoseDeliveryStreamConfig_SplunkBasic = testAccKinesisFirehoseDeliveryStreamBaseConfig + `
resource "aws_kinesis_firehose_delivery_stream" "test" {
  depends_on  = [aws_iam_role_policy.firehose]
  name        = "terraform-kinesis-firehose-basicsplunktest-%d"
  destination = "splunk"

  s3_configuration {
    role_arn   = aws_iam_role.firehose.arn
    bucket_arn = aws_s3_bucket.bucket.arn
  }

  splunk_configuration {
    hec_endpoint = "https://input-test.com:443"
    hec_token    = "51D4DA16-C61B-4F5F-8EC7-ED4301342A4A"
  }
}
`

var testAccKinesisFirehoseDeliveryStreamConfig_SplunkUpdates = testAccKinesisFirehoseDeliveryStreamBaseConfig + `
resource "aws_kinesis_firehose_delivery_stream" "test" {
  depends_on  = [aws_iam_role_policy.firehose]
  name        = "terraform-kinesis-firehose-basicsplunktest-%d"
  destination = "splunk"

  s3_configuration {
    role_arn           = aws_iam_role.firehose.arn
    bucket_arn         = aws_s3_bucket.bucket.arn
    buffer_size        = 10
    buffer_interval    = 400
    compression_format = "GZIP"
  }

  splunk_configuration {
    hec_endpoint               = "https://input-test.com:443"
    hec_token                  = "51D4DA16-C61B-4F5F-8EC7-ED4301342A4A"
    hec_acknowledgment_timeout = 600
    hec_endpoint_type          = "Event"
    s3_backup_mode             = "FailedEventsOnly"

    processing_configuration {
      enabled = true

      processors {
        type = "Lambda"

        parameters {
          parameter_name  = "LambdaArn"
          parameter_value = "${aws_lambda_function.lambda_function_test.arn}:$LATEST"
        }

        parameters {
          parameter_name  = "RoleArn"
          parameter_value = aws_iam_role.firehose.arn
        }

        parameters {
          parameter_name  = "BufferSizeInMBs"
          parameter_value = 1
        }

        parameters {
          parameter_name  = "BufferIntervalInSeconds"
          parameter_value = 120
        }
      }
    }
  }
}
`

var testAccKinesisFirehoseDeliveryStreamBaseElasticsearchConfig = testAccKinesisFirehoseDeliveryStreamBaseConfig + `
resource "aws_elasticsearch_domain" "test_cluster" {
  domain_name = "es-test-%d"

  cluster_config {
    instance_type = "m4.large.elasticsearch"
  }

  domain_endpoint_options {
    enforce_https       = true
    tls_security_policy = "Policy-Min-TLS-1-2-2019-07"
  }

  ebs_options {
    ebs_enabled = true
    volume_size = 10
  }
}

resource "aws_iam_role_policy" "firehose-elasticsearch" {
  name = "tf-acc-test-%d"
  role = aws_iam_role.firehose.id
  policy = <<EOF
{
  "Version": "2012-10-17",
  "Statement": [
    {
      "Effect": "Allow",
      "Action": [
        "es:*"
      ],
      "Resource": [
        "${aws_elasticsearch_domain.test_cluster.arn}",
        "${aws_elasticsearch_domain.test_cluster.arn}/*"
      ]
    }
  ]
}
EOF
}
`

// ElasticSearch associated with VPC
var testAccKinesisFirehoseDeliveryStreamBaseElasticsearchVpcConfig = testAccKinesisFirehoseDeliveryStreamBaseConfig + `
data "aws_availability_zones" "available" {
<<<<<<< HEAD
  state = "available"
  
  filter {
    name   = "opt-in-status"
    values = ["opt-in-not-required"]
  }
}
  
resource "aws_vpc" "elasticsearch_in_vpc" {
  cidr_block = "192.168.0.0/22"
  
  tags = {
    Name = "terraform-testacc-elasticsearch-domain-in-vpc"
  }
}
  
resource "aws_subnet" "first" {
  vpc_id            = "${aws_vpc.elasticsearch_in_vpc.id}"
  availability_zone = "${data.aws_availability_zones.available.names[0]}"
  cidr_block        = "192.168.0.0/24"
  
  tags = {
    Name = "tf-acc-elasticsearch-domain-in-vpc-first"
  }
}
  
resource "aws_subnet" "second" {
  vpc_id            = "${aws_vpc.elasticsearch_in_vpc.id}"
  availability_zone = "${data.aws_availability_zones.available.names[1]}"
  cidr_block        = "192.168.1.0/24"
  
  tags = {
    Name = "tf-acc-elasticsearch-domain-in-vpc-second"
  }
}
  
resource "aws_security_group" "first" {
  vpc_id = "${aws_vpc.elasticsearch_in_vpc.id}"
}
  
resource "aws_security_group" "second" {
  vpc_id = "${aws_vpc.elasticsearch_in_vpc.id}"
}

resource "aws_elasticsearch_domain" "test_cluster" {

  domain_name = "es-test-%d"

  cluster_config {
    instance_count         = 2
    zone_awareness_enabled = true
    instance_type          = "t2.small.elasticsearch"
  }

  ebs_options {
    ebs_enabled = true
    volume_size = 10
  }

  vpc_options {
    security_group_ids = ["${aws_security_group.first.id}", "${aws_security_group.second.id}"]
    subnet_ids         = ["${aws_subnet.first.id}", "${aws_subnet.second.id}"]
  }
}

resource "aws_iam_role_policy" "firehose-elasticsearch" {
  name   = "elasticsearch"
  role   = "${aws_iam_role.firehose.id}"
  policy = <<EOF
{
  "Version": "2012-10-17",
  "Statement": [
    {
      "Effect": "Allow",
      "Action": [
        "es:*"
      ],
      "Resource": [
        "${aws_elasticsearch_domain.test_cluster.arn}",
        "${aws_elasticsearch_domain.test_cluster.arn}/*"
      ]
	},
	{
	  "Effect": "Allow",
	  "Action": [
         "ec2:DescribeVpcs",
         "ec2:DescribeVpcAttribute",
         "ec2:DescribeSubnets",
         "ec2:DescribeSecurityGroups",
         "ec2:DescribeNetworkInterfaces",
         "ec2:CreateNetworkInterface",
         "ec2:CreateNetworkInterfacePermission",
         "ec2:DeleteNetworkInterface"
	  ],
	  "Resource": [
	    "*"
	  ]
	}
  ]
}
EOF
}
=======
	state = "available"
  
	filter {
	  name   = "opt-in-status"
	  values = ["opt-in-not-required"]
	}
  }
  
  resource "aws_vpc" "elasticsearch_in_vpc" {
	cidr_block = "192.168.0.0/22"
  
	tags = {
	  Name = "terraform-testacc-elasticsearch-domain-in-vpc"
	}
  }
  
  resource "aws_subnet" "first" {
	vpc_id            = aws_vpc.elasticsearch_in_vpc.id
	availability_zone = data.aws_availability_zones.available.names[0]
	cidr_block        = "192.168.0.0/24"
  
	tags = {
	  Name = "tf-acc-elasticsearch-domain-in-vpc-first"
	}
  }
  
  resource "aws_subnet" "second" {
	vpc_id            = aws_vpc.elasticsearch_in_vpc.id
	availability_zone = data.aws_availability_zones.available.names[1]
	cidr_block        = "192.168.1.0/24"
  
	tags = {
	  Name = "tf-acc-elasticsearch-domain-in-vpc-second"
	}
  }
  
  resource "aws_security_group" "first" {
	vpc_id = aws_vpc.elasticsearch_in_vpc.id
  }
  
  resource "aws_security_group" "second" {
	vpc_id = aws_vpc.elasticsearch_in_vpc.id
  }
  
  resource "aws_elasticsearch_domain" "test_cluster" {
	domain_name = "es-test-%d"
  
	cluster_config {
	  instance_count         = 2
	  zone_awareness_enabled = true
	  instance_type          = "t2.small.elasticsearch"
	}
  
	ebs_options {
	  ebs_enabled = true
	  volume_size = 10
	}
  
	vpc_options {
	  security_group_ids = [aws_security_group.first.id, aws_security_group.second.id]
	  subnet_ids         = [aws_subnet.first.id, aws_subnet.second.id]
	}
  }
  
  resource "aws_iam_role_policy" "firehose-elasticsearch" {
	name   = "elasticsearch"
	role   = aws_iam_role.firehose.id
	policy = <<EOF
{
	"Version":"2012-10-17",
	"Statement":[
	   {
		  "Effect":"Allow",
		  "Action":[
			 "es:*"
		  ],
		  "Resource":[
			"${aws_elasticsearch_domain.test_cluster.arn}",
			"${aws_elasticsearch_domain.test_cluster.arn}/*"
		  ]
	   },
	   {
		  "Effect":"Allow",
		  "Action":[
			 "ec2:Describe*",
			 "ec2:CreateNetworkInterface",
			 "ec2:CreateNetworkInterfacePermission",
			 "ec2:DeleteNetworkInterface"
		  ],
		  "Resource":[
			 "*"
		  ]
	   }
	]
}
EOF
  }
>>>>>>> b088ca27
`

var testAccKinesisFirehoseDeliveryStreamConfig_ElasticsearchBasic = testAccKinesisFirehoseDeliveryStreamBaseElasticsearchConfig + `
resource "aws_kinesis_firehose_delivery_stream" "test" {
  depends_on = [aws_iam_role_policy.firehose-elasticsearch]

  name        = "terraform-kinesis-firehose-es-%d"
  destination = "elasticsearch"

  s3_configuration {
    role_arn   = aws_iam_role.firehose.arn
    bucket_arn = aws_s3_bucket.bucket.arn
  }

  elasticsearch_configuration {
    domain_arn = aws_elasticsearch_domain.test_cluster.arn
    role_arn   = aws_iam_role.firehose.arn
    index_name = "test"
    type_name  = "test"
  }
}
`

var testAccKinesisFirehoseDeliveryStreamConfig_ElasticsearchVpcBasic = testAccKinesisFirehoseDeliveryStreamBaseElasticsearchVpcConfig + `
resource "aws_kinesis_firehose_delivery_stream" "test" {
<<<<<<< HEAD
  depends_on = ["aws_iam_role_policy.firehose-elasticsearch"]

  name = "terraform-kinesis-firehose-es-%d"
  destination = "elasticsearch"
  s3_configuration {
    role_arn = "${aws_iam_role.firehose.arn}"
    bucket_arn = "${aws_s3_bucket.bucket.arn}"
  }
  elasticsearch_configuration {
    domain_arn = "${aws_elasticsearch_domain.test_cluster.arn}"
    role_arn = "${aws_iam_role.firehose.arn}"
    index_name = "test"
    type_name = "test"
	
    vpc_config {
      subnet_ids = ["${aws_subnet.first.id}", "${aws_subnet.second.id}"]
      security_group_ids = ["${aws_security_group.first.id}", "${aws_security_group.second.id}"]
      role_arn   = "${aws_iam_role.firehose.arn}"
    }
  }
}
=======
	depends_on = [aws_iam_role_policy.firehose-elasticsearch]
  
	name        = "terraform-kinesis-firehose-es-%d"
	destination = "elasticsearch"
	s3_configuration {
	  role_arn   = aws_iam_role.firehose.arn
	  bucket_arn = aws_s3_bucket.bucket.arn
	}
	elasticsearch_configuration {
	  domain_arn = aws_elasticsearch_domain.test_cluster.arn
	  role_arn   = aws_iam_role.firehose.arn
	  index_name = "test"
	  type_name  = "test"
  
	  vpc_config {
		subnet_ids         = [aws_subnet.first.id, aws_subnet.second.id]
		security_group_ids = [aws_security_group.first.id, aws_security_group.second.id]
		role_arn           = aws_iam_role.firehose.arn
	  }
	}
  }
>>>>>>> b088ca27
`
var testAccKinesisFirehoseDeliveryStreamConfig_ElasticsearchUpdate = testAccKinesisFirehoseDeliveryStreamBaseElasticsearchConfig + `
resource "aws_kinesis_firehose_delivery_stream" "test" {
  depends_on = [aws_iam_role_policy.firehose-elasticsearch]

  name        = "terraform-kinesis-firehose-es-%d"
  destination = "elasticsearch"

  s3_configuration {
    role_arn   = aws_iam_role.firehose.arn
    bucket_arn = aws_s3_bucket.bucket.arn
  }

  elasticsearch_configuration {
    domain_arn         = aws_elasticsearch_domain.test_cluster.arn
    role_arn           = aws_iam_role.firehose.arn
    index_name         = "test"
    type_name          = "test"
    buffering_interval = 500

    processing_configuration {
      enabled = false

      processors {
        type = "Lambda"

        parameters {
          parameter_name  = "LambdaArn"
          parameter_value = "${aws_lambda_function.lambda_function_test.arn}:$LATEST"
        }
      }
    }
  }
}
`

var testAccKinesisFirehoseDeliveryStreamConfig_ElasticsearchVpcUpdate = testAccKinesisFirehoseDeliveryStreamBaseElasticsearchVpcConfig + `
resource "aws_kinesis_firehose_delivery_stream" "test" {
	depends_on = [aws_iam_role_policy.firehose-elasticsearch]
  
	name        = "terraform-kinesis-firehose-es-%d"
	destination = "elasticsearch"
	s3_configuration {
	  role_arn   = aws_iam_role.firehose.arn
	  bucket_arn = aws_s3_bucket.bucket.arn
	}
	elasticsearch_configuration {
	  domain_arn         = aws_elasticsearch_domain.test_cluster.arn
	  role_arn           = aws_iam_role.firehose.arn
	  index_name         = "test"
	  type_name          = "test"
	  buffering_interval = 500
	  vpc_config {
		subnet_ids         = [aws_subnet.first.id, aws_subnet.second.id]
		security_group_ids = [aws_security_group.first.id, aws_security_group.second.id]
		role_arn           = aws_iam_role.firehose.arn
	  }
	  processing_configuration {
		enabled = false
		processors {
		  type = "Lambda"
		  parameters {
			parameter_name  = "LambdaArn"
			parameter_value = "${aws_lambda_function.lambda_function_test.arn}:$LATEST"
		  }
		}
	  }
	}
  }`

var testAccKinesisFirehoseDeliveryStreamConfig_ElasticsearchEndpoint = testAccKinesisFirehoseDeliveryStreamBaseElasticsearchConfig + `
resource "aws_kinesis_firehose_delivery_stream" "test" {
  depends_on = ["aws_iam_role_policy.firehose-elasticsearch"]

  name        = "terraform-kinesis-firehose-es-%d"
  destination = "elasticsearch"

  s3_configuration {
    role_arn   = aws_iam_role.firehose.arn
    bucket_arn = aws_s3_bucket.bucket.arn
  }

  elasticsearch_configuration {
    cluster_endpoint = "https://${aws_elasticsearch_domain.test_cluster.endpoint}"
    role_arn         = aws_iam_role.firehose.arn
    index_name       = "test"
    type_name        = "test"
  }
}`

var testAccKinesisFirehoseDeliveryStreamConfig_ElasticsearchEndpointUpdate = testAccKinesisFirehoseDeliveryStreamBaseElasticsearchConfig + `
resource "aws_kinesis_firehose_delivery_stream" "test" {
  depends_on = ["aws_iam_role_policy.firehose-elasticsearch"]

  name        = "terraform-kinesis-firehose-es-%d"
  destination = "elasticsearch"

  s3_configuration {
    role_arn   = aws_iam_role.firehose.arn
    bucket_arn = aws_s3_bucket.bucket.arn
  }

  elasticsearch_configuration {
    cluster_endpoint   = "https://${aws_elasticsearch_domain.test_cluster.endpoint}"
    role_arn           = "${aws_iam_role.firehose.arn}"
    index_name         = "test"
    type_name          = "test"
    buffering_interval = 500

    processing_configuration {
      enabled = false

      processors {
        type = "Lambda"

        parameters {
          parameter_name  = "LambdaArn"
          parameter_value = "${aws_lambda_function.lambda_function_test.arn}:$LATEST"
        }
      }
    }
  }
}`

var testAccKinesisFirehoseDeliveryStreamConfig_ElasticsearchVpcUpdate = testAccKinesisFirehoseDeliveryStreamBaseElasticsearchVpcConfig + `
resource "aws_kinesis_firehose_delivery_stream" "test" {
  depends_on = ["aws_iam_role_policy.firehose-elasticsearch"]

  name = "terraform-kinesis-firehose-es-%d"
  destination = "elasticsearch"
  s3_configuration {
    role_arn = "${aws_iam_role.firehose.arn}"
    bucket_arn = "${aws_s3_bucket.bucket.arn}"
  }
  elasticsearch_configuration {
    domain_arn = "${aws_elasticsearch_domain.test_cluster.arn}"
    role_arn = "${aws_iam_role.firehose.arn}"
    index_name = "test"
    type_name = "test"
    buffering_interval = 500
    vpc_config {
      subnet_ids = ["${aws_subnet.first.id}", "${aws_subnet.second.id}"]
      security_group_ids = ["${aws_security_group.first.id}", "${aws_security_group.second.id}"]
      role_arn   = "${aws_iam_role.firehose.arn}"
    }
    processing_configuration {
      enabled = false
      processors {
        type = "Lambda"
        parameters {
          parameter_name = "LambdaArn"
          parameter_value = "${aws_lambda_function.lambda_function_test.arn}:$LATEST"
        }
      }
    }
  }
}`

func testAccKinesisFirehoseDeliveryStreamConfig_missingProcessingConfiguration(rInt int) string {
	return fmt.Sprintf(`
data "aws_partition" "current" {}

resource "aws_iam_role" "firehose" {
  name = "tf_acctest_firehose_delivery_role_%[1]d"

  assume_role_policy = <<EOF
{
  "Version": "2012-10-17",
  "Statement": [
    {
      "Sid": "",
      "Effect": "Allow",
      "Principal": {
        "Service": "firehose.amazonaws.com"
      },
      "Action": "sts:AssumeRole"
    }
  ]
}
EOF
}

resource "aws_iam_role_policy" "firehose" {
  name = "tf_acctest_firehose_delivery_policy_%[1]d"
  role = aws_iam_role.firehose.id

  policy = <<EOF
{
  "Version": "2012-10-17",
  "Statement": [
    {
      "Sid": "",
      "Effect": "Allow",
      "Action": [
        "s3:AbortMultipartUpload",
        "s3:GetBucketLocation",
        "s3:GetObject",
        "s3:ListBucket",
        "s3:ListBucketMultipartUploads",
        "s3:PutObject"
      ],
      "Resource": [
        "${aws_s3_bucket.bucket.arn}",
        "${aws_s3_bucket.bucket.arn}/*"
      ]
    },
    {
      "Effect": "Allow",
      "Action": [
        "logs:putLogEvents"
      ],
      "Resource": [
        "arn:${data.aws_partition.current.partition}:logs::log-group:/aws/kinesisfirehose/*"
      ]
    }
  ]
}
EOF
}

resource "aws_s3_bucket" "bucket" {
  bucket = "tf-test-bucket-%[1]d"
  acl    = "private"
}

resource "aws_kinesis_firehose_delivery_stream" "test" {
  name        = "terraform-kinesis-firehose-mpc-%[1]d"
  destination = "extended_s3"

  extended_s3_configuration {
    role_arn           = aws_iam_role.firehose.arn
    prefix             = "tracking/autocomplete_stream/"
    buffer_interval    = 300
    buffer_size        = 5
    compression_format = "GZIP"
    bucket_arn         = aws_s3_bucket.bucket.arn
  }
}
`, rInt)
}<|MERGE_RESOLUTION|>--- conflicted
+++ resolved
@@ -1103,8 +1103,6 @@
 	})
 }
 
-<<<<<<< HEAD
-=======
 func TestAccAWSKinesisFirehoseDeliveryStream_ElasticsearchConfigEndpointUpdates(t *testing.T) {
 	var stream firehose.DeliveryStreamDescription
 
@@ -1168,7 +1166,6 @@
 	})
 }
 
->>>>>>> b088ca27
 func TestAccAWSKinesisFirehoseDeliveryStream_ElasticsearchWithVpcConfigUpdates(t *testing.T) {
 	var stream firehose.DeliveryStreamDescription
 
@@ -1213,18 +1210,12 @@
 			{
 				Config: preConfigWithVpc,
 				Check: resource.ComposeTestCheckFunc(
-<<<<<<< HEAD
-					testAccCheckKinesisFirehoseDeliveryStreamExists("aws_kinesis_firehose_delivery_stream.test", &stream),
-					testAccCheckAWSKinesisFirehoseDeliveryStreamAttributes(&stream, nil, nil, nil, nil, nil),
-					resource.TestMatchResourceAttr(resourceName, "elasticsearch_configuration.0.vpc_config.0.vpc_id", regexp.MustCompile(`^vpc-.+$`)),
-=======
 					testAccCheckKinesisFirehoseDeliveryStreamExists(resourceName, &stream),
 					testAccCheckAWSKinesisFirehoseDeliveryStreamAttributes(&stream, nil, nil, nil, nil, nil),
 					resource.TestCheckResourceAttrPair(resourceName, "elasticsearch_configuration.0.vpc_config.0.vpc_id", "aws_vpc.elasticsearch_in_vpc", "id"),
 					resource.TestCheckResourceAttr(resourceName, "elasticsearch_configuration.0.vpc_config.0.subnet_ids.#", "2"),
 					resource.TestCheckResourceAttr(resourceName, "elasticsearch_configuration.0.vpc_config.0.security_group_ids.#", "2"),
 					resource.TestCheckResourceAttrPair(resourceName, "elasticsearch_configuration.0.vpc_config.0.role_arn", "aws_iam_role.firehose", "arn"),
->>>>>>> b088ca27
 				),
 			},
 			{
@@ -1235,18 +1226,12 @@
 			{
 				Config: postConfigWithVpc,
 				Check: resource.ComposeTestCheckFunc(
-<<<<<<< HEAD
-					testAccCheckKinesisFirehoseDeliveryStreamExists("aws_kinesis_firehose_delivery_stream.test", &stream),
-					testAccCheckAWSKinesisFirehoseDeliveryStreamAttributes(&stream, nil, nil, nil, updatedElasticSearchConfig, nil),
-					resource.TestMatchResourceAttr(resourceName, "elasticsearch_configuration.0.vpc_config.0.vpc_id", regexp.MustCompile(`^vpc-.+$`)),
-=======
 					testAccCheckKinesisFirehoseDeliveryStreamExists(resourceName, &stream),
 					testAccCheckAWSKinesisFirehoseDeliveryStreamAttributes(&stream, nil, nil, nil, updatedElasticSearchConfig, nil),
 					resource.TestCheckResourceAttrPair(resourceName, "elasticsearch_configuration.0.vpc_config.0.vpc_id", "aws_vpc.elasticsearch_in_vpc", "id"),
 					resource.TestCheckResourceAttr(resourceName, "elasticsearch_configuration.0.vpc_config.0.subnet_ids.#", "2"),
 					resource.TestCheckResourceAttr(resourceName, "elasticsearch_configuration.0.vpc_config.0.security_group_ids.#", "2"),
 					resource.TestCheckResourceAttrPair(resourceName, "elasticsearch_configuration.0.vpc_config.0.role_arn", "aws_iam_role.firehose", "arn"),
->>>>>>> b088ca27
 				),
 			},
 		},
@@ -2609,110 +2594,6 @@
 // ElasticSearch associated with VPC
 var testAccKinesisFirehoseDeliveryStreamBaseElasticsearchVpcConfig = testAccKinesisFirehoseDeliveryStreamBaseConfig + `
 data "aws_availability_zones" "available" {
-<<<<<<< HEAD
-  state = "available"
-  
-  filter {
-    name   = "opt-in-status"
-    values = ["opt-in-not-required"]
-  }
-}
-  
-resource "aws_vpc" "elasticsearch_in_vpc" {
-  cidr_block = "192.168.0.0/22"
-  
-  tags = {
-    Name = "terraform-testacc-elasticsearch-domain-in-vpc"
-  }
-}
-  
-resource "aws_subnet" "first" {
-  vpc_id            = "${aws_vpc.elasticsearch_in_vpc.id}"
-  availability_zone = "${data.aws_availability_zones.available.names[0]}"
-  cidr_block        = "192.168.0.0/24"
-  
-  tags = {
-    Name = "tf-acc-elasticsearch-domain-in-vpc-first"
-  }
-}
-  
-resource "aws_subnet" "second" {
-  vpc_id            = "${aws_vpc.elasticsearch_in_vpc.id}"
-  availability_zone = "${data.aws_availability_zones.available.names[1]}"
-  cidr_block        = "192.168.1.0/24"
-  
-  tags = {
-    Name = "tf-acc-elasticsearch-domain-in-vpc-second"
-  }
-}
-  
-resource "aws_security_group" "first" {
-  vpc_id = "${aws_vpc.elasticsearch_in_vpc.id}"
-}
-  
-resource "aws_security_group" "second" {
-  vpc_id = "${aws_vpc.elasticsearch_in_vpc.id}"
-}
-
-resource "aws_elasticsearch_domain" "test_cluster" {
-
-  domain_name = "es-test-%d"
-
-  cluster_config {
-    instance_count         = 2
-    zone_awareness_enabled = true
-    instance_type          = "t2.small.elasticsearch"
-  }
-
-  ebs_options {
-    ebs_enabled = true
-    volume_size = 10
-  }
-
-  vpc_options {
-    security_group_ids = ["${aws_security_group.first.id}", "${aws_security_group.second.id}"]
-    subnet_ids         = ["${aws_subnet.first.id}", "${aws_subnet.second.id}"]
-  }
-}
-
-resource "aws_iam_role_policy" "firehose-elasticsearch" {
-  name   = "elasticsearch"
-  role   = "${aws_iam_role.firehose.id}"
-  policy = <<EOF
-{
-  "Version": "2012-10-17",
-  "Statement": [
-    {
-      "Effect": "Allow",
-      "Action": [
-        "es:*"
-      ],
-      "Resource": [
-        "${aws_elasticsearch_domain.test_cluster.arn}",
-        "${aws_elasticsearch_domain.test_cluster.arn}/*"
-      ]
-	},
-	{
-	  "Effect": "Allow",
-	  "Action": [
-         "ec2:DescribeVpcs",
-         "ec2:DescribeVpcAttribute",
-         "ec2:DescribeSubnets",
-         "ec2:DescribeSecurityGroups",
-         "ec2:DescribeNetworkInterfaces",
-         "ec2:CreateNetworkInterface",
-         "ec2:CreateNetworkInterfacePermission",
-         "ec2:DeleteNetworkInterface"
-	  ],
-	  "Resource": [
-	    "*"
-	  ]
-	}
-  ]
-}
-EOF
-}
-=======
 	state = "available"
   
 	filter {
@@ -2810,7 +2691,6 @@
 }
 EOF
   }
->>>>>>> b088ca27
 `
 
 var testAccKinesisFirehoseDeliveryStreamConfig_ElasticsearchBasic = testAccKinesisFirehoseDeliveryStreamBaseElasticsearchConfig + `
@@ -2836,29 +2716,6 @@
 
 var testAccKinesisFirehoseDeliveryStreamConfig_ElasticsearchVpcBasic = testAccKinesisFirehoseDeliveryStreamBaseElasticsearchVpcConfig + `
 resource "aws_kinesis_firehose_delivery_stream" "test" {
-<<<<<<< HEAD
-  depends_on = ["aws_iam_role_policy.firehose-elasticsearch"]
-
-  name = "terraform-kinesis-firehose-es-%d"
-  destination = "elasticsearch"
-  s3_configuration {
-    role_arn = "${aws_iam_role.firehose.arn}"
-    bucket_arn = "${aws_s3_bucket.bucket.arn}"
-  }
-  elasticsearch_configuration {
-    domain_arn = "${aws_elasticsearch_domain.test_cluster.arn}"
-    role_arn = "${aws_iam_role.firehose.arn}"
-    index_name = "test"
-    type_name = "test"
-	
-    vpc_config {
-      subnet_ids = ["${aws_subnet.first.id}", "${aws_subnet.second.id}"]
-      security_group_ids = ["${aws_security_group.first.id}", "${aws_security_group.second.id}"]
-      role_arn   = "${aws_iam_role.firehose.arn}"
-    }
-  }
-}
-=======
 	depends_on = [aws_iam_role_policy.firehose-elasticsearch]
   
 	name        = "terraform-kinesis-firehose-es-%d"
@@ -2880,7 +2737,6 @@
 	  }
 	}
   }
->>>>>>> b088ca27
 `
 var testAccKinesisFirehoseDeliveryStreamConfig_ElasticsearchUpdate = testAccKinesisFirehoseDeliveryStreamBaseElasticsearchConfig + `
 resource "aws_kinesis_firehose_delivery_stream" "test" {
@@ -3005,40 +2861,6 @@
   }
 }`
 
-var testAccKinesisFirehoseDeliveryStreamConfig_ElasticsearchVpcUpdate = testAccKinesisFirehoseDeliveryStreamBaseElasticsearchVpcConfig + `
-resource "aws_kinesis_firehose_delivery_stream" "test" {
-  depends_on = ["aws_iam_role_policy.firehose-elasticsearch"]
-
-  name = "terraform-kinesis-firehose-es-%d"
-  destination = "elasticsearch"
-  s3_configuration {
-    role_arn = "${aws_iam_role.firehose.arn}"
-    bucket_arn = "${aws_s3_bucket.bucket.arn}"
-  }
-  elasticsearch_configuration {
-    domain_arn = "${aws_elasticsearch_domain.test_cluster.arn}"
-    role_arn = "${aws_iam_role.firehose.arn}"
-    index_name = "test"
-    type_name = "test"
-    buffering_interval = 500
-    vpc_config {
-      subnet_ids = ["${aws_subnet.first.id}", "${aws_subnet.second.id}"]
-      security_group_ids = ["${aws_security_group.first.id}", "${aws_security_group.second.id}"]
-      role_arn   = "${aws_iam_role.firehose.arn}"
-    }
-    processing_configuration {
-      enabled = false
-      processors {
-        type = "Lambda"
-        parameters {
-          parameter_name = "LambdaArn"
-          parameter_value = "${aws_lambda_function.lambda_function_test.arn}:$LATEST"
-        }
-      }
-    }
-  }
-}`
-
 func testAccKinesisFirehoseDeliveryStreamConfig_missingProcessingConfiguration(rInt int) string {
 	return fmt.Sprintf(`
 data "aws_partition" "current" {}
