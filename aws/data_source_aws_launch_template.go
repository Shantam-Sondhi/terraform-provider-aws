--- conflicted
+++ resolved
@@ -345,11 +345,8 @@
 						},
 						"host_resource_group_arn": {
 							Type:     schema.TypeString,
-<<<<<<< HEAD
 							Optional: true,
-=======
-							Computed: true,
->>>>>>> c1630b35
+							Computed: true,
 						},
 						"spread_domain": {
 							Type:     schema.TypeString,
