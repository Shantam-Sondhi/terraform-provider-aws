--- conflicted
+++ resolved
@@ -98,7 +98,6 @@
 	})
 }
 
-<<<<<<< HEAD
 func TestAccAWSCodeArtifactDomain_defaultencryptionkey(t *testing.T) {
 	rName := acctest.RandomWithPrefix("tf-acc-test")
 	resourceName := "aws_codeartifact_domain.test"
@@ -129,10 +128,7 @@
 	})
 }
 
-func TestAccAWSCodeArtifactDomain_disappears(t *testing.T) {
-=======
 func TestAccAWSCodeArtifactDomain_tags(t *testing.T) {
->>>>>>> 32e2ce20
 	rName := acctest.RandomWithPrefix("tf-acc-test")
 	resourceName := "aws_codeartifact_domain.test"
 
@@ -270,14 +266,13 @@
 `, rName)
 }
 
-<<<<<<< HEAD
 func testAccAWSCodeArtifactDomainDefaultEncryptionKeyConfig(rName string) string {
 	return fmt.Sprintf(`
 resource "aws_codeartifact_domain" "test" {
   domain = %[1]q
 }
 `, rName)
-=======
+
 func testAccAWSCodeArtifactDomainConfigTags1(rName, tagKey1, tagValue1 string) string {
 	return fmt.Sprintf(`
 resource "aws_kms_key" "test" {
@@ -313,5 +308,4 @@
   }
 }
 `, rName, tagKey1, tagValue1, tagKey2, tagValue2)
->>>>>>> 32e2ce20
 }