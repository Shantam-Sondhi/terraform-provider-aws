package aws

import (
	"bytes"
	"fmt"
	"log"
	"strings"
	"time"

	"github.com/aws/aws-sdk-go/aws"
	"github.com/aws/aws-sdk-go/aws/arn"
	"github.com/aws/aws-sdk-go/service/firehose"
	"github.com/hashicorp/terraform-plugin-sdk/helper/hashcode"
	"github.com/hashicorp/terraform-plugin-sdk/helper/resource"
	"github.com/hashicorp/terraform-plugin-sdk/helper/schema"
	"github.com/hashicorp/terraform-plugin-sdk/helper/validation"
)

const (
	firehoseDeliveryStreamStatusDeleted = "DESTROYED"
)

func cloudWatchLoggingOptionsSchema() *schema.Schema {
	return &schema.Schema{
		Type:     schema.TypeSet,
		MaxItems: 1,
		Optional: true,
		Computed: true,
		Elem: &schema.Resource{
			Schema: map[string]*schema.Schema{
				"enabled": {
					Type:     schema.TypeBool,
					Optional: true,
					Default:  false,
				},

				"log_group_name": {
					Type:     schema.TypeString,
					Optional: true,
				},

				"log_stream_name": {
					Type:     schema.TypeString,
					Optional: true,
				},
			},
		},
	}
}

func s3ConfigurationSchema() *schema.Schema {
	return &schema.Schema{
		Type:     schema.TypeList,
		MaxItems: 1,
		Optional: true,
		Elem: &schema.Resource{
			Schema: map[string]*schema.Schema{
				"bucket_arn": {
					Type:     schema.TypeString,
					Required: true,
				},

				"buffer_size": {
					Type:     schema.TypeInt,
					Optional: true,
					Default:  5,
				},

				"buffer_interval": {
					Type:     schema.TypeInt,
					Optional: true,
					Default:  300,
				},

				"compression_format": {
					Type:     schema.TypeString,
					Optional: true,
					Default:  "UNCOMPRESSED",
				},

				"kms_key_arn": {
					Type:         schema.TypeString,
					Optional:     true,
					ValidateFunc: validateArn,
				},

				"role_arn": {
					Type:     schema.TypeString,
					Required: true,
				},

				"prefix": {
					Type:     schema.TypeString,
					Optional: true,
				},

				"cloudwatch_logging_options": cloudWatchLoggingOptionsSchema(),
			},
		},
	}
}

func processingConfigurationSchema() *schema.Schema {
	return &schema.Schema{
		Type:             schema.TypeList,
		Optional:         true,
		MaxItems:         1,
		DiffSuppressFunc: suppressMissingOptionalConfigurationBlock,
		Elem: &schema.Resource{
			Schema: map[string]*schema.Schema{
				"enabled": {
					Type:     schema.TypeBool,
					Optional: true,
				},
				"processors": {
					Type:     schema.TypeList,
					Optional: true,
					Elem: &schema.Resource{
						Schema: map[string]*schema.Schema{
							"parameters": {
								Type:     schema.TypeList,
								Optional: true,
								Elem: &schema.Resource{
									Schema: map[string]*schema.Schema{
										"parameter_name": {
											Type:     schema.TypeString,
											Required: true,
											ValidateFunc: func(v interface{}, k string) (ws []string, errors []error) {
												value := v.(string)
												if value != "LambdaArn" && value != "NumberOfRetries" && value != "RoleArn" && value != "BufferSizeInMBs" && value != "BufferIntervalInSeconds" {
													errors = append(errors, fmt.Errorf(
														"%q must be one of 'LambdaArn', 'NumberOfRetries', 'RoleArn', 'BufferSizeInMBs', 'BufferIntervalInSeconds'", k))
												}
												return
											},
										},
										"parameter_value": {
											Type:     schema.TypeString,
											Required: true,
											ValidateFunc: func(v interface{}, k string) (ws []string, errors []error) {
												value := v.(string)
												if len(value) < 1 || len(value) > 512 {
													errors = append(errors, fmt.Errorf(
														"%q must be at least one character long and at most 512 characters long", k))
												}
												return
											},
										},
									},
								},
							},
							"type": {
								Type:     schema.TypeString,
								Required: true,
								ValidateFunc: func(v interface{}, k string) (ws []string, errors []error) {
									value := v.(string)
									if value != "Lambda" {
										errors = append(errors, fmt.Errorf(
											"%q must be 'Lambda'", k))
									}
									return
								},
							},
						},
					},
				},
			},
		},
	}
}

func cloudwatchLoggingOptionsHash(v interface{}) int {
	var buf bytes.Buffer
	m := v.(map[string]interface{})
	buf.WriteString(fmt.Sprintf("%t-", m["enabled"].(bool)))
	if m["enabled"].(bool) {
		buf.WriteString(fmt.Sprintf("%s-", m["log_group_name"].(string)))
		buf.WriteString(fmt.Sprintf("%s-", m["log_stream_name"].(string)))
	}
	return hashcode.String(buf.String())
}

func flattenCloudwatchLoggingOptions(clo *firehose.CloudWatchLoggingOptions) *schema.Set {
	if clo == nil {
		return schema.NewSet(cloudwatchLoggingOptionsHash, []interface{}{})
	}

	cloudwatchLoggingOptions := map[string]interface{}{
		"enabled": aws.BoolValue(clo.Enabled),
	}
	if aws.BoolValue(clo.Enabled) {
		cloudwatchLoggingOptions["log_group_name"] = aws.StringValue(clo.LogGroupName)
		cloudwatchLoggingOptions["log_stream_name"] = aws.StringValue(clo.LogStreamName)
	}
	return schema.NewSet(cloudwatchLoggingOptionsHash, []interface{}{cloudwatchLoggingOptions})
}

func flattenFirehoseElasticsearchConfiguration(description *firehose.ElasticsearchDestinationDescription) []map[string]interface{} {
	if description == nil {
		return []map[string]interface{}{}
	}

	m := map[string]interface{}{
		"cloudwatch_logging_options": flattenCloudwatchLoggingOptions(description.CloudWatchLoggingOptions),
		"domain_arn":                 aws.StringValue(description.DomainARN),
		"role_arn":                   aws.StringValue(description.RoleARN),
		"type_name":                  aws.StringValue(description.TypeName),
		"index_name":                 aws.StringValue(description.IndexName),
		"s3_backup_mode":             aws.StringValue(description.S3BackupMode),
		"index_rotation_period":      aws.StringValue(description.IndexRotationPeriod),
		"processing_configuration":   flattenProcessingConfiguration(description.ProcessingConfiguration, aws.StringValue(description.RoleARN)),
	}

	if description.BufferingHints != nil {
		m["buffering_interval"] = int(aws.Int64Value(description.BufferingHints.IntervalInSeconds))
		m["buffering_size"] = int(aws.Int64Value(description.BufferingHints.SizeInMBs))
	}

	if description.RetryOptions != nil {
		m["retry_duration"] = int(aws.Int64Value(description.RetryOptions.DurationInSeconds))
	}

	return []map[string]interface{}{m}
}

func flattenFirehoseExtendedS3Configuration(description *firehose.ExtendedS3DestinationDescription) []map[string]interface{} {
	if description == nil {
		return []map[string]interface{}{}
	}

	m := map[string]interface{}{
		"bucket_arn":                           aws.StringValue(description.BucketARN),
		"cloudwatch_logging_options":           flattenCloudwatchLoggingOptions(description.CloudWatchLoggingOptions),
		"compression_format":                   aws.StringValue(description.CompressionFormat),
		"data_format_conversion_configuration": flattenFirehoseDataFormatConversionConfiguration(description.DataFormatConversionConfiguration),
<<<<<<< HEAD
=======
		"error_output_prefix":                  aws.StringValue(description.ErrorOutputPrefix),
>>>>>>> 2cd7beee
		"prefix":                               aws.StringValue(description.Prefix),
		"processing_configuration":             flattenProcessingConfiguration(description.ProcessingConfiguration, aws.StringValue(description.RoleARN)),
		"role_arn":                             aws.StringValue(description.RoleARN),
		"s3_backup_configuration":              flattenFirehoseS3Configuration(description.S3BackupDescription),
		"s3_backup_mode":                       aws.StringValue(description.S3BackupMode),
	}

	if description.BufferingHints != nil {
		m["buffer_interval"] = int(aws.Int64Value(description.BufferingHints.IntervalInSeconds))
		m["buffer_size"] = int(aws.Int64Value(description.BufferingHints.SizeInMBs))
	}

	if description.EncryptionConfiguration != nil && description.EncryptionConfiguration.KMSEncryptionConfig != nil {
		m["kms_key_arn"] = aws.StringValue(description.EncryptionConfiguration.KMSEncryptionConfig.AWSKMSKeyARN)
	}

	return []map[string]interface{}{m}
}

func flattenFirehoseRedshiftConfiguration(description *firehose.RedshiftDestinationDescription, configuredPassword string) []map[string]interface{} {
	if description == nil {
		return []map[string]interface{}{}
	}

	m := map[string]interface{}{
		"cloudwatch_logging_options": flattenCloudwatchLoggingOptions(description.CloudWatchLoggingOptions),
		"cluster_jdbcurl":            aws.StringValue(description.ClusterJDBCURL),
		"password":                   configuredPassword,
		"processing_configuration":   flattenProcessingConfiguration(description.ProcessingConfiguration, aws.StringValue(description.RoleARN)),
		"role_arn":                   aws.StringValue(description.RoleARN),
		"s3_backup_configuration":    flattenFirehoseS3Configuration(description.S3BackupDescription),
		"s3_backup_mode":             aws.StringValue(description.S3BackupMode),
		"username":                   aws.StringValue(description.Username),
	}

	if description.CopyCommand != nil {
		m["copy_options"] = aws.StringValue(description.CopyCommand.CopyOptions)
		m["data_table_columns"] = aws.StringValue(description.CopyCommand.DataTableColumns)
		m["data_table_name"] = aws.StringValue(description.CopyCommand.DataTableName)
	}

	if description.RetryOptions != nil {
		m["retry_duration"] = int(aws.Int64Value(description.RetryOptions.DurationInSeconds))
	}

	return []map[string]interface{}{m}
}

func flattenFirehoseSplunkConfiguration(description *firehose.SplunkDestinationDescription) []map[string]interface{} {
	if description == nil {
		return []map[string]interface{}{}
	}
	m := map[string]interface{}{
		"cloudwatch_logging_options": flattenCloudwatchLoggingOptions(description.CloudWatchLoggingOptions),
		"hec_acknowledgment_timeout": int(aws.Int64Value(description.HECAcknowledgmentTimeoutInSeconds)),
		"hec_endpoint_type":          aws.StringValue(description.HECEndpointType),
		"hec_endpoint":               aws.StringValue(description.HECEndpoint),
		"hec_token":                  aws.StringValue(description.HECToken),
		"processing_configuration":   flattenProcessingConfiguration(description.ProcessingConfiguration, ""),
		"s3_backup_mode":             aws.StringValue(description.S3BackupMode),
	}

	if description.RetryOptions != nil {
		m["retry_duration"] = int(aws.Int64Value(description.RetryOptions.DurationInSeconds))
	}

	return []map[string]interface{}{m}
}

func flattenFirehoseS3Configuration(description *firehose.S3DestinationDescription) []map[string]interface{} {
	if description == nil {
		return []map[string]interface{}{}
	}

	m := map[string]interface{}{
		"bucket_arn":                 aws.StringValue(description.BucketARN),
		"cloudwatch_logging_options": flattenCloudwatchLoggingOptions(description.CloudWatchLoggingOptions),
		"compression_format":         aws.StringValue(description.CompressionFormat),
		"prefix":                     aws.StringValue(description.Prefix),
		"role_arn":                   aws.StringValue(description.RoleARN),
	}

	if description.BufferingHints != nil {
		m["buffer_interval"] = int(aws.Int64Value(description.BufferingHints.IntervalInSeconds))
		m["buffer_size"] = int(aws.Int64Value(description.BufferingHints.SizeInMBs))
	}

	if description.EncryptionConfiguration != nil && description.EncryptionConfiguration.KMSEncryptionConfig != nil {
		m["kms_key_arn"] = aws.StringValue(description.EncryptionConfiguration.KMSEncryptionConfig.AWSKMSKeyARN)
	}

	return []map[string]interface{}{m}
}

func flattenFirehoseDataFormatConversionConfiguration(dfcc *firehose.DataFormatConversionConfiguration) []map[string]interface{} {
	if dfcc == nil {
		return []map[string]interface{}{}
	}

	enabled := aws.BoolValue(dfcc.Enabled)
	ifc := flattenFirehoseInputFormatConfiguration(dfcc.InputFormatConfiguration)
	ofc := flattenFirehoseOutputFormatConfiguration(dfcc.OutputFormatConfiguration)
	sc := flattenFirehoseSchemaConfiguration(dfcc.SchemaConfiguration)

	// The AWS SDK can represent "no data format conversion configuration" in two ways:
	// 1. With a nil value
	// 2. With enabled set to false and nil for ALL the config sections.
	// We normalize this with an empty configuration in the state due
	// to the existing Default: true on the enabled attribute.
	if !enabled && len(ifc) == 0 && len(ofc) == 0 && len(sc) == 0 {
		return []map[string]interface{}{}
	}

	m := map[string]interface{}{
		"enabled":                     enabled,
		"input_format_configuration":  ifc,
		"output_format_configuration": ofc,
		"schema_configuration":        sc,
	}

	return []map[string]interface{}{m}
}

func flattenFirehoseInputFormatConfiguration(ifc *firehose.InputFormatConfiguration) []map[string]interface{} {
	if ifc == nil {
		return []map[string]interface{}{}
	}

	m := map[string]interface{}{
		"deserializer": flattenFirehoseDeserializer(ifc.Deserializer),
	}

	return []map[string]interface{}{m}
}

func flattenFirehoseDeserializer(deserializer *firehose.Deserializer) []map[string]interface{} {
	if deserializer == nil {
		return []map[string]interface{}{}
	}

	m := map[string]interface{}{
		"hive_json_ser_de":   flattenFirehoseHiveJsonSerDe(deserializer.HiveJsonSerDe),
		"open_x_json_ser_de": flattenFirehoseOpenXJsonSerDe(deserializer.OpenXJsonSerDe),
	}

	return []map[string]interface{}{m}
}

func flattenFirehoseHiveJsonSerDe(hjsd *firehose.HiveJsonSerDe) []map[string]interface{} {
	if hjsd == nil {
		return []map[string]interface{}{}
	}

	m := map[string]interface{}{
		"timestamp_formats": flattenStringList(hjsd.TimestampFormats),
	}

	return []map[string]interface{}{m}
}

func flattenFirehoseOpenXJsonSerDe(oxjsd *firehose.OpenXJsonSerDe) []map[string]interface{} {
	if oxjsd == nil {
		return []map[string]interface{}{}
	}

	m := map[string]interface{}{
		"column_to_json_key_mappings":              aws.StringValueMap(oxjsd.ColumnToJsonKeyMappings),
		"convert_dots_in_json_keys_to_underscores": aws.BoolValue(oxjsd.ConvertDotsInJsonKeysToUnderscores),
	}

	// API omits default values
	// Return defaults that are not type zero values to prevent extraneous difference

	m["case_insensitive"] = true
	if oxjsd.CaseInsensitive != nil {
		m["case_insensitive"] = aws.BoolValue(oxjsd.CaseInsensitive)
	}

	return []map[string]interface{}{m}
}

func flattenFirehoseOutputFormatConfiguration(ofc *firehose.OutputFormatConfiguration) []map[string]interface{} {
	if ofc == nil {
		return []map[string]interface{}{}
	}

	m := map[string]interface{}{
		"serializer": flattenFirehoseSerializer(ofc.Serializer),
	}

	return []map[string]interface{}{m}
}

func flattenFirehoseSerializer(serializer *firehose.Serializer) []map[string]interface{} {
	if serializer == nil {
		return []map[string]interface{}{}
	}

	m := map[string]interface{}{
		"orc_ser_de":     flattenFirehoseOrcSerDe(serializer.OrcSerDe),
		"parquet_ser_de": flattenFirehoseParquetSerDe(serializer.ParquetSerDe),
	}

	return []map[string]interface{}{m}
}

func flattenFirehoseOrcSerDe(osd *firehose.OrcSerDe) []map[string]interface{} {
	if osd == nil {
		return []map[string]interface{}{}
	}

	m := map[string]interface{}{
		"bloom_filter_columns":     aws.StringValueSlice(osd.BloomFilterColumns),
		"dictionary_key_threshold": aws.Float64Value(osd.DictionaryKeyThreshold),
		"enable_padding":           aws.BoolValue(osd.EnablePadding),
	}

	// API omits default values
	// Return defaults that are not type zero values to prevent extraneous difference

	m["block_size_bytes"] = 268435456
	if osd.BlockSizeBytes != nil {
		m["block_size_bytes"] = int(aws.Int64Value(osd.BlockSizeBytes))
	}

	m["bloom_filter_false_positive_probability"] = 0.05
	if osd.BloomFilterFalsePositiveProbability != nil {
		m["bloom_filter_false_positive_probability"] = aws.Float64Value(osd.BloomFilterFalsePositiveProbability)
	}

	m["compression"] = firehose.OrcCompressionSnappy
	if osd.Compression != nil {
		m["compression"] = aws.StringValue(osd.Compression)
	}

	m["format_version"] = firehose.OrcFormatVersionV012
	if osd.FormatVersion != nil {
		m["format_version"] = aws.StringValue(osd.FormatVersion)
	}

	m["padding_tolerance"] = 0.05
	if osd.PaddingTolerance != nil {
		m["padding_tolerance"] = aws.Float64Value(osd.PaddingTolerance)
	}

	m["row_index_stride"] = 10000
	if osd.RowIndexStride != nil {
		m["row_index_stride"] = int(aws.Int64Value(osd.RowIndexStride))
	}

	m["stripe_size_bytes"] = 67108864
	if osd.StripeSizeBytes != nil {
		m["stripe_size_bytes"] = int(aws.Int64Value(osd.StripeSizeBytes))
	}

	return []map[string]interface{}{m}
}

func flattenFirehoseParquetSerDe(psd *firehose.ParquetSerDe) []map[string]interface{} {
	if psd == nil {
		return []map[string]interface{}{}
	}

	m := map[string]interface{}{
		"enable_dictionary_compression": aws.BoolValue(psd.EnableDictionaryCompression),
		"max_padding_bytes":             int(aws.Int64Value(psd.MaxPaddingBytes)),
	}

	// API omits default values
	// Return defaults that are not type zero values to prevent extraneous difference

	m["block_size_bytes"] = 268435456
	if psd.BlockSizeBytes != nil {
		m["block_size_bytes"] = int(aws.Int64Value(psd.BlockSizeBytes))
	}

	m["compression"] = firehose.ParquetCompressionSnappy
	if psd.Compression != nil {
		m["compression"] = aws.StringValue(psd.Compression)
	}

	m["page_size_bytes"] = 1048576
	if psd.PageSizeBytes != nil {
		m["page_size_bytes"] = int(aws.Int64Value(psd.PageSizeBytes))
	}

	m["writer_version"] = firehose.ParquetWriterVersionV1
	if psd.WriterVersion != nil {
		m["writer_version"] = aws.StringValue(psd.WriterVersion)
	}

	return []map[string]interface{}{m}
}

func flattenFirehoseSchemaConfiguration(sc *firehose.SchemaConfiguration) []map[string]interface{} {
	if sc == nil {
		return []map[string]interface{}{}
	}

	m := map[string]interface{}{
		"catalog_id":    aws.StringValue(sc.CatalogId),
		"database_name": aws.StringValue(sc.DatabaseName),
		"region":        aws.StringValue(sc.Region),
		"role_arn":      aws.StringValue(sc.RoleARN),
		"table_name":    aws.StringValue(sc.TableName),
		"version_id":    aws.StringValue(sc.VersionId),
	}

	return []map[string]interface{}{m}
}

func flattenProcessingConfiguration(pc *firehose.ProcessingConfiguration, roleArn string) []map[string]interface{} {
	if pc == nil {
		return []map[string]interface{}{}
	}

	processingConfiguration := make([]map[string]interface{}, 1)

	// It is necessary to explicitly filter this out
	// to prevent diffs during routine use and retain the ability
	// to show diffs if any field has drifted
	defaultLambdaParams := map[string]string{
		"NumberOfRetries":         "3",
		"RoleArn":                 roleArn,
		"BufferSizeInMBs":         "3",
		"BufferIntervalInSeconds": "60",
	}

	processors := make([]interface{}, len(pc.Processors))
	for i, p := range pc.Processors {
		t := aws.StringValue(p.Type)
		parameters := make([]interface{}, 0)

		for _, params := range p.Parameters {
			name := aws.StringValue(params.ParameterName)
			value := aws.StringValue(params.ParameterValue)

			if t == firehose.ProcessorTypeLambda {
				// Ignore defaults
				if v, ok := defaultLambdaParams[name]; ok && v == value {
					continue
				}
			}

			parameters = append(parameters, map[string]interface{}{
				"parameter_name":  name,
				"parameter_value": value,
			})
		}

		processors[i] = map[string]interface{}{
			"type":       t,
			"parameters": parameters,
		}
	}
	processingConfiguration[0] = map[string]interface{}{
		"enabled":    aws.BoolValue(pc.Enabled),
		"processors": processors,
	}
	return processingConfiguration
}

func flattenKinesisFirehoseDeliveryStream(d *schema.ResourceData, s *firehose.DeliveryStreamDescription) error {
	d.Set("version_id", s.VersionId)
	d.Set("arn", s.DeliveryStreamARN)
	d.Set("name", s.DeliveryStreamName)

	sseOptions := map[string]interface{}{
		"enabled": false,
	}
	if s.DeliveryStreamEncryptionConfiguration != nil && aws.StringValue(s.DeliveryStreamEncryptionConfiguration.Status) == firehose.DeliveryStreamEncryptionStatusEnabled {
		sseOptions["enabled"] = true
	}
	if err := d.Set("server_side_encryption", []map[string]interface{}{sseOptions}); err != nil {
		return fmt.Errorf("error setting server_side_encryption: %s", err)
	}

	if len(s.Destinations) > 0 {
		destination := s.Destinations[0]
		if destination.RedshiftDestinationDescription != nil {
			d.Set("destination", "redshift")
			configuredPassword := d.Get("redshift_configuration.0.password").(string)
			if err := d.Set("redshift_configuration", flattenFirehoseRedshiftConfiguration(destination.RedshiftDestinationDescription, configuredPassword)); err != nil {
				return fmt.Errorf("error setting redshift_configuration: %s", err)
			}
			if err := d.Set("s3_configuration", flattenFirehoseS3Configuration(destination.RedshiftDestinationDescription.S3DestinationDescription)); err != nil {
				return fmt.Errorf("error setting s3_configuration: %s", err)
			}
		} else if destination.ElasticsearchDestinationDescription != nil {
			d.Set("destination", "elasticsearch")
			if err := d.Set("elasticsearch_configuration", flattenFirehoseElasticsearchConfiguration(destination.ElasticsearchDestinationDescription)); err != nil {
				return fmt.Errorf("error setting elasticsearch_configuration: %s", err)
			}
			if err := d.Set("s3_configuration", flattenFirehoseS3Configuration(destination.ElasticsearchDestinationDescription.S3DestinationDescription)); err != nil {
				return fmt.Errorf("error setting s3_configuration: %s", err)
			}
		} else if destination.SplunkDestinationDescription != nil {
			d.Set("destination", "splunk")
			if err := d.Set("splunk_configuration", flattenFirehoseSplunkConfiguration(destination.SplunkDestinationDescription)); err != nil {
				return fmt.Errorf("error setting splunk_configuration: %s", err)
			}
			if err := d.Set("s3_configuration", flattenFirehoseS3Configuration(destination.SplunkDestinationDescription.S3DestinationDescription)); err != nil {
				return fmt.Errorf("error setting s3_configuration: %s", err)
			}
		} else if d.Get("destination").(string) == "s3" {
			d.Set("destination", "s3")
			if err := d.Set("s3_configuration", flattenFirehoseS3Configuration(destination.S3DestinationDescription)); err != nil {
				return fmt.Errorf("error setting s3_configuration: %s", err)
			}
		} else {
			d.Set("destination", "extended_s3")
			if err := d.Set("extended_s3_configuration", flattenFirehoseExtendedS3Configuration(destination.ExtendedS3DestinationDescription)); err != nil {
				return fmt.Errorf("error setting extended_s3_configuration: %s", err)
			}
		}
		d.Set("destination_id", destination.DestinationId)
	}
	return nil
}

func resourceAwsKinesisFirehoseDeliveryStream() *schema.Resource {
	return &schema.Resource{
		Create: resourceAwsKinesisFirehoseDeliveryStreamCreate,
		Read:   resourceAwsKinesisFirehoseDeliveryStreamRead,
		Update: resourceAwsKinesisFirehoseDeliveryStreamUpdate,
		Delete: resourceAwsKinesisFirehoseDeliveryStreamDelete,

		Importer: &schema.ResourceImporter{
			State: func(d *schema.ResourceData, meta interface{}) ([]*schema.ResourceData, error) {
				idErr := fmt.Errorf("Expected ID in format of arn:PARTITION:firehose:REGION:ACCOUNTID:deliverystream/NAME and provided: %s", d.Id())
				resARN, err := arn.Parse(d.Id())
				if err != nil {
					return nil, idErr
				}
				resourceParts := strings.Split(resARN.Resource, "/")
				if len(resourceParts) != 2 {
					return nil, idErr
				}
				d.Set("name", resourceParts[1])
				return []*schema.ResourceData{d}, nil
			},
		},

		SchemaVersion: 1,
		MigrateState:  resourceAwsKinesisFirehoseMigrateState,
		Schema: map[string]*schema.Schema{
			"name": {
				Type:     schema.TypeString,
				Required: true,
				ForceNew: true,
				ValidateFunc: func(v interface{}, k string) (ws []string, errors []error) {
					value := v.(string)
					if len(value) > 64 {
						errors = append(errors, fmt.Errorf(
							"%q cannot be longer than 64 characters", k))
					}
					return
				},
			},

			"tags": tagsSchema(),

			"server_side_encryption": {
				Type:             schema.TypeList,
				Optional:         true,
				MaxItems:         1,
				DiffSuppressFunc: suppressMissingOptionalConfigurationBlock,
				ConflictsWith:    []string{"kinesis_source_configuration"},
				Elem: &schema.Resource{
					Schema: map[string]*schema.Schema{
						"enabled": {
							Type:     schema.TypeBool,
							Optional: true,
							Default:  false,
						},
					},
				},
			},

			"kinesis_source_configuration": {
				Type:          schema.TypeList,
				ForceNew:      true,
				Optional:      true,
				MaxItems:      1,
				ConflictsWith: []string{"server_side_encryption"},
				Elem: &schema.Resource{
					Schema: map[string]*schema.Schema{
						"kinesis_stream_arn": {
							Type:         schema.TypeString,
							Required:     true,
							ForceNew:     true,
							ValidateFunc: validateArn,
						},

						"role_arn": {
							Type:         schema.TypeString,
							Required:     true,
							ForceNew:     true,
							ValidateFunc: validateArn,
						},
					},
				},
			},

			"destination": {
				Type:     schema.TypeString,
				Required: true,
				ForceNew: true,
				StateFunc: func(v interface{}) string {
					value := v.(string)
					return strings.ToLower(value)
				},
				ValidateFunc: func(v interface{}, k string) (ws []string, errors []error) {
					value := v.(string)
					if value != "s3" && value != "extended_s3" && value != "redshift" && value != "elasticsearch" && value != "splunk" {
						errors = append(errors, fmt.Errorf(
							"%q must be one of 's3', 'extended_s3', 'redshift', 'elasticsearch', 'splunk'", k))
					}
					return
				},
			},

			"s3_configuration": s3ConfigurationSchema(),

			"extended_s3_configuration": {
				Type:          schema.TypeList,
				Optional:      true,
				ConflictsWith: []string{"s3_configuration"},
				MaxItems:      1,
				Elem: &schema.Resource{
					Schema: map[string]*schema.Schema{
						"bucket_arn": {
							Type:     schema.TypeString,
							Required: true,
						},

						"buffer_size": {
							Type:     schema.TypeInt,
							Optional: true,
							Default:  5,
						},

						"buffer_interval": {
							Type:     schema.TypeInt,
							Optional: true,
							Default:  300,
						},

						"compression_format": {
							Type:     schema.TypeString,
							Optional: true,
							Default:  "UNCOMPRESSED",
						},

						"data_format_conversion_configuration": {
							Type:     schema.TypeList,
							Optional: true,
							MaxItems: 1,
							Elem: &schema.Resource{
								Schema: map[string]*schema.Schema{
									"enabled": {
										Type:     schema.TypeBool,
										Optional: true,
										Default:  true,
									},
									"input_format_configuration": {
										Type:     schema.TypeList,
										Required: true,
										MaxItems: 1,
										Elem: &schema.Resource{
											Schema: map[string]*schema.Schema{
												"deserializer": {
													Type:     schema.TypeList,
													Required: true,
													MaxItems: 1,
													Elem: &schema.Resource{
														Schema: map[string]*schema.Schema{
															"hive_json_ser_de": {
																Type:          schema.TypeList,
																Optional:      true,
																MaxItems:      1,
																ConflictsWith: []string{"extended_s3_configuration.0.data_format_conversion_configuration.0.input_format_configuration.0.deserializer.0.open_x_json_ser_de"},
																Elem: &schema.Resource{
																	Schema: map[string]*schema.Schema{
																		"timestamp_formats": {
																			Type:     schema.TypeList,
																			Optional: true,
																			Elem:     &schema.Schema{Type: schema.TypeString},
																		},
																	},
																},
															},
															"open_x_json_ser_de": {
																Type:          schema.TypeList,
																Optional:      true,
																MaxItems:      1,
																ConflictsWith: []string{"extended_s3_configuration.0.data_format_conversion_configuration.0.input_format_configuration.0.deserializer.0.hive_json_ser_de"},
																Elem: &schema.Resource{
																	Schema: map[string]*schema.Schema{
																		"case_insensitive": {
																			Type:     schema.TypeBool,
																			Optional: true,
																			Default:  true,
																		},
																		"column_to_json_key_mappings": {
																			Type:     schema.TypeMap,
																			Optional: true,
																			Elem:     &schema.Schema{Type: schema.TypeString},
																		},
																		"convert_dots_in_json_keys_to_underscores": {
																			Type:     schema.TypeBool,
																			Optional: true,
																			Default:  false,
																		},
																	},
																},
															},
														},
													},
												},
											},
										},
									},
									"output_format_configuration": {
										Type:     schema.TypeList,
										Required: true,
										MaxItems: 1,
										Elem: &schema.Resource{
											Schema: map[string]*schema.Schema{
												"serializer": {
													Type:     schema.TypeList,
													Required: true,
													MaxItems: 1,
													Elem: &schema.Resource{
														Schema: map[string]*schema.Schema{
															"orc_ser_de": {
																Type:          schema.TypeList,
																Optional:      true,
																MaxItems:      1,
																ConflictsWith: []string{"extended_s3_configuration.0.data_format_conversion_configuration.0.output_format_configuration.0.serializer.0.parquet_ser_de"},
																Elem: &schema.Resource{
																	Schema: map[string]*schema.Schema{
																		"block_size_bytes": {
																			Type:     schema.TypeInt,
																			Optional: true,
																			// 256 MiB
																			Default: 268435456,
																			// 64 MiB
																			ValidateFunc: validation.IntAtLeast(67108864),
																		},
																		"bloom_filter_columns": {
																			Type:     schema.TypeList,
																			Optional: true,
																			Elem:     &schema.Schema{Type: schema.TypeString},
																		},
																		"bloom_filter_false_positive_probability": {
																			Type:     schema.TypeFloat,
																			Optional: true,
																			Default:  0.05,
																		},
																		"compression": {
																			Type:     schema.TypeString,
																			Optional: true,
																			Default:  firehose.OrcCompressionSnappy,
																			ValidateFunc: validation.StringInSlice([]string{
																				firehose.OrcCompressionNone,
																				firehose.OrcCompressionSnappy,
																				firehose.OrcCompressionZlib,
																			}, false),
																		},
																		"dictionary_key_threshold": {
																			Type:     schema.TypeFloat,
																			Optional: true,
																			Default:  0.0,
																		},
																		"enable_padding": {
																			Type:     schema.TypeBool,
																			Optional: true,
																			Default:  false,
																		},
																		"format_version": {
																			Type:     schema.TypeString,
																			Optional: true,
																			Default:  firehose.OrcFormatVersionV012,
																			ValidateFunc: validation.StringInSlice([]string{
																				firehose.OrcFormatVersionV011,
																				firehose.OrcFormatVersionV012,
																			}, false),
																		},
																		"padding_tolerance": {
																			Type:     schema.TypeFloat,
																			Optional: true,
																			Default:  0.05,
																		},
																		"row_index_stride": {
																			Type:         schema.TypeInt,
																			Optional:     true,
																			Default:      10000,
																			ValidateFunc: validation.IntAtLeast(1000),
																		},
																		"stripe_size_bytes": {
																			Type:     schema.TypeInt,
																			Optional: true,
																			// 64 MiB
																			Default: 67108864,
																			// 8 MiB
																			ValidateFunc: validation.IntAtLeast(8388608),
																		},
																	},
																},
															},
															"parquet_ser_de": {
																Type:          schema.TypeList,
																Optional:      true,
																MaxItems:      1,
																ConflictsWith: []string{"extended_s3_configuration.0.data_format_conversion_configuration.0.output_format_configuration.0.serializer.0.orc_ser_de"},
																Elem: &schema.Resource{
																	Schema: map[string]*schema.Schema{
																		"block_size_bytes": {
																			Type:     schema.TypeInt,
																			Optional: true,
																			// 256 MiB
																			Default: 268435456,
																			// 64 MiB
																			ValidateFunc: validation.IntAtLeast(67108864),
																		},
																		"compression": {
																			Type:     schema.TypeString,
																			Optional: true,
																			Default:  firehose.ParquetCompressionSnappy,
																			ValidateFunc: validation.StringInSlice([]string{
																				firehose.ParquetCompressionGzip,
																				firehose.ParquetCompressionSnappy,
																				firehose.ParquetCompressionUncompressed,
																			}, false),
																		},
																		"enable_dictionary_compression": {
																			Type:     schema.TypeBool,
																			Optional: true,
																			Default:  false,
																		},
																		"max_padding_bytes": {
																			Type:     schema.TypeInt,
																			Optional: true,
																			Default:  0,
																		},
																		"page_size_bytes": {
																			Type:     schema.TypeInt,
																			Optional: true,
																			// 1 MiB
																			Default: 1048576,
																			// 64 KiB
																			ValidateFunc: validation.IntAtLeast(65536),
																		},
																		"writer_version": {
																			Type:     schema.TypeString,
																			Optional: true,
																			Default:  firehose.ParquetWriterVersionV1,
																			ValidateFunc: validation.StringInSlice([]string{
																				firehose.ParquetWriterVersionV1,
																				firehose.ParquetWriterVersionV2,
																			}, false),
																		},
																	},
																},
															},
														},
													},
												},
											},
										},
									},
									"schema_configuration": {
										Type:     schema.TypeList,
										Required: true,
										MaxItems: 1,
										Elem: &schema.Resource{
											Schema: map[string]*schema.Schema{
												"catalog_id": {
													Type:     schema.TypeString,
													Optional: true,
													Computed: true,
												},
												"database_name": {
													Type:     schema.TypeString,
													Required: true,
												},
												"region": {
													Type:     schema.TypeString,
													Optional: true,
													Computed: true,
												},
												"role_arn": {
													Type:     schema.TypeString,
													Required: true,
												},
												"table_name": {
													Type:     schema.TypeString,
													Required: true,
												},
												"version_id": {
													Type:     schema.TypeString,
													Optional: true,
													Default:  "LATEST",
												},
											},
										},
									},
								},
							},
						},

						"error_output_prefix": {
							Type:     schema.TypeString,
							Optional: true,
						},

						"kms_key_arn": {
							Type:         schema.TypeString,
							Optional:     true,
							ValidateFunc: validateArn,
						},

						"role_arn": {
							Type:     schema.TypeString,
							Required: true,
						},

						"prefix": {
							Type:     schema.TypeString,
							Optional: true,
						},

						"s3_backup_mode": {
							Type:     schema.TypeString,
							Optional: true,
							Default:  "Disabled",
							ValidateFunc: func(v interface{}, k string) (ws []string, errors []error) {
								value := v.(string)
								if value != "Disabled" && value != "Enabled" {
									errors = append(errors, fmt.Errorf(
										"%q must be one of 'Disabled', 'Enabled'", k))
								}
								return
							},
						},

						"s3_backup_configuration": s3ConfigurationSchema(),

						"cloudwatch_logging_options": cloudWatchLoggingOptionsSchema(),

						"processing_configuration": processingConfigurationSchema(),
					},
				},
			},

			"redshift_configuration": {
				Type:     schema.TypeList,
				Optional: true,
				MaxItems: 1,
				Elem: &schema.Resource{
					Schema: map[string]*schema.Schema{
						"cluster_jdbcurl": {
							Type:     schema.TypeString,
							Required: true,
						},

						"username": {
							Type:     schema.TypeString,
							Required: true,
						},

						"password": {
							Type:      schema.TypeString,
							Required:  true,
							Sensitive: true,
						},

						"processing_configuration": processingConfigurationSchema(),

						"role_arn": {
							Type:     schema.TypeString,
							Required: true,
						},

						"s3_backup_mode": {
							Type:     schema.TypeString,
							Optional: true,
							Default:  "Disabled",
							ValidateFunc: func(v interface{}, k string) (ws []string, errors []error) {
								value := v.(string)
								if value != "Disabled" && value != "Enabled" {
									errors = append(errors, fmt.Errorf(
										"%q must be one of 'Disabled', 'Enabled'", k))
								}
								return
							},
						},

						"s3_backup_configuration": s3ConfigurationSchema(),

						"retry_duration": {
							Type:     schema.TypeInt,
							Optional: true,
							Default:  3600,
							ValidateFunc: func(v interface{}, k string) (ws []string, errors []error) {
								value := v.(int)
								if value < 0 || value > 7200 {
									errors = append(errors, fmt.Errorf(
										"%q must be in the range from 0 to 7200 seconds.", k))
								}
								return
							},
						},

						"copy_options": {
							Type:     schema.TypeString,
							Optional: true,
						},

						"data_table_columns": {
							Type:     schema.TypeString,
							Optional: true,
						},

						"data_table_name": {
							Type:     schema.TypeString,
							Required: true,
						},

						"cloudwatch_logging_options": cloudWatchLoggingOptionsSchema(),
					},
				},
			},

			"elasticsearch_configuration": {
				Type:     schema.TypeList,
				Optional: true,
				MaxItems: 1,
				Elem: &schema.Resource{
					Schema: map[string]*schema.Schema{
						"buffering_interval": {
							Type:     schema.TypeInt,
							Optional: true,
							Default:  300,
							ValidateFunc: func(v interface{}, k string) (ws []string, errors []error) {
								value := v.(int)
								if value < 60 || value > 900 {
									errors = append(errors, fmt.Errorf(
										"%q must be in the range from 60 to 900 seconds.", k))
								}
								return
							},
						},

						"buffering_size": {
							Type:     schema.TypeInt,
							Optional: true,
							Default:  5,
							ValidateFunc: func(v interface{}, k string) (ws []string, errors []error) {
								value := v.(int)
								if value < 1 || value > 100 {
									errors = append(errors, fmt.Errorf(
										"%q must be in the range from 1 to 100 MB.", k))
								}
								return
							},
						},

						"domain_arn": {
							Type:     schema.TypeString,
							Required: true,
						},

						"index_name": {
							Type:     schema.TypeString,
							Required: true,
						},

						"index_rotation_period": {
							Type:     schema.TypeString,
							Optional: true,
							Default:  "OneDay",
							ValidateFunc: func(v interface{}, k string) (ws []string, errors []error) {
								value := v.(string)
								if value != "NoRotation" && value != "OneHour" && value != "OneDay" && value != "OneWeek" && value != "OneMonth" {
									errors = append(errors, fmt.Errorf(
										"%q must be one of 'NoRotation', 'OneHour', 'OneDay', 'OneWeek', 'OneMonth'", k))
								}
								return
							},
						},

						"retry_duration": {
							Type:     schema.TypeInt,
							Optional: true,
							Default:  300,
							ValidateFunc: func(v interface{}, k string) (ws []string, errors []error) {
								value := v.(int)
								if value < 0 || value > 7200 {
									errors = append(errors, fmt.Errorf(
										"%q must be in the range from 0 to 7200 seconds.", k))
								}
								return
							},
						},

						"role_arn": {
							Type:     schema.TypeString,
							Required: true,
						},

						"s3_backup_mode": {
							Type:     schema.TypeString,
							ForceNew: true,
							Optional: true,
							Default:  "FailedDocumentsOnly",
							ValidateFunc: func(v interface{}, k string) (ws []string, errors []error) {
								value := v.(string)
								if value != "FailedDocumentsOnly" && value != "AllDocuments" {
									errors = append(errors, fmt.Errorf(
										"%q must be one of 'FailedDocumentsOnly', 'AllDocuments'", k))
								}
								return
							},
						},

						"type_name": {
							Type:     schema.TypeString,
							Optional: true,
							ValidateFunc: func(v interface{}, k string) (ws []string, errors []error) {
								value := v.(string)
								if len(value) > 100 {
									errors = append(errors, fmt.Errorf(
										"%q cannot be longer than 100 characters", k))
								}
								return
							},
						},

						"cloudwatch_logging_options": cloudWatchLoggingOptionsSchema(),

						"processing_configuration": processingConfigurationSchema(),
					},
				},
			},

			"splunk_configuration": {
				Type:     schema.TypeList,
				Optional: true,
				MaxItems: 1,
				Elem: &schema.Resource{
					Schema: map[string]*schema.Schema{
						"hec_acknowledgment_timeout": {
							Type:         schema.TypeInt,
							Optional:     true,
							Default:      180,
							ValidateFunc: validation.IntBetween(180, 600),
						},

						"hec_endpoint": {
							Type:     schema.TypeString,
							Required: true,
						},

						"hec_endpoint_type": {
							Type:     schema.TypeString,
							Optional: true,
							Default:  firehose.HECEndpointTypeRaw,
							ValidateFunc: func(v interface{}, k string) (ws []string, errors []error) {
								value := v.(string)
								if value != firehose.HECEndpointTypeRaw && value != firehose.HECEndpointTypeEvent {
									errors = append(errors, fmt.Errorf(
										"%q must be one of 'Raw', 'Event'", k))
								}
								return
							},
						},

						"hec_token": {
							Type:     schema.TypeString,
							Required: true,
						},

						"s3_backup_mode": {
							Type:     schema.TypeString,
							Optional: true,
							Default:  firehose.SplunkS3BackupModeFailedEventsOnly,
							ValidateFunc: func(v interface{}, k string) (ws []string, errors []error) {
								value := v.(string)
								if value != firehose.SplunkS3BackupModeFailedEventsOnly && value != firehose.SplunkS3BackupModeAllEvents {
									errors = append(errors, fmt.Errorf(
										"%q must be one of 'FailedEventsOnly', 'AllEvents'", k))
								}
								return
							},
						},

						"retry_duration": {
							Type:         schema.TypeInt,
							Optional:     true,
							Default:      3600,
							ValidateFunc: validation.IntBetween(0, 7200),
						},

						"cloudwatch_logging_options": cloudWatchLoggingOptionsSchema(),

						"processing_configuration": processingConfigurationSchema(),
					},
				},
			},

			"arn": {
				Type:     schema.TypeString,
				Optional: true,
				Computed: true,
			},

			"version_id": {
				Type:     schema.TypeString,
				Optional: true,
				Computed: true,
			},

			"destination_id": {
				Type:     schema.TypeString,
				Optional: true,
				Computed: true,
			},
		},
	}
}

func createSourceConfig(source map[string]interface{}) *firehose.KinesisStreamSourceConfiguration {

	configuration := &firehose.KinesisStreamSourceConfiguration{
		KinesisStreamARN: aws.String(source["kinesis_stream_arn"].(string)),
		RoleARN:          aws.String(source["role_arn"].(string)),
	}

	return configuration
}

func createS3Config(d *schema.ResourceData) *firehose.S3DestinationConfiguration {
	s3 := d.Get("s3_configuration").([]interface{})[0].(map[string]interface{})

	configuration := &firehose.S3DestinationConfiguration{
		BucketARN: aws.String(s3["bucket_arn"].(string)),
		RoleARN:   aws.String(s3["role_arn"].(string)),
		BufferingHints: &firehose.BufferingHints{
			IntervalInSeconds: aws.Int64(int64(s3["buffer_interval"].(int))),
			SizeInMBs:         aws.Int64(int64(s3["buffer_size"].(int))),
		},
		Prefix:                  extractPrefixConfiguration(s3),
		CompressionFormat:       aws.String(s3["compression_format"].(string)),
		EncryptionConfiguration: extractEncryptionConfiguration(s3),
	}

	if _, ok := s3["cloudwatch_logging_options"]; ok {
		configuration.CloudWatchLoggingOptions = extractCloudWatchLoggingConfiguration(s3)
	}

	return configuration
}

func expandS3BackupConfig(d map[string]interface{}) *firehose.S3DestinationConfiguration {
	config := d["s3_backup_configuration"].([]interface{})
	if len(config) == 0 {
		return nil
	}

	s3 := config[0].(map[string]interface{})

	configuration := &firehose.S3DestinationConfiguration{
		BucketARN: aws.String(s3["bucket_arn"].(string)),
		RoleARN:   aws.String(s3["role_arn"].(string)),
		BufferingHints: &firehose.BufferingHints{
			IntervalInSeconds: aws.Int64(int64(s3["buffer_interval"].(int))),
			SizeInMBs:         aws.Int64(int64(s3["buffer_size"].(int))),
		},
		Prefix:                  extractPrefixConfiguration(s3),
		CompressionFormat:       aws.String(s3["compression_format"].(string)),
		EncryptionConfiguration: extractEncryptionConfiguration(s3),
	}

	if _, ok := s3["cloudwatch_logging_options"]; ok {
		configuration.CloudWatchLoggingOptions = extractCloudWatchLoggingConfiguration(s3)
	}

	return configuration
}

func createExtendedS3Config(d *schema.ResourceData) *firehose.ExtendedS3DestinationConfiguration {
	s3 := d.Get("extended_s3_configuration").([]interface{})[0].(map[string]interface{})

	configuration := &firehose.ExtendedS3DestinationConfiguration{
		BucketARN: aws.String(s3["bucket_arn"].(string)),
		RoleARN:   aws.String(s3["role_arn"].(string)),
		BufferingHints: &firehose.BufferingHints{
			IntervalInSeconds: aws.Int64(int64(s3["buffer_interval"].(int))),
			SizeInMBs:         aws.Int64(int64(s3["buffer_size"].(int))),
		},
		Prefix:                            extractPrefixConfiguration(s3),
		CompressionFormat:                 aws.String(s3["compression_format"].(string)),
		DataFormatConversionConfiguration: expandFirehoseDataFormatConversionConfiguration(s3["data_format_conversion_configuration"].([]interface{})),
		EncryptionConfiguration:           extractEncryptionConfiguration(s3),
	}

	if _, ok := s3["processing_configuration"]; ok {
		configuration.ProcessingConfiguration = extractProcessingConfiguration(s3)
	}

	if _, ok := s3["cloudwatch_logging_options"]; ok {
		configuration.CloudWatchLoggingOptions = extractCloudWatchLoggingConfiguration(s3)
	}

	if v, ok := s3["error_output_prefix"]; ok && v.(string) != "" {
		configuration.ErrorOutputPrefix = aws.String(v.(string))
	}

	if s3BackupMode, ok := s3["s3_backup_mode"]; ok {
		configuration.S3BackupMode = aws.String(s3BackupMode.(string))
		configuration.S3BackupConfiguration = expandS3BackupConfig(d.Get("extended_s3_configuration").([]interface{})[0].(map[string]interface{}))
	}

	return configuration
}

func updateS3Config(d *schema.ResourceData) *firehose.S3DestinationUpdate {
	s3 := d.Get("s3_configuration").([]interface{})[0].(map[string]interface{})

	configuration := &firehose.S3DestinationUpdate{
		BucketARN: aws.String(s3["bucket_arn"].(string)),
		RoleARN:   aws.String(s3["role_arn"].(string)),
		BufferingHints: &firehose.BufferingHints{
			IntervalInSeconds: aws.Int64((int64)(s3["buffer_interval"].(int))),
			SizeInMBs:         aws.Int64((int64)(s3["buffer_size"].(int))),
		},
		Prefix:                   extractPrefixConfiguration(s3),
		CompressionFormat:        aws.String(s3["compression_format"].(string)),
		EncryptionConfiguration:  extractEncryptionConfiguration(s3),
		CloudWatchLoggingOptions: extractCloudWatchLoggingConfiguration(s3),
	}

	if _, ok := s3["cloudwatch_logging_options"]; ok {
		configuration.CloudWatchLoggingOptions = extractCloudWatchLoggingConfiguration(s3)
	}

	return configuration
}

func updateS3BackupConfig(d map[string]interface{}) *firehose.S3DestinationUpdate {
	config := d["s3_backup_configuration"].([]interface{})
	if len(config) == 0 {
		return nil
	}

	s3 := config[0].(map[string]interface{})

	configuration := &firehose.S3DestinationUpdate{
		BucketARN: aws.String(s3["bucket_arn"].(string)),
		RoleARN:   aws.String(s3["role_arn"].(string)),
		BufferingHints: &firehose.BufferingHints{
			IntervalInSeconds: aws.Int64((int64)(s3["buffer_interval"].(int))),
			SizeInMBs:         aws.Int64((int64)(s3["buffer_size"].(int))),
		},
		Prefix:                   extractPrefixConfiguration(s3),
		CompressionFormat:        aws.String(s3["compression_format"].(string)),
		EncryptionConfiguration:  extractEncryptionConfiguration(s3),
		CloudWatchLoggingOptions: extractCloudWatchLoggingConfiguration(s3),
	}

	if _, ok := s3["cloudwatch_logging_options"]; ok {
		configuration.CloudWatchLoggingOptions = extractCloudWatchLoggingConfiguration(s3)
	}

	return configuration
}

func updateExtendedS3Config(d *schema.ResourceData) *firehose.ExtendedS3DestinationUpdate {
	s3 := d.Get("extended_s3_configuration").([]interface{})[0].(map[string]interface{})

	configuration := &firehose.ExtendedS3DestinationUpdate{
		BucketARN: aws.String(s3["bucket_arn"].(string)),
		RoleARN:   aws.String(s3["role_arn"].(string)),
		BufferingHints: &firehose.BufferingHints{
			IntervalInSeconds: aws.Int64((int64)(s3["buffer_interval"].(int))),
			SizeInMBs:         aws.Int64((int64)(s3["buffer_size"].(int))),
		},
		Prefix:                            extractPrefixConfiguration(s3),
		CompressionFormat:                 aws.String(s3["compression_format"].(string)),
		EncryptionConfiguration:           extractEncryptionConfiguration(s3),
		DataFormatConversionConfiguration: expandFirehoseDataFormatConversionConfiguration(s3["data_format_conversion_configuration"].([]interface{})),
		CloudWatchLoggingOptions:          extractCloudWatchLoggingConfiguration(s3),
		ProcessingConfiguration:           extractProcessingConfiguration(s3),
	}

	if _, ok := s3["cloudwatch_logging_options"]; ok {
		configuration.CloudWatchLoggingOptions = extractCloudWatchLoggingConfiguration(s3)
	}

	if v, ok := s3["error_output_prefix"]; ok && v.(string) != "" {
		configuration.ErrorOutputPrefix = aws.String(v.(string))
	}

	if s3BackupMode, ok := s3["s3_backup_mode"]; ok {
		configuration.S3BackupMode = aws.String(s3BackupMode.(string))
		configuration.S3BackupUpdate = updateS3BackupConfig(d.Get("extended_s3_configuration").([]interface{})[0].(map[string]interface{}))
	}

	return configuration
}

func expandFirehoseDataFormatConversionConfiguration(l []interface{}) *firehose.DataFormatConversionConfiguration {
	if len(l) == 0 || l[0] == nil {
		// It is possible to just pass nil here, but this seems to be the
		// canonical form that AWS uses, and is less likely to produce diffs.
		return &firehose.DataFormatConversionConfiguration{
			Enabled: aws.Bool(false),
		}
	}

	m := l[0].(map[string]interface{})

	return &firehose.DataFormatConversionConfiguration{
		Enabled:                   aws.Bool(m["enabled"].(bool)),
		InputFormatConfiguration:  expandFirehoseInputFormatConfiguration(m["input_format_configuration"].([]interface{})),
		OutputFormatConfiguration: expandFirehoseOutputFormatConfiguration(m["output_format_configuration"].([]interface{})),
		SchemaConfiguration:       expandFirehoseSchemaConfiguration(m["schema_configuration"].([]interface{})),
	}
}

func expandFirehoseInputFormatConfiguration(l []interface{}) *firehose.InputFormatConfiguration {
	if len(l) == 0 || l[0] == nil {
		return nil
	}

	m := l[0].(map[string]interface{})

	return &firehose.InputFormatConfiguration{
		Deserializer: expandFirehoseDeserializer(m["deserializer"].([]interface{})),
	}
}

func expandFirehoseDeserializer(l []interface{}) *firehose.Deserializer {
	if len(l) == 0 || l[0] == nil {
		return nil
	}

	m := l[0].(map[string]interface{})

	return &firehose.Deserializer{
		HiveJsonSerDe:  expandFirehoseHiveJsonSerDe(m["hive_json_ser_de"].([]interface{})),
		OpenXJsonSerDe: expandFirehoseOpenXJsonSerDe(m["open_x_json_ser_de"].([]interface{})),
	}
}

func expandFirehoseHiveJsonSerDe(l []interface{}) *firehose.HiveJsonSerDe {
	if len(l) == 0 {
		return nil
	}

	if l[0] == nil {
		return &firehose.HiveJsonSerDe{}
	}

	m := l[0].(map[string]interface{})

	return &firehose.HiveJsonSerDe{
		TimestampFormats: expandStringList(m["timestamp_formats"].([]interface{})),
	}
}

func expandFirehoseOpenXJsonSerDe(l []interface{}) *firehose.OpenXJsonSerDe {
	if len(l) == 0 {
		return nil
	}

	if l[0] == nil {
		return &firehose.OpenXJsonSerDe{}
	}

	m := l[0].(map[string]interface{})

	return &firehose.OpenXJsonSerDe{
		CaseInsensitive:                    aws.Bool(m["case_insensitive"].(bool)),
		ColumnToJsonKeyMappings:            stringMapToPointers(m["column_to_json_key_mappings"].(map[string]interface{})),
		ConvertDotsInJsonKeysToUnderscores: aws.Bool(m["convert_dots_in_json_keys_to_underscores"].(bool)),
	}
}

func expandFirehoseOutputFormatConfiguration(l []interface{}) *firehose.OutputFormatConfiguration {
	if len(l) == 0 || l[0] == nil {
		return nil
	}

	m := l[0].(map[string]interface{})

	return &firehose.OutputFormatConfiguration{
		Serializer: expandFirehoseSerializer(m["serializer"].([]interface{})),
	}
}

func expandFirehoseSerializer(l []interface{}) *firehose.Serializer {
	if len(l) == 0 || l[0] == nil {
		return nil
	}

	m := l[0].(map[string]interface{})

	return &firehose.Serializer{
		OrcSerDe:     expandFirehoseOrcSerDe(m["orc_ser_de"].([]interface{})),
		ParquetSerDe: expandFirehoseParquetSerDe(m["parquet_ser_de"].([]interface{})),
	}
}

func expandFirehoseOrcSerDe(l []interface{}) *firehose.OrcSerDe {
	if len(l) == 0 {
		return nil
	}

	if l[0] == nil {
		return &firehose.OrcSerDe{}
	}

	m := l[0].(map[string]interface{})

	orcSerDe := &firehose.OrcSerDe{
		BlockSizeBytes:                      aws.Int64(int64(m["block_size_bytes"].(int))),
		BloomFilterFalsePositiveProbability: aws.Float64(m["bloom_filter_false_positive_probability"].(float64)),
		Compression:                         aws.String(m["compression"].(string)),
		DictionaryKeyThreshold:              aws.Float64(m["dictionary_key_threshold"].(float64)),
		EnablePadding:                       aws.Bool(m["enable_padding"].(bool)),
		FormatVersion:                       aws.String(m["format_version"].(string)),
		PaddingTolerance:                    aws.Float64(m["padding_tolerance"].(float64)),
		RowIndexStride:                      aws.Int64(int64(m["row_index_stride"].(int))),
		StripeSizeBytes:                     aws.Int64(int64(m["stripe_size_bytes"].(int))),
	}

	if v, ok := m["bloom_filter_columns"].([]interface{}); ok && len(v) > 0 {
		orcSerDe.BloomFilterColumns = expandStringList(v)
	}

	return orcSerDe
}

func expandFirehoseParquetSerDe(l []interface{}) *firehose.ParquetSerDe {
	if len(l) == 0 {
		return nil
	}

	if l[0] == nil {
		return &firehose.ParquetSerDe{}
	}

	m := l[0].(map[string]interface{})

	return &firehose.ParquetSerDe{
		BlockSizeBytes:              aws.Int64(int64(m["block_size_bytes"].(int))),
		Compression:                 aws.String(m["compression"].(string)),
		EnableDictionaryCompression: aws.Bool(m["enable_dictionary_compression"].(bool)),
		MaxPaddingBytes:             aws.Int64(int64(m["max_padding_bytes"].(int))),
		PageSizeBytes:               aws.Int64(int64(m["page_size_bytes"].(int))),
		WriterVersion:               aws.String(m["writer_version"].(string)),
	}
}

func expandFirehoseSchemaConfiguration(l []interface{}) *firehose.SchemaConfiguration {
	if len(l) == 0 || l[0] == nil {
		return nil
	}

	m := l[0].(map[string]interface{})

	config := &firehose.SchemaConfiguration{
		DatabaseName: aws.String(m["database_name"].(string)),
		RoleARN:      aws.String(m["role_arn"].(string)),
		TableName:    aws.String(m["table_name"].(string)),
		VersionId:    aws.String(m["version_id"].(string)),
	}

	if v, ok := m["catalog_id"].(string); ok && v != "" {
		config.CatalogId = aws.String(v)
	}
	if v, ok := m["region"].(string); ok && v != "" {
		config.Region = aws.String(v)
	}

	return config
}

func extractProcessingConfiguration(s3 map[string]interface{}) *firehose.ProcessingConfiguration {
	config := s3["processing_configuration"].([]interface{})
	if len(config) == 0 {
		// It is possible to just pass nil here, but this seems to be the
		// canonical form that AWS uses, and is less likely to produce diffs.
		return &firehose.ProcessingConfiguration{
			Enabled:    aws.Bool(false),
			Processors: []*firehose.Processor{},
		}
	}

	processingConfiguration := config[0].(map[string]interface{})

	return &firehose.ProcessingConfiguration{
		Enabled:    aws.Bool(processingConfiguration["enabled"].(bool)),
		Processors: extractProcessors(processingConfiguration["processors"].([]interface{})),
	}
}

func extractProcessors(processingConfigurationProcessors []interface{}) []*firehose.Processor {
	processors := []*firehose.Processor{}

	for _, processor := range processingConfigurationProcessors {
		processors = append(processors, extractProcessor(processor.(map[string]interface{})))
	}

	return processors
}

func extractProcessor(processingConfigurationProcessor map[string]interface{}) *firehose.Processor {
	return &firehose.Processor{
		Type:       aws.String(processingConfigurationProcessor["type"].(string)),
		Parameters: extractProcessorParameters(processingConfigurationProcessor["parameters"].([]interface{})),
	}
}

func extractProcessorParameters(processorParameters []interface{}) []*firehose.ProcessorParameter {
	parameters := []*firehose.ProcessorParameter{}

	for _, attr := range processorParameters {
		parameters = append(parameters, extractProcessorParameter(attr.(map[string]interface{})))
	}

	return parameters
}

func extractProcessorParameter(processorParameter map[string]interface{}) *firehose.ProcessorParameter {
	parameter := &firehose.ProcessorParameter{
		ParameterName:  aws.String(processorParameter["parameter_name"].(string)),
		ParameterValue: aws.String(processorParameter["parameter_value"].(string)),
	}

	return parameter
}

func extractEncryptionConfiguration(s3 map[string]interface{}) *firehose.EncryptionConfiguration {
	if key, ok := s3["kms_key_arn"]; ok && len(key.(string)) > 0 {
		return &firehose.EncryptionConfiguration{
			KMSEncryptionConfig: &firehose.KMSEncryptionConfig{
				AWSKMSKeyARN: aws.String(key.(string)),
			},
		}
	}

	return &firehose.EncryptionConfiguration{
		NoEncryptionConfig: aws.String("NoEncryption"),
	}
}

func extractCloudWatchLoggingConfiguration(s3 map[string]interface{}) *firehose.CloudWatchLoggingOptions {
	config := s3["cloudwatch_logging_options"].(*schema.Set).List()
	if len(config) == 0 {
		return nil
	}

	loggingConfig := config[0].(map[string]interface{})
	loggingOptions := &firehose.CloudWatchLoggingOptions{
		Enabled: aws.Bool(loggingConfig["enabled"].(bool)),
	}

	if v, ok := loggingConfig["log_group_name"]; ok {
		loggingOptions.LogGroupName = aws.String(v.(string))
	}

	if v, ok := loggingConfig["log_stream_name"]; ok {
		loggingOptions.LogStreamName = aws.String(v.(string))
	}

	return loggingOptions

}

func extractPrefixConfiguration(s3 map[string]interface{}) *string {
	if v, ok := s3["prefix"]; ok {
		return aws.String(v.(string))
	}

	return nil
}

func createRedshiftConfig(d *schema.ResourceData, s3Config *firehose.S3DestinationConfiguration) (*firehose.RedshiftDestinationConfiguration, error) {
	redshiftRaw, ok := d.GetOk("redshift_configuration")
	if !ok {
		return nil, fmt.Errorf("Error loading Redshift Configuration for Kinesis Firehose: redshift_configuration not found")
	}
	rl := redshiftRaw.([]interface{})

	redshift := rl[0].(map[string]interface{})

	configuration := &firehose.RedshiftDestinationConfiguration{
		ClusterJDBCURL:  aws.String(redshift["cluster_jdbcurl"].(string)),
		RetryOptions:    extractRedshiftRetryOptions(redshift),
		Password:        aws.String(redshift["password"].(string)),
		Username:        aws.String(redshift["username"].(string)),
		RoleARN:         aws.String(redshift["role_arn"].(string)),
		CopyCommand:     extractCopyCommandConfiguration(redshift),
		S3Configuration: s3Config,
	}

	if _, ok := redshift["cloudwatch_logging_options"]; ok {
		configuration.CloudWatchLoggingOptions = extractCloudWatchLoggingConfiguration(redshift)
	}
	if _, ok := redshift["processing_configuration"]; ok {
		configuration.ProcessingConfiguration = extractProcessingConfiguration(redshift)
	}
	if s3BackupMode, ok := redshift["s3_backup_mode"]; ok {
		configuration.S3BackupMode = aws.String(s3BackupMode.(string))
		configuration.S3BackupConfiguration = expandS3BackupConfig(d.Get("redshift_configuration").([]interface{})[0].(map[string]interface{}))
	}

	return configuration, nil
}

func updateRedshiftConfig(d *schema.ResourceData, s3Update *firehose.S3DestinationUpdate) (*firehose.RedshiftDestinationUpdate, error) {
	redshiftRaw, ok := d.GetOk("redshift_configuration")
	if !ok {
		return nil, fmt.Errorf("Error loading Redshift Configuration for Kinesis Firehose: redshift_configuration not found")
	}
	rl := redshiftRaw.([]interface{})

	redshift := rl[0].(map[string]interface{})

	configuration := &firehose.RedshiftDestinationUpdate{
		ClusterJDBCURL: aws.String(redshift["cluster_jdbcurl"].(string)),
		RetryOptions:   extractRedshiftRetryOptions(redshift),
		Password:       aws.String(redshift["password"].(string)),
		Username:       aws.String(redshift["username"].(string)),
		RoleARN:        aws.String(redshift["role_arn"].(string)),
		CopyCommand:    extractCopyCommandConfiguration(redshift),
		S3Update:       s3Update,
	}

	if _, ok := redshift["cloudwatch_logging_options"]; ok {
		configuration.CloudWatchLoggingOptions = extractCloudWatchLoggingConfiguration(redshift)
	}
	if _, ok := redshift["processing_configuration"]; ok {
		configuration.ProcessingConfiguration = extractProcessingConfiguration(redshift)
	}
	if s3BackupMode, ok := redshift["s3_backup_mode"]; ok {
		configuration.S3BackupMode = aws.String(s3BackupMode.(string))
		configuration.S3BackupUpdate = updateS3BackupConfig(d.Get("redshift_configuration").([]interface{})[0].(map[string]interface{}))
	}

	return configuration, nil
}

func createElasticsearchConfig(d *schema.ResourceData, s3Config *firehose.S3DestinationConfiguration) (*firehose.ElasticsearchDestinationConfiguration, error) {
	esConfig, ok := d.GetOk("elasticsearch_configuration")
	if !ok {
		return nil, fmt.Errorf("Error loading Elasticsearch Configuration for Kinesis Firehose: elasticsearch_configuration not found")
	}
	esList := esConfig.([]interface{})

	es := esList[0].(map[string]interface{})

	config := &firehose.ElasticsearchDestinationConfiguration{
		BufferingHints:  extractBufferingHints(es),
		DomainARN:       aws.String(es["domain_arn"].(string)),
		IndexName:       aws.String(es["index_name"].(string)),
		RetryOptions:    extractElasticSearchRetryOptions(es),
		RoleARN:         aws.String(es["role_arn"].(string)),
		TypeName:        aws.String(es["type_name"].(string)),
		S3Configuration: s3Config,
	}

	if _, ok := es["cloudwatch_logging_options"]; ok {
		config.CloudWatchLoggingOptions = extractCloudWatchLoggingConfiguration(es)
	}

	if _, ok := es["processing_configuration"]; ok {
		config.ProcessingConfiguration = extractProcessingConfiguration(es)
	}

	if indexRotationPeriod, ok := es["index_rotation_period"]; ok {
		config.IndexRotationPeriod = aws.String(indexRotationPeriod.(string))
	}
	if s3BackupMode, ok := es["s3_backup_mode"]; ok {
		config.S3BackupMode = aws.String(s3BackupMode.(string))
	}

	return config, nil
}

func updateElasticsearchConfig(d *schema.ResourceData, s3Update *firehose.S3DestinationUpdate) (*firehose.ElasticsearchDestinationUpdate, error) {
	esConfig, ok := d.GetOk("elasticsearch_configuration")
	if !ok {
		return nil, fmt.Errorf("Error loading Elasticsearch Configuration for Kinesis Firehose: elasticsearch_configuration not found")
	}
	esList := esConfig.([]interface{})

	es := esList[0].(map[string]interface{})

	update := &firehose.ElasticsearchDestinationUpdate{
		BufferingHints: extractBufferingHints(es),
		DomainARN:      aws.String(es["domain_arn"].(string)),
		IndexName:      aws.String(es["index_name"].(string)),
		RetryOptions:   extractElasticSearchRetryOptions(es),
		RoleARN:        aws.String(es["role_arn"].(string)),
		TypeName:       aws.String(es["type_name"].(string)),
		S3Update:       s3Update,
	}

	if _, ok := es["cloudwatch_logging_options"]; ok {
		update.CloudWatchLoggingOptions = extractCloudWatchLoggingConfiguration(es)
	}

	if _, ok := es["processing_configuration"]; ok {
		update.ProcessingConfiguration = extractProcessingConfiguration(es)
	}

	if indexRotationPeriod, ok := es["index_rotation_period"]; ok {
		update.IndexRotationPeriod = aws.String(indexRotationPeriod.(string))
	}

	return update, nil
}

func createSplunkConfig(d *schema.ResourceData, s3Config *firehose.S3DestinationConfiguration) (*firehose.SplunkDestinationConfiguration, error) {
	splunkRaw, ok := d.GetOk("splunk_configuration")
	if !ok {
		return nil, fmt.Errorf("Error loading Splunk Configuration for Kinesis Firehose: splunk_configuration not found")
	}
	sl := splunkRaw.([]interface{})

	splunk := sl[0].(map[string]interface{})

	configuration := &firehose.SplunkDestinationConfiguration{
		HECToken:                          aws.String(splunk["hec_token"].(string)),
		HECEndpointType:                   aws.String(splunk["hec_endpoint_type"].(string)),
		HECEndpoint:                       aws.String(splunk["hec_endpoint"].(string)),
		HECAcknowledgmentTimeoutInSeconds: aws.Int64(int64(splunk["hec_acknowledgment_timeout"].(int))),
		RetryOptions:                      extractSplunkRetryOptions(splunk),
		S3Configuration:                   s3Config,
	}

	if _, ok := splunk["processing_configuration"]; ok {
		configuration.ProcessingConfiguration = extractProcessingConfiguration(splunk)
	}

	if _, ok := splunk["cloudwatch_logging_options"]; ok {
		configuration.CloudWatchLoggingOptions = extractCloudWatchLoggingConfiguration(splunk)
	}
	if s3BackupMode, ok := splunk["s3_backup_mode"]; ok {
		configuration.S3BackupMode = aws.String(s3BackupMode.(string))
	}

	return configuration, nil
}

func updateSplunkConfig(d *schema.ResourceData, s3Update *firehose.S3DestinationUpdate) (*firehose.SplunkDestinationUpdate, error) {
	splunkRaw, ok := d.GetOk("splunk_configuration")
	if !ok {
		return nil, fmt.Errorf("Error loading Splunk Configuration for Kinesis Firehose: splunk_configuration not found")
	}
	sl := splunkRaw.([]interface{})

	splunk := sl[0].(map[string]interface{})

	configuration := &firehose.SplunkDestinationUpdate{
		HECToken:                          aws.String(splunk["hec_token"].(string)),
		HECEndpointType:                   aws.String(splunk["hec_endpoint_type"].(string)),
		HECEndpoint:                       aws.String(splunk["hec_endpoint"].(string)),
		HECAcknowledgmentTimeoutInSeconds: aws.Int64(int64(splunk["hec_acknowledgment_timeout"].(int))),
		RetryOptions:                      extractSplunkRetryOptions(splunk),
		S3Update:                          s3Update,
	}

	if _, ok := splunk["processing_configuration"]; ok {
		configuration.ProcessingConfiguration = extractProcessingConfiguration(splunk)
	}

	if _, ok := splunk["cloudwatch_logging_options"]; ok {
		configuration.CloudWatchLoggingOptions = extractCloudWatchLoggingConfiguration(splunk)
	}
	if s3BackupMode, ok := splunk["s3_backup_mode"]; ok {
		configuration.S3BackupMode = aws.String(s3BackupMode.(string))
	}

	return configuration, nil
}

func extractBufferingHints(es map[string]interface{}) *firehose.ElasticsearchBufferingHints {
	bufferingHints := &firehose.ElasticsearchBufferingHints{}

	if bufferingInterval, ok := es["buffering_interval"].(int); ok {
		bufferingHints.IntervalInSeconds = aws.Int64(int64(bufferingInterval))
	}
	if bufferingSize, ok := es["buffering_size"].(int); ok {
		bufferingHints.SizeInMBs = aws.Int64(int64(bufferingSize))
	}

	return bufferingHints
}

func extractElasticSearchRetryOptions(es map[string]interface{}) *firehose.ElasticsearchRetryOptions {
	retryOptions := &firehose.ElasticsearchRetryOptions{}

	if retryDuration, ok := es["retry_duration"].(int); ok {
		retryOptions.DurationInSeconds = aws.Int64(int64(retryDuration))
	}

	return retryOptions
}

func extractRedshiftRetryOptions(redshift map[string]interface{}) *firehose.RedshiftRetryOptions {
	retryOptions := &firehose.RedshiftRetryOptions{}

	if retryDuration, ok := redshift["retry_duration"].(int); ok {
		retryOptions.DurationInSeconds = aws.Int64(int64(retryDuration))
	}

	return retryOptions
}

func extractSplunkRetryOptions(splunk map[string]interface{}) *firehose.SplunkRetryOptions {
	retryOptions := &firehose.SplunkRetryOptions{}

	if retryDuration, ok := splunk["retry_duration"].(int); ok {
		retryOptions.DurationInSeconds = aws.Int64(int64(retryDuration))
	}

	return retryOptions
}

func extractCopyCommandConfiguration(redshift map[string]interface{}) *firehose.CopyCommand {
	cmd := &firehose.CopyCommand{
		DataTableName: aws.String(redshift["data_table_name"].(string)),
	}
	if copyOptions, ok := redshift["copy_options"]; ok {
		cmd.CopyOptions = aws.String(copyOptions.(string))
	}
	if columns, ok := redshift["data_table_columns"]; ok {
		cmd.DataTableColumns = aws.String(columns.(string))
	}

	return cmd
}

func resourceAwsKinesisFirehoseDeliveryStreamCreate(d *schema.ResourceData, meta interface{}) error {
	validateError := validateAwsKinesisFirehoseSchema(d)

	if validateError != nil {
		return validateError
	}

	conn := meta.(*AWSClient).firehoseconn

	sn := d.Get("name").(string)

	createInput := &firehose.CreateDeliveryStreamInput{
		DeliveryStreamName: aws.String(sn),
	}

	if v, ok := d.GetOk("kinesis_source_configuration"); ok {
		sourceConfig := createSourceConfig(v.([]interface{})[0].(map[string]interface{}))
		createInput.KinesisStreamSourceConfiguration = sourceConfig
		createInput.DeliveryStreamType = aws.String(firehose.DeliveryStreamTypeKinesisStreamAsSource)
	} else {
		createInput.DeliveryStreamType = aws.String(firehose.DeliveryStreamTypeDirectPut)
	}

	if d.Get("destination").(string) == "extended_s3" {
		extendedS3Config := createExtendedS3Config(d)
		createInput.ExtendedS3DestinationConfiguration = extendedS3Config
	} else {
		s3Config := createS3Config(d)

		if d.Get("destination").(string) == "s3" {
			createInput.S3DestinationConfiguration = s3Config
		} else if d.Get("destination").(string) == "elasticsearch" {
			esConfig, err := createElasticsearchConfig(d, s3Config)
			if err != nil {
				return err
			}
			createInput.ElasticsearchDestinationConfiguration = esConfig
		} else if d.Get("destination").(string) == "redshift" {
			rc, err := createRedshiftConfig(d, s3Config)
			if err != nil {
				return err
			}
			createInput.RedshiftDestinationConfiguration = rc
		} else if d.Get("destination").(string) == "splunk" {
			rc, err := createSplunkConfig(d, s3Config)
			if err != nil {
				return err
			}
			createInput.SplunkDestinationConfiguration = rc
		}
	}

	if v, ok := d.GetOk("tags"); ok {
		createInput.Tags = tagsFromMapKinesisFirehose(v.(map[string]interface{}))
	}

	err := resource.Retry(1*time.Minute, func() *resource.RetryError {
		_, err := conn.CreateDeliveryStream(createInput)
		if err != nil {
			log.Printf("[DEBUG] Error creating Firehose Delivery Stream: %s", err)

			// Retry for IAM eventual consistency
			if isAWSErr(err, firehose.ErrCodeInvalidArgumentException, "is not authorized to") {
				return resource.RetryableError(err)
			}
			// InvalidArgumentException: Verify that the IAM role has access to the ElasticSearch domain.
			if isAWSErr(err, firehose.ErrCodeInvalidArgumentException, "Verify that the IAM role has access") {
				return resource.RetryableError(err)
			}
			// IAM roles can take ~10 seconds to propagate in AWS:
			// http://docs.aws.amazon.com/AWSEC2/latest/UserGuide/iam-roles-for-amazon-ec2.html#launch-instance-with-role-console
			if isAWSErr(err, firehose.ErrCodeInvalidArgumentException, "Firehose is unable to assume role") {
				log.Printf("[DEBUG] Firehose could not assume role referenced, retrying...")
				return resource.RetryableError(err)
			}
			// Not retryable
			return resource.NonRetryableError(err)
		}

		return nil
	})
	if isResourceTimeoutError(err) {
		_, err = conn.CreateDeliveryStream(createInput)
	}
	if err != nil {
		return fmt.Errorf("error creating Kinesis Firehose Delivery Stream: %s", err)
	}

	s, err := waitForKinesisFirehoseDeliveryStreamCreation(conn, sn)
	if err != nil {
		return fmt.Errorf("error waiting for Kinesis Firehose Delivery Stream (%s) creation: %s", sn, err)
	}

	d.SetId(aws.StringValue(s.DeliveryStreamARN))
	d.Set("arn", s.DeliveryStreamARN)

	if v, ok := d.GetOk("server_side_encryption"); ok && !isKinesisFirehoseDeliveryStreamOptionDisabled(v) {
		_, err := conn.StartDeliveryStreamEncryption(&firehose.StartDeliveryStreamEncryptionInput{
			DeliveryStreamName: aws.String(sn),
		})
		if err != nil {
			return fmt.Errorf("error starting Kinesis Firehose Delivery Stream (%s) encryption: %s", sn, err)
		}

		if err := waitForKinesisFirehoseDeliveryStreamSSEEnabled(conn, sn); err != nil {
			return fmt.Errorf("error waiting for Kinesis Firehose Delivery Stream (%s) encryption to be enabled: %s", sn, err)
		}
	}

	return resourceAwsKinesisFirehoseDeliveryStreamRead(d, meta)
}

func validateAwsKinesisFirehoseSchema(d *schema.ResourceData) error {

	_, s3Exists := d.GetOk("s3_configuration")
	_, extendedS3Exists := d.GetOk("extended_s3_configuration")

	if d.Get("destination").(string) == "extended_s3" {
		if !extendedS3Exists {
			return fmt.Errorf(
				"When destination is 'extended_s3', extended_s3_configuration is required",
			)
		} else if s3Exists {
			return fmt.Errorf(
				"When destination is 'extended_s3', s3_configuration must not be set",
			)
		}
	} else {
		if !s3Exists {
			return fmt.Errorf(
				"When destination is %s, s3_configuration is required",
				d.Get("destination").(string),
			)
		} else if extendedS3Exists {
			return fmt.Errorf(
				"extended_s3_configuration can only be used when destination is 'extended_s3'",
			)
		}
	}

	return nil
}

func resourceAwsKinesisFirehoseDeliveryStreamUpdate(d *schema.ResourceData, meta interface{}) error {
	validateError := validateAwsKinesisFirehoseSchema(d)

	if validateError != nil {
		return validateError
	}

	conn := meta.(*AWSClient).firehoseconn

	sn := d.Get("name").(string)
	updateInput := &firehose.UpdateDestinationInput{
		DeliveryStreamName:             aws.String(sn),
		CurrentDeliveryStreamVersionId: aws.String(d.Get("version_id").(string)),
		DestinationId:                  aws.String(d.Get("destination_id").(string)),
	}

	if d.Get("destination").(string) == "extended_s3" {
		extendedS3Config := updateExtendedS3Config(d)
		updateInput.ExtendedS3DestinationUpdate = extendedS3Config
	} else {
		s3Config := updateS3Config(d)

		if d.Get("destination").(string) == "s3" {
			updateInput.S3DestinationUpdate = s3Config
		} else if d.Get("destination").(string) == "elasticsearch" {
			esUpdate, err := updateElasticsearchConfig(d, s3Config)
			if err != nil {
				return err
			}
			updateInput.ElasticsearchDestinationUpdate = esUpdate
		} else if d.Get("destination").(string) == "redshift" {
			rc, err := updateRedshiftConfig(d, s3Config)
			if err != nil {
				return err
			}
			updateInput.RedshiftDestinationUpdate = rc
		} else if d.Get("destination").(string) == "splunk" {
			rc, err := updateSplunkConfig(d, s3Config)
			if err != nil {
				return err
			}
			updateInput.SplunkDestinationUpdate = rc
		}
	}

	err := resource.Retry(1*time.Minute, func() *resource.RetryError {
		_, err := conn.UpdateDestination(updateInput)
		if err != nil {
			log.Printf("[DEBUG] Error updating Firehose Delivery Stream: %s", err)

			// Retry for IAM eventual consistency
			if isAWSErr(err, firehose.ErrCodeInvalidArgumentException, "is not authorized to") {
				return resource.RetryableError(err)
			}
			// InvalidArgumentException: Verify that the IAM role has access to the ElasticSearch domain.
			if isAWSErr(err, firehose.ErrCodeInvalidArgumentException, "Verify that the IAM role has access") {
				return resource.RetryableError(err)
			}
			// IAM roles can take ~10 seconds to propagate in AWS:
			// http://docs.aws.amazon.com/AWSEC2/latest/UserGuide/iam-roles-for-amazon-ec2.html#launch-instance-with-role-console
			if isAWSErr(err, firehose.ErrCodeInvalidArgumentException, "Firehose is unable to assume role") {
				log.Printf("[DEBUG] Firehose could not assume role referenced, retrying...")
				return resource.RetryableError(err)
			}
			// Not retryable
			return resource.NonRetryableError(err)
		}

		return nil
	})

	if isResourceTimeoutError(err) {
		_, err = conn.UpdateDestination(updateInput)
	}

	if err != nil {
		return fmt.Errorf(
			"Error Updating Kinesis Firehose Delivery Stream: \"%s\"\n%s",
			sn, err)
	}

	if err := setTagsKinesisFirehose(conn, d, sn); err != nil {
		return fmt.Errorf(
			"Error Updating Kinesis Firehose Delivery Stream tags: \"%s\"\n%s",
			sn, err)
	}

	if d.HasChange("server_side_encryption") {
		_, n := d.GetChange("server_side_encryption")
		if isKinesisFirehoseDeliveryStreamOptionDisabled(n) {
			_, err := conn.StopDeliveryStreamEncryption(&firehose.StopDeliveryStreamEncryptionInput{
				DeliveryStreamName: aws.String(sn),
			})
			if err != nil {
				return fmt.Errorf("error stopping Kinesis Firehose Delivery Stream (%s) encryption: %s", sn, err)
			}

			if err := waitForKinesisFirehoseDeliveryStreamSSEDisabled(conn, sn); err != nil {
				return fmt.Errorf("error waiting for Kinesis Firehose Delivery Stream (%s) encryption to be disabled: %s", sn, err)
			}
		} else {
			_, err := conn.StartDeliveryStreamEncryption(&firehose.StartDeliveryStreamEncryptionInput{
				DeliveryStreamName: aws.String(sn),
			})
			if err != nil {
				return fmt.Errorf("error starting Kinesis Firehose Delivery Stream (%s) encryption: %s", sn, err)
			}

			if err := waitForKinesisFirehoseDeliveryStreamSSEEnabled(conn, sn); err != nil {
				return fmt.Errorf("error waiting for Kinesis Firehose Delivery Stream (%s) encryption to be enabled: %s", sn, err)
			}
		}
	}

	return resourceAwsKinesisFirehoseDeliveryStreamRead(d, meta)
}

func resourceAwsKinesisFirehoseDeliveryStreamRead(d *schema.ResourceData, meta interface{}) error {
	conn := meta.(*AWSClient).firehoseconn

	sn := d.Get("name").(string)
	resp, err := conn.DescribeDeliveryStream(&firehose.DescribeDeliveryStreamInput{
		DeliveryStreamName: aws.String(sn),
	})

	if err != nil {
		if isAWSErr(err, firehose.ErrCodeResourceNotFoundException, "") {
			log.Printf("[WARN] Kinesis Firehose Delivery Stream (%s) not found, removing from state", sn)
			d.SetId("")
			return nil
		}
		return fmt.Errorf("error reading Kinesis Firehose Delivery Stream: %s", err)
	}

	s := resp.DeliveryStreamDescription
	err = flattenKinesisFirehoseDeliveryStream(d, s)
	if err != nil {
		return err
	}

	if err := getTagsKinesisFirehose(conn, d, sn); err != nil {
		return err
	}

	return nil
}

func resourceAwsKinesisFirehoseDeliveryStreamDelete(d *schema.ResourceData, meta interface{}) error {
	conn := meta.(*AWSClient).firehoseconn

	sn := d.Get("name").(string)
	_, err := conn.DeleteDeliveryStream(&firehose.DeleteDeliveryStreamInput{
		DeliveryStreamName: aws.String(sn),
	})
	if err != nil {
		return fmt.Errorf("error deleting Kinesis Firehose Delivery Stream (%s): %s", sn, err)
	}

	if err := waitForKinesisFirehoseDeliveryStreamDeletion(conn, sn); err != nil {
		return fmt.Errorf("error waiting for Kinesis Firehose Delivery Stream (%s) deletion: %s", sn, err)
	}

	return nil
}

func firehoseDeliveryStreamStateRefreshFunc(conn *firehose.Firehose, sn string) resource.StateRefreshFunc {
	return func() (interface{}, string, error) {
		resp, err := conn.DescribeDeliveryStream(&firehose.DescribeDeliveryStreamInput{
			DeliveryStreamName: aws.String(sn),
		})
		if err != nil {
			if isAWSErr(err, firehose.ErrCodeResourceNotFoundException, "") {
				return &firehose.DeliveryStreamDescription{}, firehoseDeliveryStreamStatusDeleted, nil
			}
			return nil, "", err
		}

		return resp.DeliveryStreamDescription, aws.StringValue(resp.DeliveryStreamDescription.DeliveryStreamStatus), nil
	}
}

func firehoseDeliveryStreamSSEStateRefreshFunc(conn *firehose.Firehose, sn string) resource.StateRefreshFunc {
	return func() (interface{}, string, error) {
		resp, err := conn.DescribeDeliveryStream(&firehose.DescribeDeliveryStreamInput{
			DeliveryStreamName: aws.String(sn),
		})
		if err != nil {
			return nil, "", err
		}

		return resp.DeliveryStreamDescription, aws.StringValue(resp.DeliveryStreamDescription.DeliveryStreamEncryptionConfiguration.Status), nil
	}
}

func waitForKinesisFirehoseDeliveryStreamCreation(conn *firehose.Firehose, deliveryStreamName string) (*firehose.DeliveryStreamDescription, error) {
	stateConf := &resource.StateChangeConf{
		Pending:    []string{firehose.DeliveryStreamStatusCreating},
		Target:     []string{firehose.DeliveryStreamStatusActive},
		Refresh:    firehoseDeliveryStreamStateRefreshFunc(conn, deliveryStreamName),
		Timeout:    20 * time.Minute,
		Delay:      10 * time.Second,
		MinTimeout: 3 * time.Second,
	}

	v, err := stateConf.WaitForState()
	if err != nil {
		return nil, err
	}

	return v.(*firehose.DeliveryStreamDescription), nil
}

func waitForKinesisFirehoseDeliveryStreamDeletion(conn *firehose.Firehose, deliveryStreamName string) error {
	stateConf := &resource.StateChangeConf{
		Pending:    []string{firehose.DeliveryStreamStatusDeleting},
		Target:     []string{firehoseDeliveryStreamStatusDeleted},
		Refresh:    firehoseDeliveryStreamStateRefreshFunc(conn, deliveryStreamName),
		Timeout:    20 * time.Minute,
		Delay:      10 * time.Second,
		MinTimeout: 3 * time.Second,
	}

	_, err := stateConf.WaitForState()

	return err
}

func waitForKinesisFirehoseDeliveryStreamSSEEnabled(conn *firehose.Firehose, deliveryStreamName string) error {
	stateConf := &resource.StateChangeConf{
		Pending:    []string{firehose.DeliveryStreamEncryptionStatusEnabling},
		Target:     []string{firehose.DeliveryStreamEncryptionStatusEnabled},
		Refresh:    firehoseDeliveryStreamSSEStateRefreshFunc(conn, deliveryStreamName),
		Timeout:    10 * time.Minute,
		Delay:      10 * time.Second,
		MinTimeout: 3 * time.Second,
	}

	_, err := stateConf.WaitForState()

	return err
}

func waitForKinesisFirehoseDeliveryStreamSSEDisabled(conn *firehose.Firehose, deliveryStreamName string) error {
	stateConf := &resource.StateChangeConf{
		Pending:    []string{firehose.DeliveryStreamEncryptionStatusDisabling},
		Target:     []string{firehose.DeliveryStreamEncryptionStatusDisabled},
		Refresh:    firehoseDeliveryStreamSSEStateRefreshFunc(conn, deliveryStreamName),
		Timeout:    10 * time.Minute,
		Delay:      10 * time.Second,
		MinTimeout: 3 * time.Second,
	}

	_, err := stateConf.WaitForState()

	return err
}

func isKinesisFirehoseDeliveryStreamOptionDisabled(v interface{}) bool {
	options := v.([]interface{})
	if len(options) == 0 || options[0] == nil {
		return true
	}
	m := options[0].(map[string]interface{})

	var enabled bool

	if v, ok := m["enabled"]; ok {
		enabled = v.(bool)
	}

	return !enabled
}<|MERGE_RESOLUTION|>--- conflicted
+++ resolved
@@ -233,10 +233,7 @@
 		"cloudwatch_logging_options":           flattenCloudwatchLoggingOptions(description.CloudWatchLoggingOptions),
 		"compression_format":                   aws.StringValue(description.CompressionFormat),
 		"data_format_conversion_configuration": flattenFirehoseDataFormatConversionConfiguration(description.DataFormatConversionConfiguration),
-<<<<<<< HEAD
-=======
 		"error_output_prefix":                  aws.StringValue(description.ErrorOutputPrefix),
->>>>>>> 2cd7beee
 		"prefix":                               aws.StringValue(description.Prefix),
 		"processing_configuration":             flattenProcessingConfiguration(description.ProcessingConfiguration, aws.StringValue(description.RoleARN)),
 		"role_arn":                             aws.StringValue(description.RoleARN),
