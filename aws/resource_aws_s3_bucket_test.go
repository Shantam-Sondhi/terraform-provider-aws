package aws

import (
	"encoding/json"
	"fmt"
	"log"
	"reflect"
	"regexp"
	"sort"
	"strconv"
	"strings"
	"testing"
	"time"

	"github.com/aws/aws-sdk-go/aws"
	"github.com/aws/aws-sdk-go/aws/awserr"
	"github.com/aws/aws-sdk-go/service/cloudformation"
	"github.com/aws/aws-sdk-go/service/s3"
	"github.com/hashicorp/terraform-plugin-sdk/helper/acctest"
	"github.com/hashicorp/terraform-plugin-sdk/helper/resource"
	"github.com/hashicorp/terraform-plugin-sdk/helper/schema"
	"github.com/hashicorp/terraform-plugin-sdk/terraform"
)

func init() {
	resource.AddTestSweepers("aws_s3_bucket", &resource.Sweeper{
		Name: "aws_s3_bucket",
		F:    testSweepS3Buckets,
		Dependencies: []string{
			"aws_s3_access_point",
			"aws_s3_bucket_object",
		},
	})
}

func testSweepS3Buckets(region string) error {
	client, err := sharedClientForRegion(region)
	if err != nil {
		return fmt.Errorf("error getting client: %s", err)
	}

	conn := client.(*AWSClient).s3conn
	input := &s3.ListBucketsInput{}

	output, err := conn.ListBuckets(input)

	if testSweepSkipSweepError(err) {
		log.Printf("[WARN] Skipping S3 Buckets sweep for %s: %s", region, err)
		return nil
	}

	if err != nil {
		return fmt.Errorf("error listing S3 Buckets: %s", err)
	}

	if len(output.Buckets) == 0 {
		log.Print("[DEBUG] No S3 Buckets to sweep")
		return nil
	}

	defaultNameRegexp := regexp.MustCompile(`^terraform-\d+$`)
	for _, bucket := range output.Buckets {
		name := aws.StringValue(bucket.Name)

		sweepable := false
		prefixes := []string{"mybucket.", "mylogs.", "tf-acc", "tf-object-test", "tf-test", "tf-emr-bootstrap", "terraform-remote-s3-test"}

		for _, prefix := range prefixes {
			if strings.HasPrefix(name, prefix) {
				sweepable = true
				break
			}
		}

		if defaultNameRegexp.MatchString(name) {
			sweepable = true
		}

		if !sweepable {
			log.Printf("[INFO] Skipping S3 Bucket: %s", name)
			continue
		}

		bucketRegion, err := testS3BucketRegion(conn, name)

		if err != nil {
			log.Printf("[ERROR] Error getting S3 Bucket (%s) Location: %s", name, err)
			continue
		}

		if bucketRegion != region {
			log.Printf("[INFO] Skipping S3 Bucket (%s) in different region: %s", name, bucketRegion)
			continue
		}

		input := &s3.DeleteBucketInput{
			Bucket: bucket.Name,
		}

		log.Printf("[INFO] Deleting S3 Bucket: %s", name)
		err = resource.Retry(1*time.Minute, func() *resource.RetryError {
			_, err := conn.DeleteBucket(input)

			if isAWSErr(err, s3.ErrCodeNoSuchBucket, "") {
				return nil
			}

			if isAWSErr(err, "BucketNotEmpty", "") {
				return resource.RetryableError(err)
			}

			if err != nil {
				return resource.NonRetryableError(err)
			}

			return nil
		})

		if err != nil {
			return fmt.Errorf("error deleting S3 Bucket (%s): %s", name, err)
		}
	}

	return nil
}

func testS3BucketRegion(conn *s3.S3, bucket string) (string, error) {
	input := &s3.GetBucketLocationInput{
		Bucket: aws.String(bucket),
	}

	output, err := conn.GetBucketLocation(input)

	if err != nil {
		return "", err
	}

	if output == nil || output.LocationConstraint == nil {
		return "us-east-1", nil
	}

	return aws.StringValue(output.LocationConstraint), nil
}

func testS3BucketObjectLockEnabled(conn *s3.S3, bucket string) (bool, error) {
	input := &s3.GetObjectLockConfigurationInput{
		Bucket: aws.String(bucket),
	}

	output, err := conn.GetObjectLockConfiguration(input)

	if isAWSErr(err, "ObjectLockConfigurationNotFoundError", "") {
		return false, nil
	}

	if err != nil {
		return false, err
	}

	return aws.StringValue(output.ObjectLockConfiguration.ObjectLockEnabled) == s3.ObjectLockEnabledEnabled, nil
}

func TestAccAWSS3Bucket_basic(t *testing.T) {
	bucketName := acctest.RandomWithPrefix("tf-test-bucket")
	region := testAccGetRegion()
	hostedZoneID, _ := HostedZoneIDForRegion(region)
	resourceName := "aws_s3_bucket.bucket"

	resource.ParallelTest(t, resource.TestCase{
		PreCheck:     func() { testAccPreCheck(t) },
		Providers:    testAccProviders,
		CheckDestroy: testAccCheckAWSS3BucketDestroy,
		Steps: []resource.TestStep{
			{
				Config: testAccAWSS3BucketConfig_Basic(bucketName),
				Check: resource.ComposeTestCheckFunc(
					testAccCheckAWSS3BucketExists(resourceName),
					resource.TestCheckResourceAttr(resourceName, "hosted_zone_id", hostedZoneID),
					resource.TestCheckResourceAttr(resourceName, "region", region),
					resource.TestCheckNoResourceAttr(resourceName, "website_endpoint"),
					testAccCheckResourceAttrGlobalARNNoAccount(resourceName, "arn", "s3", bucketName),
					resource.TestCheckResourceAttr(resourceName, "bucket", bucketName),
					testAccCheckS3BucketDomainName(resourceName, "bucket_domain_name", bucketName),
					resource.TestCheckResourceAttr(resourceName, "bucket_regional_domain_name", testAccBucketRegionalDomainName(bucketName, region)),
				),
			},
			{
				ResourceName:            resourceName,
				ImportState:             true,
				ImportStateVerify:       true,
				ImportStateVerifyIgnore: []string{"force_destroy", "acl"},
			},
		},
	})
}

// Support for common Terraform 0.11 pattern
// Reference: https://github.com/terraform-providers/terraform-provider-aws/issues/7868
func TestAccAWSS3Bucket_Bucket_EmptyString(t *testing.T) {
	resourceName := "aws_s3_bucket.test"

	resource.ParallelTest(t, resource.TestCase{
		PreCheck:     func() { testAccPreCheck(t) },
		Providers:    testAccProviders,
		CheckDestroy: testAccCheckAWSS3BucketDestroy,
		Steps: []resource.TestStep{
			{
				Config: testAccAWSS3BucketConfigBucketEmptyString,
				Check: resource.ComposeTestCheckFunc(
					testAccCheckAWSS3BucketExists(resourceName),
					resource.TestMatchResourceAttr(resourceName, "bucket", regexp.MustCompile("^terraform-")),
				),
			},
			{
				ResourceName:            resourceName,
				ImportState:             true,
				ImportStateVerify:       true,
				ImportStateVerifyIgnore: []string{"force_destroy", "acl"},
			},
		},
	})
}

func TestAccAWSS3Bucket_tagsWithNoSystemTags(t *testing.T) {
	resourceName := "aws_s3_bucket.bucket"
	bucketName := acctest.RandomWithPrefix("tf-test-bucket")

	resource.ParallelTest(t, resource.TestCase{
		PreCheck:     func() { testAccPreCheck(t) },
		Providers:    testAccProviders,
		CheckDestroy: testAccCheckAWSS3BucketDestroy,
		Steps: []resource.TestStep{
			{
				Config: testAccAWSS3BucketConfig_withTags(bucketName),
				Check: resource.ComposeTestCheckFunc(
					testAccCheckAWSS3BucketExists(resourceName),
					resource.TestCheckResourceAttr(resourceName, "tags.%", "3"),
					resource.TestCheckResourceAttr(resourceName, "tags.Key1", "AAA"),
					resource.TestCheckResourceAttr(resourceName, "tags.Key2", "BBB"),
					resource.TestCheckResourceAttr(resourceName, "tags.Key3", "CCC"),
				),
			},
			{
				ResourceName:            resourceName,
				ImportState:             true,
				ImportStateVerify:       true,
				ImportStateVerifyIgnore: []string{"force_destroy", "acl"},
			},
			{
				Config: testAccAWSS3BucketConfig_withUpdatedTags(bucketName),
				Check: resource.ComposeTestCheckFunc(
					testAccCheckAWSS3BucketExists(resourceName),
					resource.TestCheckResourceAttr(resourceName, "tags.%", "4"),
					resource.TestCheckResourceAttr(resourceName, "tags.Key2", "BBB"),
					resource.TestCheckResourceAttr(resourceName, "tags.Key3", "XXX"),
					resource.TestCheckResourceAttr(resourceName, "tags.Key4", "DDD"),
					resource.TestCheckResourceAttr(resourceName, "tags.Key5", "EEE"),
				),
			},
			{

				Config: testAccAWSS3BucketConfig_withNoTags(bucketName),
				Check: resource.ComposeTestCheckFunc(
					testAccCheckAWSS3BucketExists(resourceName),
					resource.TestCheckResourceAttr(resourceName, "tags.%", "0"),
				),
			},
			// Verify update from 0 tags.
			{
				Config: testAccAWSS3BucketConfig_withTags(bucketName),
				Check: resource.ComposeTestCheckFunc(
					testAccCheckAWSS3BucketExists(resourceName),
					resource.TestCheckResourceAttr(resourceName, "tags.%", "3"),
					resource.TestCheckResourceAttr(resourceName, "tags.Key1", "AAA"),
					resource.TestCheckResourceAttr(resourceName, "tags.Key2", "BBB"),
					resource.TestCheckResourceAttr(resourceName, "tags.Key3", "CCC"),
				),
			},
		},
	})
}

func TestAccAWSS3Bucket_tagsWithSystemTags(t *testing.T) {
	resourceName := "aws_s3_bucket.bucket"
	bucketName := acctest.RandomWithPrefix("tf-test-bucket")

	var stackId string

	resource.ParallelTest(t, resource.TestCase{
		PreCheck:  func() { testAccPreCheck(t) },
		Providers: testAccProviders,
		CheckDestroy: resource.ComposeAggregateTestCheckFunc(
			testAccCheckAWSS3BucketDestroy,
			func(s *terraform.State) error {
				// Tear down CF stack.
				conn := testAccProvider.Meta().(*AWSClient).cfconn

				req := &cloudformation.DeleteStackInput{
					StackName: aws.String(stackId),
				}

				log.Printf("[DEBUG] Deleting CloudFormation stack: %#v", req)
				if _, err := conn.DeleteStack(req); err != nil {
					return fmt.Errorf("Error deleting CloudFormation stack: %s", err)
				}

				if err := waitForCloudFormationStackDeletion(conn, stackId, 10*time.Minute); err != nil {
					return fmt.Errorf("Error waiting for CloudFormation stack deletion: %s", err)
				}

				return nil
			},
		),
		Steps: []resource.TestStep{
			{
				Config: testAccAWSS3BucketConfig_withNoTags(bucketName),
				Check: resource.ComposeTestCheckFunc(
					testAccCheckAWSS3BucketExists(resourceName),
					resource.TestCheckResourceAttr(resourceName, "tags.%", "0"),
					testAccCheckAWSS3DestroyBucket(resourceName),
					testAccCheckAWSS3BucketCreateViaCloudFormation(bucketName, &stackId),
				),
			},
			{
				ResourceName:            resourceName,
				ImportState:             true,
				ImportStateVerify:       true,
				ImportStateVerifyIgnore: []string{"force_destroy", "acl"},
			},
			{
				Config: testAccAWSS3BucketConfig_withTags(bucketName),
				Check: resource.ComposeTestCheckFunc(
					testAccCheckAWSS3BucketExists(resourceName),
					resource.TestCheckResourceAttr(resourceName, "tags.%", "3"),
					resource.TestCheckResourceAttr(resourceName, "tags.Key1", "AAA"),
					resource.TestCheckResourceAttr(resourceName, "tags.Key2", "BBB"),
					resource.TestCheckResourceAttr(resourceName, "tags.Key3", "CCC"),
					testAccCheckAWSS3BucketTagKeys(resourceName, "aws:cloudformation:stack-name", "aws:cloudformation:stack-id", "aws:cloudformation:logical-id"),
				),
			},
			{
				Config: testAccAWSS3BucketConfig_withUpdatedTags(bucketName),
				Check: resource.ComposeTestCheckFunc(
					testAccCheckAWSS3BucketExists(resourceName),
					resource.TestCheckResourceAttr(resourceName, "tags.%", "4"),
					resource.TestCheckResourceAttr(resourceName, "tags.Key2", "BBB"),
					resource.TestCheckResourceAttr(resourceName, "tags.Key3", "XXX"),
					resource.TestCheckResourceAttr(resourceName, "tags.Key4", "DDD"),
					resource.TestCheckResourceAttr(resourceName, "tags.Key5", "EEE"),
					testAccCheckAWSS3BucketTagKeys(resourceName, "aws:cloudformation:stack-name", "aws:cloudformation:stack-id", "aws:cloudformation:logical-id"),
				),
			},
			{

				Config: testAccAWSS3BucketConfig_withNoTags(bucketName),
				Check: resource.ComposeTestCheckFunc(
					testAccCheckAWSS3BucketExists(resourceName),
					resource.TestCheckResourceAttr(resourceName, "tags.%", "0"),
					testAccCheckAWSS3BucketTagKeys(resourceName, "aws:cloudformation:stack-name", "aws:cloudformation:stack-id", "aws:cloudformation:logical-id"),
				),
			},
		},
	})
}

func TestAccAWSS3MultiBucket_withTags(t *testing.T) {
	rInt := acctest.RandInt()
	resourceName := "aws_s3_bucket.bucket1"

	resource.ParallelTest(t, resource.TestCase{
		PreCheck:     func() { testAccPreCheck(t) },
		Providers:    testAccProviders,
		CheckDestroy: testAccCheckAWSS3BucketDestroy,
		Steps: []resource.TestStep{
			{
				Config: testAccAWSS3MultiBucketConfigWithTags(rInt),
			},
			{
				ResourceName:            resourceName,
				ImportState:             true,
				ImportStateVerify:       true,
				ImportStateVerifyIgnore: []string{"force_destroy", "acl"},
			},
		},
	})
}

func TestAccAWSS3Bucket_namePrefix(t *testing.T) {
	resourceName := "aws_s3_bucket.test"

	resource.ParallelTest(t, resource.TestCase{
		PreCheck:     func() { testAccPreCheck(t) },
		Providers:    testAccProviders,
		CheckDestroy: testAccCheckAWSS3BucketDestroy,
		Steps: []resource.TestStep{
			{
				Config: testAccAWSS3BucketConfig_namePrefix,
				Check: resource.ComposeTestCheckFunc(
					testAccCheckAWSS3BucketExists(resourceName),
					resource.TestMatchResourceAttr(resourceName, "bucket", regexp.MustCompile("^tf-test-")),
				),
			},
			{
				ResourceName:            resourceName,
				ImportState:             true,
				ImportStateVerify:       true,
				ImportStateVerifyIgnore: []string{"force_destroy", "acl", "bucket_prefix"},
			},
		},
	})
}

func TestAccAWSS3Bucket_generatedName(t *testing.T) {
	resourceName := "aws_s3_bucket.test"

	resource.ParallelTest(t, resource.TestCase{
		PreCheck:     func() { testAccPreCheck(t) },
		Providers:    testAccProviders,
		CheckDestroy: testAccCheckAWSS3BucketDestroy,
		Steps: []resource.TestStep{
			{
				Config: testAccAWSS3BucketConfig_generatedName,
				Check: resource.ComposeTestCheckFunc(
					testAccCheckAWSS3BucketExists(resourceName),
				),
			},
			{
				ResourceName:            resourceName,
				ImportState:             true,
				ImportStateVerify:       true,
				ImportStateVerifyIgnore: []string{"force_destroy", "acl", "bucket_prefix"},
			},
		},
	})
}

func TestAccAWSS3Bucket_region(t *testing.T) {
	resourceName := "aws_s3_bucket.test"
	rName := acctest.RandomWithPrefix("tf-acc-test")

	resource.ParallelTest(t, resource.TestCase{
		PreCheck:     func() { testAccPreCheck(t) },
		Providers:    testAccProviders,
		CheckDestroy: testAccCheckAWSS3BucketDestroy,
		Steps: []resource.TestStep{
			{
				Config: testAccAWSS3BucketConfigWithRegion(rName),
				Check: resource.ComposeTestCheckFunc(
					testAccCheckAWSS3BucketExists(resourceName),
					resource.TestCheckResourceAttr(resourceName, "region", testAccGetRegion()),
				),
			},
		},
	})
}

func TestAccAWSS3Bucket_acceleration(t *testing.T) {
	bucketName := acctest.RandomWithPrefix("tf-test-bucket")
	resourceName := "aws_s3_bucket.bucket"

	resource.ParallelTest(t, resource.TestCase{
		PreCheck: func() {
			testAccPreCheck(t)
			testAccPartitionHasServicePreCheck("cloudfront", t)
		},
		Providers:    testAccProviders,
		CheckDestroy: testAccCheckAWSS3BucketDestroy,
		Steps: []resource.TestStep{
			{
				Config: testAccAWSS3BucketConfigWithAcceleration(bucketName),
				Check: resource.ComposeTestCheckFunc(
					testAccCheckAWSS3BucketExists(resourceName),
					resource.TestCheckResourceAttr(resourceName, "acceleration_status", "Enabled"),
				),
			},
			{
				ResourceName:            resourceName,
				ImportState:             true,
				ImportStateVerify:       true,
				ImportStateVerifyIgnore: []string{"force_destroy", "acl"},
			},
			{
				Config: testAccAWSS3BucketConfigWithoutAcceleration(bucketName),
				Check: resource.ComposeTestCheckFunc(
					testAccCheckAWSS3BucketExists(resourceName),
					resource.TestCheckResourceAttr(resourceName, "acceleration_status", "Suspended"),
				),
			},
		},
	})
}

func TestAccAWSS3Bucket_RequestPayer(t *testing.T) {
	bucketName := acctest.RandomWithPrefix("tf-test-bucket")
	resourceName := "aws_s3_bucket.bucket"

	resource.ParallelTest(t, resource.TestCase{
		PreCheck:     func() { testAccPreCheck(t) },
		Providers:    testAccProviders,
		CheckDestroy: testAccCheckAWSS3BucketDestroy,
		Steps: []resource.TestStep{
			{
				Config: testAccAWSS3BucketConfigRequestPayerBucketOwner(bucketName),
				Check: resource.ComposeTestCheckFunc(
					testAccCheckAWSS3BucketExists(resourceName),
					resource.TestCheckResourceAttr(resourceName, "request_payer", "BucketOwner"),
					testAccCheckAWSS3RequestPayer(resourceName, "BucketOwner"),
				),
			},
			{
				ResourceName:            resourceName,
				ImportState:             true,
				ImportStateVerify:       true,
				ImportStateVerifyIgnore: []string{"force_destroy", "acl"},
			},
			{
				Config: testAccAWSS3BucketConfigRequestPayerRequester(bucketName),
				Check: resource.ComposeTestCheckFunc(
					testAccCheckAWSS3BucketExists(resourceName),
					resource.TestCheckResourceAttr(resourceName, "request_payer", "Requester"),
					testAccCheckAWSS3RequestPayer(resourceName, "Requester"),
				),
			},
		},
	})
}

func TestAccAWSS3Bucket_Policy(t *testing.T) {
	bucketName := acctest.RandomWithPrefix("tf-test-bucket")
	partition := testAccGetPartition()
	resourceName := "aws_s3_bucket.bucket"

	checkFn := func(s []*terraform.InstanceState) error {
		// Expect 2: bucket + policy
		if len(s) != 2 {
			return fmt.Errorf("expected 2 states: %#v", s)
		}
		bucketState, policyState := s[0], s[1]

		if bucketState.ID != bucketName {
			return fmt.Errorf("expected bucket of ID %s, %s received", bucketName, bucketState.ID)
		}

		if policyState.ID != bucketName {
			return fmt.Errorf("expected policy of ID %s, %s received", bucketName, bucketState.ID)
		}

		return nil
	}

	resource.ParallelTest(t, resource.TestCase{
		PreCheck:     func() { testAccPreCheck(t) },
		Providers:    testAccProviders,
		CheckDestroy: testAccCheckAWSS3BucketDestroy,
		Steps: []resource.TestStep{
			{
				Config: testAccAWSS3BucketConfigWithPolicy(bucketName, partition),
				Check: resource.ComposeTestCheckFunc(
					testAccCheckAWSS3BucketExists(resourceName),
					testAccCheckAWSS3BucketPolicy(resourceName, testAccAWSS3BucketPolicy(bucketName, partition)),
				),
			},
			{
				ResourceName:     resourceName,
				ImportState:      true,
				ImportStateCheck: checkFn,
			},
			{
				Config: testAccAWSS3BucketConfig_Basic(bucketName),
				Check: resource.ComposeTestCheckFunc(
					testAccCheckAWSS3BucketExists(resourceName),
					testAccCheckAWSS3BucketPolicy(resourceName, ""),
				),
			},
			{
				Config: testAccAWSS3BucketConfigWithEmptyPolicy(bucketName),
				Check: resource.ComposeTestCheckFunc(
					testAccCheckAWSS3BucketExists(resourceName),
					testAccCheckAWSS3BucketPolicy(resourceName, ""),
				),
			},
		},
	})
}

func TestAccAWSS3Bucket_UpdateAcl(t *testing.T) {
	bucketName := acctest.RandomWithPrefix("tf-test-bucket")
	resourceName := "aws_s3_bucket.bucket"

	resource.ParallelTest(t, resource.TestCase{
		PreCheck:     func() { testAccPreCheck(t) },
		Providers:    testAccProviders,
		CheckDestroy: testAccCheckAWSS3BucketDestroy,
		Steps: []resource.TestStep{
			{
				Config: testAccAWSS3BucketConfigWithAcl(bucketName),
				Check: resource.ComposeTestCheckFunc(
					testAccCheckAWSS3BucketExists(resourceName),
					resource.TestCheckResourceAttr(resourceName, "acl", "public-read"),
				),
			},
			{
				ResourceName:            resourceName,
				ImportState:             true,
				ImportStateVerify:       true,
				ImportStateVerifyIgnore: []string{"force_destroy", "acl", "grant"},
			},
			{
				Config: testAccAWSS3BucketConfigWithAclUpdate(bucketName),
				Check: resource.ComposeTestCheckFunc(
					testAccCheckAWSS3BucketExists(resourceName),
					resource.TestCheckResourceAttr(resourceName, "acl", "private"),
				),
			},
		},
	})
}

func TestAccAWSS3Bucket_UpdateGrant(t *testing.T) {
	bucketName := acctest.RandomWithPrefix("tf-test-bucket")
	resourceName := "aws_s3_bucket.bucket"

	resource.ParallelTest(t, resource.TestCase{
		PreCheck:     func() { testAccPreCheck(t) },
		Providers:    testAccProviders,
		CheckDestroy: testAccCheckAWSS3BucketDestroy,
		Steps: []resource.TestStep{
			{
				Config: testAccAWSS3BucketConfigWithGrants(bucketName),
				Check: resource.ComposeTestCheckFunc(
					testAccCheckAWSS3BucketExists(resourceName),
					resource.TestCheckResourceAttr(resourceName, "grant.#", "1"),
					testAccCheckAWSS3BucketUpdateGrantSingle(resourceName),
				),
			},
			{
				ResourceName:            resourceName,
				ImportState:             true,
				ImportStateVerify:       true,
				ImportStateVerifyIgnore: []string{"force_destroy", "acl"},
			},
			{
				Config: testAccAWSS3BucketConfigWithGrantsUpdate(bucketName),
				Check: resource.ComposeTestCheckFunc(
					testAccCheckAWSS3BucketExists(resourceName),
					resource.TestCheckResourceAttr(resourceName, "grant.#", "2"),
					testAccCheckAWSS3BucketUpdateGrantMulti(resourceName),
				),
			},
			{
				Config: testAccAWSS3BucketConfig_Basic(bucketName),
				Check: resource.ComposeTestCheckFunc(
					testAccCheckAWSS3BucketExists(resourceName),
					resource.TestCheckResourceAttr(resourceName, "grant.#", "0"),
				),
			},
		},
	})
}

func TestAccAWSS3Bucket_AclToGrant(t *testing.T) {
	bucketName := acctest.RandomWithPrefix("tf-test-bucket")
	resourceName := "aws_s3_bucket.bucket"

	resource.ParallelTest(t, resource.TestCase{
		PreCheck:     func() { testAccPreCheck(t) },
		Providers:    testAccProviders,
		CheckDestroy: testAccCheckAWSS3BucketDestroy,
		Steps: []resource.TestStep{
			{
				Config: testAccAWSS3BucketConfigWithAcl(bucketName),
				Check: resource.ComposeTestCheckFunc(
					testAccCheckAWSS3BucketExists(resourceName),
					resource.TestCheckResourceAttr(resourceName, "acl", "public-read"),
					resource.TestCheckResourceAttr(resourceName, "grant.#", "0"),
				),
			},
			{
				Config: testAccAWSS3BucketConfigWithGrants(bucketName),
				Check: resource.ComposeTestCheckFunc(
					testAccCheckAWSS3BucketExists(resourceName),
					resource.TestCheckResourceAttr(resourceName, "grant.#", "1"),
					// check removed ACLs
				),
			},
		},
	})
}

func TestAccAWSS3Bucket_GrantToAcl(t *testing.T) {
	bucketName := acctest.RandomWithPrefix("tf-test-bucket")
	resourceName := "aws_s3_bucket.bucket"

	resource.ParallelTest(t, resource.TestCase{
		PreCheck:     func() { testAccPreCheck(t) },
		Providers:    testAccProviders,
		CheckDestroy: testAccCheckAWSS3BucketDestroy,
		Steps: []resource.TestStep{
			{
				Config: testAccAWSS3BucketConfigWithGrants(bucketName),
				Check: resource.ComposeTestCheckFunc(
					testAccCheckAWSS3BucketExists(resourceName),
					resource.TestCheckResourceAttr(resourceName, "grant.#", "1"),
				),
			},
			{
				Config: testAccAWSS3BucketConfigWithAcl(bucketName),
				Check: resource.ComposeTestCheckFunc(
					testAccCheckAWSS3BucketExists(resourceName),
					resource.TestCheckResourceAttr(resourceName, "acl", "public-read"),
					resource.TestCheckResourceAttr(resourceName, "grant.#", "0"),
					// check removed grants
				),
			},
		},
	})
}

func TestAccAWSS3Bucket_Website_Simple(t *testing.T) {
	bucketName := acctest.RandomWithPrefix("tf-test-bucket")
	region := testAccGetRegion()
	resourceName := "aws_s3_bucket.bucket"

	resource.ParallelTest(t, resource.TestCase{
		PreCheck:     func() { testAccPreCheck(t) },
		Providers:    testAccProviders,
		CheckDestroy: testAccCheckAWSS3BucketDestroy,
		Steps: []resource.TestStep{
			{
				Config: testAccAWSS3BucketWebsiteConfig(bucketName),
				Check: resource.ComposeTestCheckFunc(
					testAccCheckAWSS3BucketExists(resourceName),
					testAccCheckAWSS3BucketWebsite(resourceName, "index.html", "", "", ""),
					testAccCheckS3BucketWebsiteEndpoint(resourceName, "website_endpoint", bucketName, region),
				),
			},
			{
				ResourceName:            resourceName,
				ImportState:             true,
				ImportStateVerify:       true,
				ImportStateVerifyIgnore: []string{"force_destroy", "acl", "grant"},
			},
			{
				Config: testAccAWSS3BucketWebsiteConfigWithError(bucketName),
				Check: resource.ComposeTestCheckFunc(
					testAccCheckAWSS3BucketExists(resourceName),
					testAccCheckAWSS3BucketWebsite(resourceName, "index.html", "error.html", "", ""),
					testAccCheckS3BucketWebsiteEndpoint(resourceName, "website_endpoint", bucketName, region),
				),
			},
			{
				Config: testAccAWSS3BucketConfig_Basic(bucketName),
				Check: resource.ComposeTestCheckFunc(
					testAccCheckAWSS3BucketExists(resourceName),
					testAccCheckAWSS3BucketWebsite(resourceName, "", "", "", ""),
					resource.TestCheckResourceAttr(resourceName, "website_endpoint", ""),
				),
			},
		},
	})
}

func TestAccAWSS3Bucket_WebsiteRedirect(t *testing.T) {
	bucketName := acctest.RandomWithPrefix("tf-test-bucket")
	region := testAccGetRegion()
	resourceName := "aws_s3_bucket.bucket"

	resource.ParallelTest(t, resource.TestCase{
		PreCheck:     func() { testAccPreCheck(t) },
		Providers:    testAccProviders,
		CheckDestroy: testAccCheckAWSS3BucketDestroy,
		Steps: []resource.TestStep{
			{
				Config: testAccAWSS3BucketWebsiteConfigWithRedirect(bucketName),
				Check: resource.ComposeTestCheckFunc(
					testAccCheckAWSS3BucketExists(resourceName),
					testAccCheckAWSS3BucketWebsite(resourceName, "", "", "", "hashicorp.com?my=query"),
					testAccCheckS3BucketWebsiteEndpoint(resourceName, "website_endpoint", bucketName, region),
				),
			},
			{
				ResourceName:            resourceName,
				ImportState:             true,
				ImportStateVerify:       true,
				ImportStateVerifyIgnore: []string{"force_destroy", "acl", "grant"},
			},
			{
				Config: testAccAWSS3BucketWebsiteConfigWithHttpsRedirect(bucketName),
				Check: resource.ComposeTestCheckFunc(
					testAccCheckAWSS3BucketExists(resourceName),
					testAccCheckAWSS3BucketWebsite(resourceName, "", "", "https", "hashicorp.com?my=query"),
					testAccCheckS3BucketWebsiteEndpoint(resourceName, "website_endpoint", bucketName, region),
				),
			},
			{
				Config: testAccAWSS3BucketConfig_Basic(bucketName),
				Check: resource.ComposeTestCheckFunc(
					testAccCheckAWSS3BucketExists(resourceName),
					testAccCheckAWSS3BucketWebsite(resourceName, "", "", "", ""),
					resource.TestCheckResourceAttr(resourceName, "website_endpoint", ""),
				),
			},
		},
	})
}

func TestAccAWSS3Bucket_WebsiteRoutingRules(t *testing.T) {
	bucketName := acctest.RandomWithPrefix("tf-test-bucket")
	region := testAccGetRegion()
	resourceName := "aws_s3_bucket.bucket"

	resource.ParallelTest(t, resource.TestCase{
		PreCheck:     func() { testAccPreCheck(t) },
		Providers:    testAccProviders,
		CheckDestroy: testAccCheckAWSS3BucketDestroy,
		Steps: []resource.TestStep{
			{
				Config: testAccAWSS3BucketWebsiteConfigWithRoutingRules(bucketName),
				Check: resource.ComposeTestCheckFunc(
					testAccCheckAWSS3BucketExists(resourceName),
					testAccCheckAWSS3BucketWebsite(
						resourceName, "index.html", "error.html", "", ""),
					testAccCheckAWSS3BucketWebsiteRoutingRules(
						resourceName,
						[]*s3.RoutingRule{
							{
								Condition: &s3.Condition{
									KeyPrefixEquals: aws.String("docs/"),
								},
								Redirect: &s3.Redirect{
									ReplaceKeyPrefixWith: aws.String("documents/"),
								},
							},
						},
					),
					testAccCheckS3BucketWebsiteEndpoint(resourceName, "website_endpoint", bucketName, region),
				),
			},
			{
				ResourceName:            resourceName,
				ImportState:             true,
				ImportStateVerify:       true,
				ImportStateVerifyIgnore: []string{"force_destroy", "acl", "grant"},
			},
			{
				Config: testAccAWSS3BucketConfig_Basic(bucketName),
				Check: resource.ComposeTestCheckFunc(
					testAccCheckAWSS3BucketExists(resourceName),
					testAccCheckAWSS3BucketWebsite(resourceName, "", "", "", ""),
					testAccCheckAWSS3BucketWebsiteRoutingRules(resourceName, nil),
					resource.TestCheckResourceAttr(resourceName, "website_endpoint", ""),
				),
			},
		},
	})
}

func TestAccAWSS3Bucket_enableDefaultEncryption_whenTypical(t *testing.T) {
	bucketName := acctest.RandomWithPrefix("tf-test-bucket")
	resourceName := "aws_s3_bucket.arbitrary"

	resource.ParallelTest(t, resource.TestCase{
		PreCheck:     func() { testAccPreCheck(t) },
		Providers:    testAccProviders,
		CheckDestroy: testAccCheckAWSS3BucketDestroy,
		Steps: []resource.TestStep{
			{
				Config: testAccAWSS3BucketEnableDefaultEncryption(bucketName),
				Check: resource.ComposeTestCheckFunc(
					testAccCheckAWSS3BucketExists(resourceName),
					resource.TestCheckResourceAttr(resourceName, "server_side_encryption_configuration.#", "1"),
					resource.TestCheckResourceAttr(resourceName, "server_side_encryption_configuration.0.rule.#", "1"),
					resource.TestCheckResourceAttr(resourceName, "server_side_encryption_configuration.0.rule.0.apply_server_side_encryption_by_default.#", "1"),
					resource.TestCheckResourceAttr(resourceName, "server_side_encryption_configuration.0.rule.0.apply_server_side_encryption_by_default.0.sse_algorithm", "aws:kms"),
					resource.TestMatchResourceAttr(resourceName, "server_side_encryption_configuration.0.rule.0.apply_server_side_encryption_by_default.0.kms_master_key_id", regexp.MustCompile("^arn")),
				),
			},
			{
				ResourceName:            resourceName,
				ImportState:             true,
				ImportStateVerify:       true,
				ImportStateVerifyIgnore: []string{"force_destroy", "acl"},
			},
		},
	})
}

func TestAccAWSS3Bucket_enableDefaultEncryption_whenAES256IsUsed(t *testing.T) {
	bucketName := acctest.RandomWithPrefix("tf-test-bucket")
	resourceName := "aws_s3_bucket.arbitrary"

	resource.ParallelTest(t, resource.TestCase{
		PreCheck:     func() { testAccPreCheck(t) },
		Providers:    testAccProviders,
		CheckDestroy: testAccCheckAWSS3BucketDestroy,
		Steps: []resource.TestStep{
			{
				Config: testAccAWSS3BucketEnableDefaultEncryptionWithAES256(bucketName),
				Check: resource.ComposeTestCheckFunc(
					testAccCheckAWSS3BucketExists(resourceName),
					resource.TestCheckResourceAttr(resourceName, "server_side_encryption_configuration.#", "1"),
					resource.TestCheckResourceAttr(resourceName, "server_side_encryption_configuration.0.rule.#", "1"),
					resource.TestCheckResourceAttr(resourceName, "server_side_encryption_configuration.0.rule.0.apply_server_side_encryption_by_default.#", "1"),
					resource.TestCheckResourceAttr(resourceName, "server_side_encryption_configuration.0.rule.0.apply_server_side_encryption_by_default.0.sse_algorithm", "AES256"),
					resource.TestCheckResourceAttr(resourceName, "server_side_encryption_configuration.0.rule.0.apply_server_side_encryption_by_default.0.kms_master_key_id", ""),
				),
			},
			{
				ResourceName:            resourceName,
				ImportState:             true,
				ImportStateVerify:       true,
				ImportStateVerifyIgnore: []string{"force_destroy", "acl"},
			},
		},
	})
}

func TestAccAWSS3Bucket_disableDefaultEncryption_whenDefaultEncryptionIsEnabled(t *testing.T) {
	bucketName := acctest.RandomWithPrefix("tf-test-bucket")
	resourceName := "aws_s3_bucket.arbitrary"

	resource.ParallelTest(t, resource.TestCase{
		PreCheck:     func() { testAccPreCheck(t) },
		Providers:    testAccProviders,
		CheckDestroy: testAccCheckAWSS3BucketDestroy,
		Steps: []resource.TestStep{
			{
				Config: testAccAWSS3BucketEnableDefaultEncryptionWithDefaultKey(bucketName),
				Check: resource.ComposeTestCheckFunc(
					testAccCheckAWSS3BucketExists(resourceName),
				),
			},
			{
				ResourceName:            resourceName,
				ImportState:             true,
				ImportStateVerify:       true,
				ImportStateVerifyIgnore: []string{"force_destroy", "acl"},
			},
			{
				Config: testAccAWSS3BucketDisableDefaultEncryption(bucketName),
				Check: resource.ComposeTestCheckFunc(
					testAccCheckAWSS3BucketExists(resourceName),
					resource.TestCheckResourceAttr(resourceName, "server_side_encryption_configuration.#", "0"),
				),
			},
		},
	})
}

// Test TestAccAWSS3Bucket_shouldFailNotFound is designed to fail with a "plan
// not empty" error in Terraform, to check against regresssions.
// See https://github.com/hashicorp/terraform/pull/2925
func TestAccAWSS3Bucket_shouldFailNotFound(t *testing.T) {
	bucketName := acctest.RandomWithPrefix("tf-test-bucket")
	resourceName := "aws_s3_bucket.bucket"

	resource.ParallelTest(t, resource.TestCase{
		PreCheck:     func() { testAccPreCheck(t) },
		Providers:    testAccProviders,
		CheckDestroy: testAccCheckAWSS3BucketDestroy,
		Steps: []resource.TestStep{
			{
				Config: testAccAWSS3BucketDestroyedConfig(bucketName),
				Check: resource.ComposeTestCheckFunc(
					testAccCheckAWSS3BucketExists(resourceName),
					testAccCheckAWSS3DestroyBucket(resourceName),
				),
				ExpectNonEmptyPlan: true,
			},
		},
	})
}

func TestAccAWSS3Bucket_Versioning(t *testing.T) {
	bucketName := acctest.RandomWithPrefix("tf-test-bucket")
	resourceName := "aws_s3_bucket.bucket"

	resource.ParallelTest(t, resource.TestCase{
		PreCheck:     func() { testAccPreCheck(t) },
		Providers:    testAccProviders,
		CheckDestroy: testAccCheckAWSS3BucketDestroy,
		Steps: []resource.TestStep{
			{
				Config: testAccAWSS3BucketConfig_Basic(bucketName),
				Check: resource.ComposeTestCheckFunc(
					testAccCheckAWSS3BucketExists(resourceName),
					testAccCheckAWSS3BucketVersioning(resourceName, ""),
				),
			},
			{
				ResourceName:            resourceName,
				ImportState:             true,
				ImportStateVerify:       true,
				ImportStateVerifyIgnore: []string{"force_destroy", "acl"},
			},
			{
				Config: testAccAWSS3BucketConfigWithVersioning(bucketName),
				Check: resource.ComposeTestCheckFunc(
					testAccCheckAWSS3BucketExists(resourceName),
					testAccCheckAWSS3BucketVersioning(resourceName, s3.BucketVersioningStatusEnabled),
				),
			},
			{
				Config: testAccAWSS3BucketConfigWithDisableVersioning(bucketName),
				Check: resource.ComposeTestCheckFunc(
					testAccCheckAWSS3BucketExists(resourceName),
					testAccCheckAWSS3BucketVersioning(resourceName, s3.BucketVersioningStatusSuspended),
				),
			},
		},
	})
}

func TestAccAWSS3Bucket_Cors_Update(t *testing.T) {
	bucketName := acctest.RandomWithPrefix("tf-test-bucket")
	resourceName := "aws_s3_bucket.bucket"

	updateBucketCors := func(n string) resource.TestCheckFunc {
		return func(s *terraform.State) error {
			rs, ok := s.RootModule().Resources[n]
			if !ok {
				return fmt.Errorf("Not found: %s", n)
			}

			conn := testAccProvider.Meta().(*AWSClient).s3conn
			_, err := conn.PutBucketCors(&s3.PutBucketCorsInput{
				Bucket: aws.String(rs.Primary.ID),
				CORSConfiguration: &s3.CORSConfiguration{
					CORSRules: []*s3.CORSRule{
						{
							AllowedHeaders: []*string{aws.String("*")},
							AllowedMethods: []*string{aws.String("GET")},
							AllowedOrigins: []*string{aws.String("https://www.example.com")},
						},
					},
				},
			})
			if err != nil && !isAWSErr(err, "NoSuchCORSConfiguration", "") {
				return err
			}
			return nil
		}
	}

	resource.ParallelTest(t, resource.TestCase{
		PreCheck:     func() { testAccPreCheck(t) },
		Providers:    testAccProviders,
		CheckDestroy: testAccCheckAWSS3BucketDestroy,
		Steps: []resource.TestStep{
			{
				Config: testAccAWSS3BucketConfigWithCORS(bucketName),
				Check: resource.ComposeTestCheckFunc(
					testAccCheckAWSS3BucketExists(resourceName),
					testAccCheckAWSS3BucketCors(
						resourceName,
						[]*s3.CORSRule{
							{
								AllowedHeaders: []*string{aws.String("*")},
								AllowedMethods: []*string{aws.String("PUT"), aws.String("POST")},
								AllowedOrigins: []*string{aws.String("https://www.example.com")},
								ExposeHeaders:  []*string{aws.String("x-amz-server-side-encryption"), aws.String("ETag")},
								MaxAgeSeconds:  aws.Int64(3000),
							},
						},
					),
					updateBucketCors(resourceName),
				),
				ExpectNonEmptyPlan: true,
			},
			{
				ResourceName:            resourceName,
				ImportState:             true,
				ImportStateVerify:       true,
				ImportStateVerifyIgnore: []string{"force_destroy", "acl"},
			},
			{
				Config: testAccAWSS3BucketConfigWithCORS(bucketName),
				Check: resource.ComposeTestCheckFunc(
					testAccCheckAWSS3BucketExists(resourceName),
					testAccCheckAWSS3BucketCors(
						resourceName,
						[]*s3.CORSRule{
							{
								AllowedHeaders: []*string{aws.String("*")},
								AllowedMethods: []*string{aws.String("PUT"), aws.String("POST")},
								AllowedOrigins: []*string{aws.String("https://www.example.com")},
								ExposeHeaders:  []*string{aws.String("x-amz-server-side-encryption"), aws.String("ETag")},
								MaxAgeSeconds:  aws.Int64(3000),
							},
						},
					),
				),
			},
		},
	})
}

func TestAccAWSS3Bucket_Cors_Delete(t *testing.T) {
	bucketName := acctest.RandomWithPrefix("tf-test-bucket")
	resourceName := "aws_s3_bucket.bucket"

	deleteBucketCors := func(n string) resource.TestCheckFunc {
		return func(s *terraform.State) error {
			rs, ok := s.RootModule().Resources[n]
			if !ok {
				return fmt.Errorf("Not found: %s", n)
			}

			conn := testAccProvider.Meta().(*AWSClient).s3conn
			_, err := conn.DeleteBucketCors(&s3.DeleteBucketCorsInput{
				Bucket: aws.String(rs.Primary.ID),
			})
			if err != nil && !isAWSErr(err, "NoSuchCORSConfiguration", "") {
				return err
			}
			return nil
		}
	}

	resource.ParallelTest(t, resource.TestCase{
		PreCheck:     func() { testAccPreCheck(t) },
		Providers:    testAccProviders,
		CheckDestroy: testAccCheckAWSS3BucketDestroy,
		Steps: []resource.TestStep{
			{
				Config: testAccAWSS3BucketConfigWithCORS(bucketName),
				Check: resource.ComposeTestCheckFunc(
					testAccCheckAWSS3BucketExists(resourceName),
					deleteBucketCors(resourceName),
				),
				ExpectNonEmptyPlan: true,
			},
		},
	})
}

func TestAccAWSS3Bucket_Cors_EmptyOrigin(t *testing.T) {
	bucketName := acctest.RandomWithPrefix("tf-test-bucket")
	resourceName := "aws_s3_bucket.bucket"

	resource.ParallelTest(t, resource.TestCase{
		PreCheck:     func() { testAccPreCheck(t) },
		Providers:    testAccProviders,
		CheckDestroy: testAccCheckAWSS3BucketDestroy,
		Steps: []resource.TestStep{
			{
				Config: testAccAWSS3BucketConfigWithCORSEmptyOrigin(bucketName),
				Check: resource.ComposeTestCheckFunc(
					testAccCheckAWSS3BucketExists(resourceName),
					testAccCheckAWSS3BucketCors(
						resourceName,
						[]*s3.CORSRule{
							{
								AllowedHeaders: []*string{aws.String("*")},
								AllowedMethods: []*string{aws.String("PUT"), aws.String("POST")},
								AllowedOrigins: []*string{aws.String("")},
								ExposeHeaders:  []*string{aws.String("x-amz-server-side-encryption"), aws.String("ETag")},
								MaxAgeSeconds:  aws.Int64(3000),
							},
						},
					),
				),
			},
			{
				ResourceName:            resourceName,
				ImportState:             true,
				ImportStateVerify:       true,
				ImportStateVerifyIgnore: []string{"force_destroy", "acl"},
			},
		},
	})
}

func TestAccAWSS3Bucket_Logging(t *testing.T) {
	bucketName := acctest.RandomWithPrefix("tf-test-bucket")
	resourceName := "aws_s3_bucket.bucket"

	resource.ParallelTest(t, resource.TestCase{
		PreCheck:     func() { testAccPreCheck(t) },
		Providers:    testAccProviders,
		CheckDestroy: testAccCheckAWSS3BucketDestroy,
		Steps: []resource.TestStep{
			{
				Config: testAccAWSS3BucketConfigWithLogging(bucketName),
				Check: resource.ComposeTestCheckFunc(
					testAccCheckAWSS3BucketExists(resourceName),
					testAccCheckAWSS3BucketLogging(resourceName, "aws_s3_bucket.log_bucket", "log/"),
				),
			},
			{
				ResourceName:            resourceName,
				ImportState:             true,
				ImportStateVerify:       true,
				ImportStateVerifyIgnore: []string{"force_destroy", "acl"},
			},
		},
	})
}

func TestAccAWSS3Bucket_LifecycleBasic(t *testing.T) {
	bucketName := acctest.RandomWithPrefix("tf-test-bucket")
	resourceName := "aws_s3_bucket.bucket"

	resource.ParallelTest(t, resource.TestCase{
		PreCheck:     func() { testAccPreCheck(t) },
		Providers:    testAccProviders,
		CheckDestroy: testAccCheckAWSS3BucketDestroy,
		Steps: []resource.TestStep{
			{
				Config: testAccAWSS3BucketConfigWithLifecycle(bucketName),
				Check: resource.ComposeTestCheckFunc(
					testAccCheckAWSS3BucketExists(resourceName),
<<<<<<< HEAD
					resource.TestCheckResourceAttr(
						resourceName, "lifecycle_rule.0.id", "id1"),
					resource.TestCheckResourceAttr(
						resourceName, "lifecycle_rule.0.prefix", "path1/"),
					resource.TestCheckResourceAttr(
						resourceName, "lifecycle_rule.0.expiration.0.days", "365"),
					resource.TestCheckResourceAttr(
						resourceName, "lifecycle_rule.0.expiration.0.date", ""),
					resource.TestCheckResourceAttr(
						resourceName, "lifecycle_rule.0.expiration.0.expired_object_delete_marker", "false"),
					resource.TestCheckResourceAttr(
						resourceName, "lifecycle_rule.0.transition.2000431762.date", ""),
					resource.TestCheckResourceAttr(
						resourceName, "lifecycle_rule.0.transition.2000431762.days", "30"),
					resource.TestCheckResourceAttr(
						resourceName, "lifecycle_rule.0.transition.2000431762.storage_class", "STANDARD_IA"),
					resource.TestCheckResourceAttr(
						resourceName, "lifecycle_rule.0.transition.3601168188.date", ""),
					resource.TestCheckResourceAttr(
						resourceName, "lifecycle_rule.0.transition.3601168188.days", "60"),
					resource.TestCheckResourceAttr(
						resourceName, "lifecycle_rule.0.transition.3601168188.storage_class", "INTELLIGENT_TIERING"),
					resource.TestCheckResourceAttr(
						resourceName, "lifecycle_rule.0.transition.3854926587.date", ""),
					resource.TestCheckResourceAttr(
						resourceName, "lifecycle_rule.0.transition.3854926587.days", "90"),
					resource.TestCheckResourceAttr(
						resourceName, "lifecycle_rule.0.transition.3854926587.storage_class", "ONEZONE_IA"),
					resource.TestCheckResourceAttr(
						resourceName, "lifecycle_rule.0.transition.962205413.date", ""),
					resource.TestCheckResourceAttr(
						resourceName, "lifecycle_rule.0.transition.962205413.days", "120"),
					resource.TestCheckResourceAttr(
						resourceName, "lifecycle_rule.0.transition.962205413.storage_class", "GLACIER"),
					resource.TestCheckResourceAttr(
						resourceName, "lifecycle_rule.0.transition.1571523406.date", ""),
					resource.TestCheckResourceAttr(
						resourceName, "lifecycle_rule.0.transition.1571523406.days", "210"),
					resource.TestCheckResourceAttr(
						resourceName, "lifecycle_rule.0.transition.1571523406.storage_class", "DEEP_ARCHIVE"),
					resource.TestCheckResourceAttr(
						resourceName, "lifecycle_rule.1.id", "id2"),
					resource.TestCheckResourceAttr(
						resourceName, "lifecycle_rule.1.prefix", "path2/"),
					resource.TestCheckResourceAttr(
						resourceName, "lifecycle_rule.1.expiration.0.date", "2016-01-12"),
					resource.TestCheckResourceAttr(
						resourceName, "lifecycle_rule.1.expiration.0.days", "0"),
					resource.TestCheckResourceAttr(
						resourceName, "lifecycle_rule.1.expiration.0.expired_object_delete_marker", "false"),
					resource.TestCheckResourceAttr(
						resourceName, "lifecycle_rule.2.id", "id3"),
					resource.TestCheckResourceAttr(
						resourceName, "lifecycle_rule.2.prefix", "path3/"),
					resource.TestCheckResourceAttr(
						resourceName, "lifecycle_rule.2.transition.460947558.days", "0"),
					resource.TestCheckResourceAttr(
						resourceName, "lifecycle_rule.3.id", "id4"),
					resource.TestCheckResourceAttr(
						resourceName, "lifecycle_rule.3.prefix", "path4/"),
					resource.TestCheckResourceAttr(
						resourceName, "lifecycle_rule.3.tags.tagKey", "tagValue"),
					resource.TestCheckResourceAttr(
						resourceName, "lifecycle_rule.3.tags.terraform", "hashicorp"),
					resource.TestCheckResourceAttr(
						resourceName, "lifecycle_rule.4.id", "id5"),
					resource.TestCheckResourceAttr(
						resourceName, "lifecycle_rule.4.tags.tagKey", "tagValue"),
					resource.TestCheckResourceAttr(
						resourceName, "lifecycle_rule.4.tags.terraform", "hashicorp"),
					resource.TestCheckResourceAttr(
						resourceName, "lifecycle_rule.4.transition.460947558.days", "0"),
					resource.TestCheckResourceAttr(
						resourceName, "lifecycle_rule.4.transition.460947558.storage_class", "GLACIER"),
					resource.TestCheckResourceAttr(
						resourceName, "lifecycle_rule.5.id", "id6"),
					resource.TestCheckResourceAttr(
						resourceName, "lifecycle_rule.5.tags.tagKey", "tagValue"),
					resource.TestCheckResourceAttr(
						resourceName, "lifecycle_rule.5.transition.460947558.days", "0"),
					resource.TestCheckResourceAttr(
						resourceName, "lifecycle_rule.5.transition.460947558.storage_class", "GLACIER"),
=======
					resource.TestCheckResourceAttr(resourceName, "lifecycle_rule.0.id", "id1"),
					resource.TestCheckResourceAttr(resourceName, "lifecycle_rule.0.prefix", "path1/"),
					resource.TestCheckResourceAttr(resourceName, "lifecycle_rule.0.expiration.2613713285.days", "365"),
					resource.TestCheckResourceAttr(resourceName, "lifecycle_rule.0.expiration.2613713285.date", ""),
					resource.TestCheckResourceAttr(resourceName, "lifecycle_rule.0.expiration.2613713285.expired_object_delete_marker", "false"),
					resource.TestCheckResourceAttr(resourceName, "lifecycle_rule.0.transition.2000431762.date", ""),
					resource.TestCheckResourceAttr(resourceName, "lifecycle_rule.0.transition.2000431762.days", "30"),
					resource.TestCheckResourceAttr(resourceName, "lifecycle_rule.0.transition.2000431762.storage_class", "STANDARD_IA"),
					resource.TestCheckResourceAttr(resourceName, "lifecycle_rule.0.transition.3601168188.date", ""),
					resource.TestCheckResourceAttr(resourceName, "lifecycle_rule.0.transition.3601168188.days", "60"),
					resource.TestCheckResourceAttr(resourceName, "lifecycle_rule.0.transition.3601168188.storage_class", "INTELLIGENT_TIERING"),
					resource.TestCheckResourceAttr(resourceName, "lifecycle_rule.0.transition.3854926587.date", ""),
					resource.TestCheckResourceAttr(resourceName, "lifecycle_rule.0.transition.3854926587.days", "90"),
					resource.TestCheckResourceAttr(resourceName, "lifecycle_rule.0.transition.3854926587.storage_class", "ONEZONE_IA"),
					resource.TestCheckResourceAttr(resourceName, "lifecycle_rule.0.transition.962205413.date", ""),
					resource.TestCheckResourceAttr(resourceName, "lifecycle_rule.0.transition.962205413.days", "120"),
					resource.TestCheckResourceAttr(resourceName, "lifecycle_rule.0.transition.962205413.storage_class", "GLACIER"),
					resource.TestCheckResourceAttr(resourceName, "lifecycle_rule.0.transition.1571523406.date", ""),
					resource.TestCheckResourceAttr(resourceName, "lifecycle_rule.0.transition.1571523406.days", "210"),
					resource.TestCheckResourceAttr(resourceName, "lifecycle_rule.0.transition.1571523406.storage_class", "DEEP_ARCHIVE"),
					resource.TestCheckResourceAttr(resourceName, "lifecycle_rule.1.id", "id2"),
					resource.TestCheckResourceAttr(resourceName, "lifecycle_rule.1.prefix", "path2/"),
					resource.TestCheckResourceAttr(resourceName, "lifecycle_rule.1.expiration.2855832418.date", "2016-01-12"),
					resource.TestCheckResourceAttr(resourceName, "lifecycle_rule.1.expiration.2855832418.days", "0"),
					resource.TestCheckResourceAttr(resourceName, "lifecycle_rule.1.expiration.2855832418.expired_object_delete_marker", "false"),
					resource.TestCheckResourceAttr(resourceName, "lifecycle_rule.2.id", "id3"),
					resource.TestCheckResourceAttr(resourceName, "lifecycle_rule.2.prefix", "path3/"),
					resource.TestCheckResourceAttr(resourceName, "lifecycle_rule.2.transition.460947558.days", "0"),
					resource.TestCheckResourceAttr(resourceName, "lifecycle_rule.3.id", "id4"),
					resource.TestCheckResourceAttr(resourceName, "lifecycle_rule.3.prefix", "path4/"),
					resource.TestCheckResourceAttr(resourceName, "lifecycle_rule.3.tags.tagKey", "tagValue"),
					resource.TestCheckResourceAttr(resourceName, "lifecycle_rule.3.tags.terraform", "hashicorp"),
					resource.TestCheckResourceAttr(resourceName, "lifecycle_rule.4.id", "id5"),
					resource.TestCheckResourceAttr(resourceName, "lifecycle_rule.4.tags.tagKey", "tagValue"),
					resource.TestCheckResourceAttr(resourceName, "lifecycle_rule.4.tags.terraform", "hashicorp"),
					resource.TestCheckResourceAttr(resourceName, "lifecycle_rule.4.transition.460947558.days", "0"),
					resource.TestCheckResourceAttr(resourceName, "lifecycle_rule.4.transition.460947558.storage_class", "GLACIER"),
					resource.TestCheckResourceAttr(resourceName, "lifecycle_rule.5.id", "id6"),
					resource.TestCheckResourceAttr(resourceName, "lifecycle_rule.5.tags.tagKey", "tagValue"),
					resource.TestCheckResourceAttr(resourceName, "lifecycle_rule.5.transition.460947558.days", "0"),
					resource.TestCheckResourceAttr(resourceName, "lifecycle_rule.5.transition.460947558.storage_class", "GLACIER"),
>>>>>>> a138eed9
				),
			},
			{
				ResourceName:            resourceName,
				ImportState:             true,
				ImportStateVerify:       true,
				ImportStateVerifyIgnore: []string{"force_destroy", "acl"},
			},
			{
				Config: testAccAWSS3BucketConfigWithVersioningLifecycle(bucketName),
				Check: resource.ComposeTestCheckFunc(
					testAccCheckAWSS3BucketExists(resourceName),
<<<<<<< HEAD
					resource.TestCheckResourceAttr(
						resourceName, "lifecycle_rule.0.id", "id1"),
					resource.TestCheckResourceAttr(
						resourceName, "lifecycle_rule.0.prefix", "path1/"),
					resource.TestCheckResourceAttr(
						resourceName, "lifecycle_rule.0.enabled", "true"),
					resource.TestCheckResourceAttr(
						resourceName, "lifecycle_rule.0.noncurrent_version_expiration.0.days", "365"),
					resource.TestCheckResourceAttr(
						resourceName, "lifecycle_rule.0.noncurrent_version_transition.1377917700.days", "30"),
					resource.TestCheckResourceAttr(
						resourceName, "lifecycle_rule.0.noncurrent_version_transition.1377917700.storage_class", "STANDARD_IA"),
					resource.TestCheckResourceAttr(
						resourceName, "lifecycle_rule.0.noncurrent_version_transition.2528035817.days", "60"),
					resource.TestCheckResourceAttr(
						resourceName, "lifecycle_rule.0.noncurrent_version_transition.2528035817.storage_class", "GLACIER"),
					resource.TestCheckResourceAttr(
						resourceName, "lifecycle_rule.1.id", "id2"),
					resource.TestCheckResourceAttr(
						resourceName, "lifecycle_rule.1.prefix", "path2/"),
					resource.TestCheckResourceAttr(
						resourceName, "lifecycle_rule.1.enabled", "false"),
					resource.TestCheckResourceAttr(
						resourceName, "lifecycle_rule.1.noncurrent_version_expiration.0.days", "365"),
					resource.TestCheckResourceAttr(
						resourceName, "lifecycle_rule.2.id", "id3"),
					resource.TestCheckResourceAttr(
						resourceName, "lifecycle_rule.2.prefix", "path3/"),
					resource.TestCheckResourceAttr(
						resourceName, "lifecycle_rule.2.noncurrent_version_transition.3732708140.days", "0"),
					resource.TestCheckResourceAttr(
						resourceName, "lifecycle_rule.2.noncurrent_version_transition.3732708140.storage_class", "GLACIER"),
=======
					resource.TestCheckResourceAttr(resourceName, "lifecycle_rule.0.id", "id1"),
					resource.TestCheckResourceAttr(resourceName, "lifecycle_rule.0.prefix", "path1/"),
					resource.TestCheckResourceAttr(resourceName, "lifecycle_rule.0.enabled", "true"),
					resource.TestCheckResourceAttr(resourceName, "lifecycle_rule.0.noncurrent_version_expiration.80908210.days", "365"),
					resource.TestCheckResourceAttr(resourceName, "lifecycle_rule.0.noncurrent_version_transition.1377917700.days", "30"),
					resource.TestCheckResourceAttr(resourceName, "lifecycle_rule.0.noncurrent_version_transition.1377917700.storage_class", "STANDARD_IA"),
					resource.TestCheckResourceAttr(resourceName, "lifecycle_rule.0.noncurrent_version_transition.2528035817.days", "60"),
					resource.TestCheckResourceAttr(resourceName, "lifecycle_rule.0.noncurrent_version_transition.2528035817.storage_class", "GLACIER"),
					resource.TestCheckResourceAttr(resourceName, "lifecycle_rule.1.id", "id2"),
					resource.TestCheckResourceAttr(resourceName, "lifecycle_rule.1.prefix", "path2/"),
					resource.TestCheckResourceAttr(resourceName, "lifecycle_rule.1.enabled", "false"),
					resource.TestCheckResourceAttr(resourceName, "lifecycle_rule.1.noncurrent_version_expiration.80908210.days", "365"),
					resource.TestCheckResourceAttr(resourceName, "lifecycle_rule.2.id", "id3"),
					resource.TestCheckResourceAttr(resourceName, "lifecycle_rule.2.prefix", "path3/"),
					resource.TestCheckResourceAttr(resourceName, "lifecycle_rule.2.noncurrent_version_transition.3732708140.days", "0"),
					resource.TestCheckResourceAttr(resourceName, "lifecycle_rule.2.noncurrent_version_transition.3732708140.storage_class", "GLACIER"),
>>>>>>> a138eed9
				),
			},
			{
				Config: testAccAWSS3BucketConfig_Basic(bucketName),
				Check: resource.ComposeTestCheckFunc(
					testAccCheckAWSS3BucketExists(resourceName),
				),
			},
		},
	})
}

func TestAccAWSS3Bucket_LifecycleExpireMarkerOnly(t *testing.T) {
	bucketName := acctest.RandomWithPrefix("tf-test-bucket")
	resourceName := "aws_s3_bucket.bucket"

	resource.ParallelTest(t, resource.TestCase{
		PreCheck:     func() { testAccPreCheck(t) },
		Providers:    testAccProviders,
		CheckDestroy: testAccCheckAWSS3BucketDestroy,
		Steps: []resource.TestStep{
			{
				Config: testAccAWSS3BucketConfigWithLifecycleExpireMarker(bucketName),
				Check: resource.ComposeTestCheckFunc(
					testAccCheckAWSS3BucketExists(resourceName),
<<<<<<< HEAD
					resource.TestCheckResourceAttr(
						resourceName, "lifecycle_rule.0.id", "id1"),
					resource.TestCheckResourceAttr(
						resourceName, "lifecycle_rule.0.prefix", "path1/"),
					resource.TestCheckResourceAttr(
						resourceName, "lifecycle_rule.0.expiration.0.days", "0"),
					resource.TestCheckResourceAttr(
						resourceName, "lifecycle_rule.0.expiration.0.date", ""),
					resource.TestCheckResourceAttr(
						resourceName, "lifecycle_rule.0.expiration.0.expired_object_delete_marker", "true"),
=======
					resource.TestCheckResourceAttr(resourceName, "lifecycle_rule.0.id", "id1"),
					resource.TestCheckResourceAttr(resourceName, "lifecycle_rule.0.prefix", "path1/"),
					resource.TestCheckResourceAttr(resourceName, "lifecycle_rule.0.expiration.3591068768.days", "0"),
					resource.TestCheckResourceAttr(resourceName, "lifecycle_rule.0.expiration.3591068768.date", ""),
					resource.TestCheckResourceAttr(resourceName, "lifecycle_rule.0.expiration.3591068768.expired_object_delete_marker", "true"),
>>>>>>> a138eed9
				),
			},
			{
				ResourceName:            resourceName,
				ImportState:             true,
				ImportStateVerify:       true,
				ImportStateVerifyIgnore: []string{"force_destroy", "acl"},
			},
			{
				Config: testAccAWSS3BucketConfig_Basic(bucketName),
				Check: resource.ComposeTestCheckFunc(
					testAccCheckAWSS3BucketExists(resourceName),
				),
			},
		},
	})
}

// Reference: https://github.com/terraform-providers/terraform-provider-aws/issues/11420
func TestAccAWSS3Bucket_LifecycleRule_Expiration_EmptyConfigurationBlock(t *testing.T) {
	rName := acctest.RandomWithPrefix("tf-acc-test")
	resourceName := "aws_s3_bucket.bucket"

	resource.ParallelTest(t, resource.TestCase{
		PreCheck:     func() { testAccPreCheck(t) },
		Providers:    testAccProviders,
		CheckDestroy: testAccCheckAWSS3BucketDestroy,
		Steps: []resource.TestStep{
			{
				Config: testAccAWSS3BucketConfigLifecycleRuleExpirationEmptyConfigurationBlock(rName),
				Check: resource.ComposeTestCheckFunc(
					testAccCheckAWSS3BucketExists(resourceName),
				),
			},
		},
	})
}

func TestAccAWSS3Bucket_Replication(t *testing.T) {
	rInt := acctest.RandInt()
	alternateRegion := testAccGetAlternateRegion()
	region := testAccGetRegion()
	partition := testAccGetPartition()
	iamRoleResourceName := "aws_iam_role.role"
	resourceName := "aws_s3_bucket.bucket"

	// record the initialized providers so that we can use them to check for the instances in each region
	var providers []*schema.Provider

	resource.ParallelTest(t, resource.TestCase{
		PreCheck: func() {
			testAccPreCheck(t)
			testAccMultipleRegionsPreCheck(t)
			testAccAlternateRegionPreCheck(t)
		},
		ProviderFactories: testAccProviderFactories(&providers),
		CheckDestroy:      testAccCheckWithProviders(testAccCheckAWSS3BucketDestroyWithProvider, &providers),
		Steps: []resource.TestStep{
			{
				Config: testAccAWSS3BucketConfigReplication(rInt),
				Check: resource.ComposeTestCheckFunc(
					testAccCheckAWSS3BucketExistsWithProvider(resourceName, testAccAwsRegionProviderFunc(region, &providers)),
					testAccCheckAWSS3BucketExistsWithProvider("aws_s3_bucket.destination", testAccAwsRegionProviderFunc(alternateRegion, &providers)),
					resource.TestCheckResourceAttr(resourceName, "replication_configuration.#", "0"),
				),
			},
			{
				Config:                  testAccAWSS3BucketConfigReplication(rInt),
				ResourceName:            resourceName,
				ImportState:             true,
				ImportStateVerify:       true,
				ImportStateVerifyIgnore: []string{"force_destroy", "acl"},
			},
			{
				Config: testAccAWSS3BucketConfigReplicationWithConfiguration(rInt, "STANDARD"),
				Check: resource.ComposeTestCheckFunc(
					testAccCheckAWSS3BucketExistsWithProvider(resourceName, testAccAwsRegionProviderFunc(region, &providers)),
					resource.TestCheckResourceAttr(resourceName, "replication_configuration.#", "1"),
					resource.TestCheckResourceAttrPair(resourceName, "replication_configuration.0.role", iamRoleResourceName, "arn"),
					resource.TestCheckResourceAttr(resourceName, "replication_configuration.0.rules.#", "1"),
					testAccCheckAWSS3BucketExistsWithProvider("aws_s3_bucket.destination", testAccAwsRegionProviderFunc(alternateRegion, &providers)),
					testAccCheckAWSS3BucketReplicationRules(
						resourceName,
						testAccAwsRegionProviderFunc(region, &providers),
						[]*s3.ReplicationRule{
							{
								ID: aws.String("foobar"),
								Destination: &s3.Destination{
									Bucket:       aws.String(fmt.Sprintf("arn:%s:s3:::tf-test-bucket-destination-%d", partition, rInt)),
									StorageClass: aws.String(s3.StorageClassStandard),
								},
								Prefix: aws.String("foo"),
								Status: aws.String(s3.ReplicationRuleStatusEnabled),
							},
						},
					),
				),
			},
			{
				Config: testAccAWSS3BucketConfigReplicationWithConfiguration(rInt, "GLACIER"),
				Check: resource.ComposeTestCheckFunc(
					testAccCheckAWSS3BucketExistsWithProvider(resourceName, testAccAwsRegionProviderFunc(region, &providers)),
					resource.TestCheckResourceAttr(resourceName, "replication_configuration.#", "1"),
					resource.TestCheckResourceAttrPair(resourceName, "replication_configuration.0.role", iamRoleResourceName, "arn"),
					resource.TestCheckResourceAttr(resourceName, "replication_configuration.0.rules.#", "1"),
					testAccCheckAWSS3BucketExistsWithProvider("aws_s3_bucket.destination", testAccAwsRegionProviderFunc(alternateRegion, &providers)),
					testAccCheckAWSS3BucketReplicationRules(
						resourceName,
						testAccAwsRegionProviderFunc(region, &providers),
						[]*s3.ReplicationRule{
							{
								ID: aws.String("foobar"),
								Destination: &s3.Destination{
									Bucket:       aws.String(fmt.Sprintf("arn:%s:s3:::tf-test-bucket-destination-%d", partition, rInt)),
									StorageClass: aws.String(s3.StorageClassGlacier),
								},
								Prefix: aws.String("foo"),
								Status: aws.String(s3.ReplicationRuleStatusEnabled),
							},
						},
					),
				),
			},
			{
				Config: testAccAWSS3BucketConfigReplicationWithSseKmsEncryptedObjects(rInt),
				Check: resource.ComposeTestCheckFunc(
					testAccCheckAWSS3BucketExistsWithProvider(resourceName, testAccAwsRegionProviderFunc(region, &providers)),
					resource.TestCheckResourceAttr(resourceName, "replication_configuration.#", "1"),
					resource.TestCheckResourceAttrPair(resourceName, "replication_configuration.0.role", iamRoleResourceName, "arn"),
					resource.TestCheckResourceAttr(resourceName, "replication_configuration.0.rules.#", "1"),
					testAccCheckAWSS3BucketReplicationRules(
						resourceName,
						testAccAwsRegionProviderFunc(region, &providers),
						[]*s3.ReplicationRule{
							{
								ID: aws.String("foobar"),
								Destination: &s3.Destination{
									Bucket:       aws.String(fmt.Sprintf("arn:%s:s3:::tf-test-bucket-destination-%d", partition, rInt)),
									StorageClass: aws.String(s3.ObjectStorageClassStandard),
									EncryptionConfiguration: &s3.EncryptionConfiguration{
										ReplicaKmsKeyID: aws.String("${aws_kms_key.replica.arn}"),
									},
								},
								Prefix: aws.String("foo"),
								Status: aws.String(s3.ReplicationRuleStatusEnabled),
								SourceSelectionCriteria: &s3.SourceSelectionCriteria{
									SseKmsEncryptedObjects: &s3.SseKmsEncryptedObjects{
										Status: aws.String(s3.SseKmsEncryptedObjectsStatusEnabled),
									},
								},
							},
						},
					),
				),
			},
		},
	})
}

func TestAccAWSS3Bucket_ReplicationConfiguration_Rule_Destination_AccessControlTranslation(t *testing.T) {
	rInt := acctest.RandInt()
	region := testAccGetRegion()
	partition := testAccGetPartition()
	iamRoleResourceName := "aws_iam_role.role"
	resourceName := "aws_s3_bucket.bucket"

	// record the initialized providers so that we can use them to check for the instances in each region
	var providers []*schema.Provider

	resource.ParallelTest(t, resource.TestCase{
		PreCheck: func() {
			testAccPreCheck(t)
			testAccMultipleRegionsPreCheck(t)
			testAccAlternateRegionPreCheck(t)
		},
		ProviderFactories: testAccProviderFactories(&providers),
		CheckDestroy:      testAccCheckWithProviders(testAccCheckAWSS3BucketDestroyWithProvider, &providers),
		Steps: []resource.TestStep{
			{
				Config: testAccAWSS3BucketConfigReplicationWithAccessControlTranslation(rInt),
				Check: resource.ComposeTestCheckFunc(
					testAccCheckAWSS3BucketExistsWithProvider(resourceName, testAccAwsRegionProviderFunc(region, &providers)),
					resource.TestCheckResourceAttr(resourceName, "replication_configuration.#", "1"),
					resource.TestCheckResourceAttrPair(resourceName, "replication_configuration.0.role", iamRoleResourceName, "arn"),
					resource.TestCheckResourceAttr(resourceName, "replication_configuration.0.rules.#", "1"),
					testAccCheckAWSS3BucketReplicationRules(
						resourceName,
						testAccAwsRegionProviderFunc(region, &providers),
						[]*s3.ReplicationRule{
							{
								ID: aws.String("foobar"),
								Destination: &s3.Destination{
									Account:      aws.String("${data.aws_caller_identity.current.account_id}"),
									Bucket:       aws.String(fmt.Sprintf("arn:%s:s3:::tf-test-bucket-destination-%d", partition, rInt)),
									StorageClass: aws.String(s3.ObjectStorageClassStandard),
									AccessControlTranslation: &s3.AccessControlTranslation{
										Owner: aws.String("Destination"),
									},
								},
								Prefix: aws.String("foo"),
								Status: aws.String(s3.ReplicationRuleStatusEnabled),
							},
						},
					),
				),
			},
			{
				Config:                  testAccAWSS3BucketConfigReplicationWithAccessControlTranslation(rInt),
				ResourceName:            resourceName,
				ImportState:             true,
				ImportStateVerify:       true,
				ImportStateVerifyIgnore: []string{"force_destroy", "acl", "versioning"},
			},
			{
				Config: testAccAWSS3BucketConfigReplicationWithSseKmsEncryptedObjectsAndAccessControlTranslation(rInt),
				Check: resource.ComposeTestCheckFunc(
					testAccCheckAWSS3BucketExistsWithProvider(resourceName, testAccAwsRegionProviderFunc(region, &providers)),
					resource.TestCheckResourceAttr(resourceName, "replication_configuration.#", "1"),
					resource.TestCheckResourceAttrPair(resourceName, "replication_configuration.0.role", iamRoleResourceName, "arn"),
					resource.TestCheckResourceAttr(resourceName, "replication_configuration.0.rules.#", "1"),
					testAccCheckAWSS3BucketReplicationRules(
						resourceName,
						testAccAwsRegionProviderFunc(region, &providers),
						[]*s3.ReplicationRule{
							{
								ID: aws.String("foobar"),
								Destination: &s3.Destination{
									Account:      aws.String("${data.aws_caller_identity.current.account_id}"),
									Bucket:       aws.String(fmt.Sprintf("arn:%s:s3:::tf-test-bucket-destination-%d", partition, rInt)),
									StorageClass: aws.String(s3.ObjectStorageClassStandard),
									EncryptionConfiguration: &s3.EncryptionConfiguration{
										ReplicaKmsKeyID: aws.String("${aws_kms_key.replica.arn}"),
									},
									AccessControlTranslation: &s3.AccessControlTranslation{
										Owner: aws.String("Destination"),
									},
								},
								Prefix: aws.String("foo"),
								Status: aws.String(s3.ReplicationRuleStatusEnabled),
								SourceSelectionCriteria: &s3.SourceSelectionCriteria{
									SseKmsEncryptedObjects: &s3.SseKmsEncryptedObjects{
										Status: aws.String(s3.SseKmsEncryptedObjectsStatusEnabled),
									},
								},
							},
						},
					),
				),
			},
		},
	})
}

// Reference: https://github.com/terraform-providers/terraform-provider-aws/issues/12480
func TestAccAWSS3Bucket_ReplicationConfiguration_Rule_Destination_AddAccessControlTranslation(t *testing.T) {
	rInt := acctest.RandInt()
	region := testAccGetRegion()
	partition := testAccGetPartition()
	iamRoleResourceName := "aws_iam_role.role"
	resourceName := "aws_s3_bucket.bucket"

	// record the initialized providers so that we can use them to check for the instances in each region
	var providers []*schema.Provider

	resource.ParallelTest(t, resource.TestCase{
		PreCheck: func() {
			testAccPreCheck(t)
			testAccMultipleRegionsPreCheck(t)
			testAccAlternateRegionPreCheck(t)
		},
		ProviderFactories: testAccProviderFactories(&providers),
		CheckDestroy:      testAccCheckWithProviders(testAccCheckAWSS3BucketDestroyWithProvider, &providers),
		Steps: []resource.TestStep{
			{
				Config: testAccAWSS3BucketConfigReplicationConfigurationRulesDestination(rInt),
				Check: resource.ComposeTestCheckFunc(
					testAccCheckAWSS3BucketExistsWithProvider(resourceName, testAccAwsRegionProviderFunc(region, &providers)),
					resource.TestCheckResourceAttr(resourceName, "replication_configuration.#", "1"),
					resource.TestCheckResourceAttrPair(resourceName, "replication_configuration.0.role", iamRoleResourceName, "arn"),
					resource.TestCheckResourceAttr(resourceName, "replication_configuration.0.rules.#", "1"),
					testAccCheckAWSS3BucketReplicationRules(
						resourceName,
						testAccAwsRegionProviderFunc(region, &providers),
						[]*s3.ReplicationRule{
							{
								ID: aws.String("foobar"),
								Destination: &s3.Destination{
									Account:      aws.String("${data.aws_caller_identity.current.account_id}"),
									Bucket:       aws.String(fmt.Sprintf("arn:%s:s3:::tf-test-bucket-destination-%d", partition, rInt)),
									StorageClass: aws.String(s3.ObjectStorageClassStandard),
								},
								Prefix: aws.String("foo"),
								Status: aws.String(s3.ReplicationRuleStatusEnabled),
							},
						},
					),
				),
			},
			{
				Config:                  testAccAWSS3BucketConfigReplicationWithAccessControlTranslation(rInt),
				ResourceName:            resourceName,
				ImportState:             true,
				ImportStateVerify:       true,
				ImportStateVerifyIgnore: []string{"force_destroy", "acl", "versioning"},
			},
			{
				Config: testAccAWSS3BucketConfigReplicationWithAccessControlTranslation(rInt),
				Check: resource.ComposeTestCheckFunc(
					testAccCheckAWSS3BucketExistsWithProvider(resourceName, testAccAwsRegionProviderFunc(region, &providers)),
					resource.TestCheckResourceAttr(resourceName, "replication_configuration.#", "1"),
					resource.TestCheckResourceAttrPair(resourceName, "replication_configuration.0.role", iamRoleResourceName, "arn"),
					resource.TestCheckResourceAttr(resourceName, "replication_configuration.0.rules.#", "1"),
					testAccCheckAWSS3BucketReplicationRules(
						resourceName,
						testAccAwsRegionProviderFunc(region, &providers),
						[]*s3.ReplicationRule{
							{
								ID: aws.String("foobar"),
								Destination: &s3.Destination{
									Account:      aws.String("${data.aws_caller_identity.current.account_id}"),
									Bucket:       aws.String(fmt.Sprintf("arn:%s:s3:::tf-test-bucket-destination-%d", partition, rInt)),
									StorageClass: aws.String(s3.ObjectStorageClassStandard),
									AccessControlTranslation: &s3.AccessControlTranslation{
										Owner: aws.String("Destination"),
									},
								},
								Prefix: aws.String("foo"),
								Status: aws.String(s3.ReplicationRuleStatusEnabled),
							},
						},
					),
				),
			},
		},
	})
}

// StorageClass issue: https://github.com/hashicorp/terraform/issues/10909
func TestAccAWSS3Bucket_ReplicationWithoutStorageClass(t *testing.T) {
	rInt := acctest.RandInt()
	alternateRegion := testAccGetAlternateRegion()
	region := testAccGetRegion()
	resourceName := "aws_s3_bucket.bucket"

	// record the initialized providers so that we can use them to check for the instances in each region
	var providers []*schema.Provider

	resource.ParallelTest(t, resource.TestCase{
		PreCheck: func() {
			testAccPreCheck(t)
			testAccMultipleRegionsPreCheck(t)
			testAccAlternateRegionPreCheck(t)
		},
		ProviderFactories: testAccProviderFactories(&providers),
		CheckDestroy:      testAccCheckWithProviders(testAccCheckAWSS3BucketDestroyWithProvider, &providers),
		Steps: []resource.TestStep{
			{
				Config: testAccAWSS3BucketConfigReplicationWithoutStorageClass(rInt),
				Check: resource.ComposeTestCheckFunc(
					testAccCheckAWSS3BucketExistsWithProvider(resourceName, testAccAwsRegionProviderFunc(region, &providers)),
					testAccCheckAWSS3BucketExistsWithProvider("aws_s3_bucket.destination", testAccAwsRegionProviderFunc(alternateRegion, &providers)),
				),
			},
			{
				Config:                  testAccAWSS3BucketConfigReplicationWithoutStorageClass(rInt),
				ResourceName:            resourceName,
				ImportState:             true,
				ImportStateVerify:       true,
				ImportStateVerifyIgnore: []string{"force_destroy", "acl"},
			},
		},
	})
}

func TestAccAWSS3Bucket_ReplicationExpectVersioningValidationError(t *testing.T) {
	rInt := acctest.RandInt()

	// record the initialized providers so that we can use them to check for the instances in each region
	var providers []*schema.Provider

	resource.ParallelTest(t, resource.TestCase{
		PreCheck: func() {
			testAccPreCheck(t)
			testAccMultipleRegionsPreCheck(t)
			testAccAlternateRegionPreCheck(t)
		},
		ProviderFactories: testAccProviderFactories(&providers),
		CheckDestroy:      testAccCheckWithProviders(testAccCheckAWSS3BucketDestroyWithProvider, &providers),
		Steps: []resource.TestStep{
			{
				Config:      testAccAWSS3BucketConfigReplicationNoVersioning(rInt),
				ExpectError: regexp.MustCompile(`versioning must be enabled to allow S3 bucket replication`),
			},
		},
	})
}

// Prefix issue: https://github.com/terraform-providers/terraform-provider-aws/issues/6340
func TestAccAWSS3Bucket_ReplicationWithoutPrefix(t *testing.T) {
	rInt := acctest.RandInt()
	alternateRegion := testAccGetAlternateRegion()
	region := testAccGetRegion()
	resourceName := "aws_s3_bucket.bucket"

	// record the initialized providers so that we can use them to check for the instances in each region
	var providers []*schema.Provider

	resource.ParallelTest(t, resource.TestCase{
		PreCheck: func() {
			testAccPreCheck(t)
			testAccMultipleRegionsPreCheck(t)
			testAccAlternateRegionPreCheck(t)
		},
		ProviderFactories: testAccProviderFactories(&providers),
		CheckDestroy:      testAccCheckWithProviders(testAccCheckAWSS3BucketDestroyWithProvider, &providers),
		Steps: []resource.TestStep{
			{
				Config: testAccAWSS3BucketConfigReplicationWithoutPrefix(rInt),
				Check: resource.ComposeTestCheckFunc(
					testAccCheckAWSS3BucketExistsWithProvider(resourceName, testAccAwsRegionProviderFunc(region, &providers)),
					testAccCheckAWSS3BucketExistsWithProvider("aws_s3_bucket.destination", testAccAwsRegionProviderFunc(alternateRegion, &providers)),
				),
			},
			{
				Config:                  testAccAWSS3BucketConfigReplicationWithoutPrefix(rInt),
				ResourceName:            resourceName,
				ImportState:             true,
				ImportStateVerify:       true,
				ImportStateVerifyIgnore: []string{"force_destroy", "acl"},
			},
		},
	})
}

func TestAccAWSS3Bucket_ReplicationSchemaV2(t *testing.T) {
	rInt := acctest.RandInt()
	alternateRegion := testAccGetAlternateRegion()
	region := testAccGetRegion()
	partition := testAccGetPartition()
	iamRoleResourceName := "aws_iam_role.role"
	resourceName := "aws_s3_bucket.bucket"

	// record the initialized providers so that we can use them to check for the instances in each region
	var providers []*schema.Provider

	resource.ParallelTest(t, resource.TestCase{
		PreCheck: func() {
			testAccPreCheck(t)
			testAccMultipleRegionsPreCheck(t)
			testAccAlternateRegionPreCheck(t)
		},
		ProviderFactories: testAccProviderFactories(&providers),
		CheckDestroy:      testAccCheckWithProviders(testAccCheckAWSS3BucketDestroyWithProvider, &providers),
		Steps: []resource.TestStep{
			{
				Config: testAccAWSS3BucketConfigReplicationWithV2ConfigurationNoTags(rInt),
				Check: resource.ComposeTestCheckFunc(
					testAccCheckAWSS3BucketExistsWithProvider(resourceName, testAccAwsRegionProviderFunc(region, &providers)),
					resource.TestCheckResourceAttr(resourceName, "replication_configuration.#", "1"),
					resource.TestCheckResourceAttrPair(resourceName, "replication_configuration.0.role", iamRoleResourceName, "arn"),
					resource.TestCheckResourceAttr(resourceName, "replication_configuration.0.rules.#", "1"),
					testAccCheckAWSS3BucketExistsWithProvider("aws_s3_bucket.destination", testAccAwsRegionProviderFunc(alternateRegion, &providers)),
					testAccCheckAWSS3BucketReplicationRules(
						resourceName,
						testAccAwsRegionProviderFunc(region, &providers),
						[]*s3.ReplicationRule{
							{
								ID: aws.String("foobar"),
								Destination: &s3.Destination{
									Bucket:       aws.String(fmt.Sprintf("arn:%s:s3:::tf-test-bucket-destination-%d", partition, rInt)),
									StorageClass: aws.String(s3.ObjectStorageClassStandard),
								},
								Status: aws.String(s3.ReplicationRuleStatusEnabled),
								Filter: &s3.ReplicationRuleFilter{
									Prefix: aws.String("foo"),
								},
								Priority: aws.Int64(0),
								DeleteMarkerReplication: &s3.DeleteMarkerReplication{
									Status: aws.String(s3.DeleteMarkerReplicationStatusDisabled),
								},
							},
						},
					),
				),
			},
			{
				Config:                  testAccAWSS3BucketConfigReplicationWithV2ConfigurationNoTags(rInt),
				ResourceName:            resourceName,
				ImportState:             true,
				ImportStateVerify:       true,
				ImportStateVerifyIgnore: []string{"force_destroy", "acl"},
			},
			{
				Config: testAccAWSS3BucketConfigReplicationWithV2ConfigurationOnlyOneTag(rInt),
				Check: resource.ComposeTestCheckFunc(
					testAccCheckAWSS3BucketExistsWithProvider(resourceName, testAccAwsRegionProviderFunc(region, &providers)),
					resource.TestCheckResourceAttr(resourceName, "replication_configuration.#", "1"),
					resource.TestCheckResourceAttrPair(resourceName, "replication_configuration.0.role", iamRoleResourceName, "arn"),
					resource.TestCheckResourceAttr(resourceName, "replication_configuration.0.rules.#", "1"),
					testAccCheckAWSS3BucketExistsWithProvider("aws_s3_bucket.destination", testAccAwsRegionProviderFunc(alternateRegion, &providers)),
					testAccCheckAWSS3BucketReplicationRules(
						resourceName,
						testAccAwsRegionProviderFunc(region, &providers),
						[]*s3.ReplicationRule{
							{
								ID: aws.String("foobar"),
								Destination: &s3.Destination{
									Bucket:       aws.String(fmt.Sprintf("arn:%s:s3:::tf-test-bucket-destination-%d", partition, rInt)),
									StorageClass: aws.String(s3.ObjectStorageClassStandard),
								},
								Status: aws.String(s3.ReplicationRuleStatusEnabled),
								Filter: &s3.ReplicationRuleFilter{
									And: &s3.ReplicationRuleAndOperator{
										Prefix: aws.String(""),
										Tags: []*s3.Tag{
											{
												Key:   aws.String("ReplicateMe"),
												Value: aws.String("Yes"),
											},
										},
									},
								},
								Priority: aws.Int64(42),
								DeleteMarkerReplication: &s3.DeleteMarkerReplication{
									Status: aws.String(s3.DeleteMarkerReplicationStatusDisabled),
								},
							},
						},
					),
				),
			},
			{
				Config: testAccAWSS3BucketConfigReplicationWithV2ConfigurationPrefixAndTags(rInt),
				Check: resource.ComposeTestCheckFunc(
					testAccCheckAWSS3BucketExistsWithProvider(resourceName, testAccAwsRegionProviderFunc(region, &providers)),
					resource.TestCheckResourceAttr(resourceName, "replication_configuration.#", "1"),
					resource.TestCheckResourceAttrPair(resourceName, "replication_configuration.0.role", iamRoleResourceName, "arn"),
					resource.TestCheckResourceAttr(resourceName, "replication_configuration.0.rules.#", "1"),
					testAccCheckAWSS3BucketExistsWithProvider("aws_s3_bucket.destination", testAccAwsRegionProviderFunc(alternateRegion, &providers)),
					testAccCheckAWSS3BucketReplicationRules(
						resourceName,
						testAccAwsRegionProviderFunc(region, &providers),
						[]*s3.ReplicationRule{
							{
								ID: aws.String("foobar"),
								Destination: &s3.Destination{
									Bucket:       aws.String(fmt.Sprintf("arn:%s:s3:::tf-test-bucket-destination-%d", partition, rInt)),
									StorageClass: aws.String(s3.ObjectStorageClassStandard),
								},
								Status: aws.String(s3.ReplicationRuleStatusEnabled),
								Filter: &s3.ReplicationRuleFilter{
									And: &s3.ReplicationRuleAndOperator{
										Prefix: aws.String("foo"),
										Tags: []*s3.Tag{
											{
												Key:   aws.String("ReplicateMe"),
												Value: aws.String("Yes"),
											},
											{
												Key:   aws.String("AnotherTag"),
												Value: aws.String("OK"),
											},
										},
									},
								},
								Priority: aws.Int64(41),
								DeleteMarkerReplication: &s3.DeleteMarkerReplication{
									Status: aws.String(s3.DeleteMarkerReplicationStatusDisabled),
								},
							},
						},
					),
				),
			},
			{
				Config: testAccAWSS3BucketConfigReplicationWithV2ConfigurationMultipleTags(rInt),
				Check: resource.ComposeTestCheckFunc(
					testAccCheckAWSS3BucketExistsWithProvider(resourceName, testAccAwsRegionProviderFunc(region, &providers)),
					resource.TestCheckResourceAttr(resourceName, "replication_configuration.#", "1"),
					resource.TestCheckResourceAttrPair(resourceName, "replication_configuration.0.role", iamRoleResourceName, "arn"),
					resource.TestCheckResourceAttr(resourceName, "replication_configuration.0.rules.#", "1"),
					testAccCheckAWSS3BucketExistsWithProvider("aws_s3_bucket.destination", testAccAwsRegionProviderFunc(alternateRegion, &providers)),
					testAccCheckAWSS3BucketReplicationRules(
						resourceName,
						testAccAwsRegionProviderFunc(region, &providers),
						[]*s3.ReplicationRule{
							{
								ID: aws.String("foobar"),
								Destination: &s3.Destination{
									Bucket:       aws.String(fmt.Sprintf("arn:%s:s3:::tf-test-bucket-destination-%d", partition, rInt)),
									StorageClass: aws.String(s3.ObjectStorageClassStandard),
								},
								Status: aws.String(s3.ReplicationRuleStatusEnabled),
								Filter: &s3.ReplicationRuleFilter{
									And: &s3.ReplicationRuleAndOperator{
										Prefix: aws.String(""),
										Tags: []*s3.Tag{
											{
												Key:   aws.String("ReplicateMe"),
												Value: aws.String("Yes"),
											},
											{
												Key:   aws.String("AnotherTag"),
												Value: aws.String("OK"),
											},
											{
												Key:   aws.String("Foo"),
												Value: aws.String("Bar"),
											},
										},
									},
								},
								Priority: aws.Int64(0),
								DeleteMarkerReplication: &s3.DeleteMarkerReplication{
									Status: aws.String(s3.DeleteMarkerReplicationStatusDisabled),
								},
							},
						},
					),
				),
			},
		},
	})
}

func TestAccAWSS3Bucket_objectLock(t *testing.T) {
	bucketName := acctest.RandomWithPrefix("tf-test-bucket")
	resourceName := "aws_s3_bucket.arbitrary"

	resource.ParallelTest(t, resource.TestCase{
		PreCheck:     func() { testAccPreCheck(t) },
		Providers:    testAccProviders,
		CheckDestroy: testAccCheckAWSS3BucketDestroy,
		Steps: []resource.TestStep{
			{
				Config: testAccAWSS3BucketObjectLockEnabledNoDefaultRetention(bucketName),
				Check: resource.ComposeTestCheckFunc(
					testAccCheckAWSS3BucketExists(resourceName),
					resource.TestCheckResourceAttr(resourceName, "object_lock_configuration.#", "1"),
					resource.TestCheckResourceAttr(resourceName, "object_lock_configuration.0.object_lock_enabled", "Enabled"),
					resource.TestCheckResourceAttr(resourceName, "object_lock_configuration.0.rule.#", "0"),
				),
			},
			{
				ResourceName:            resourceName,
				ImportState:             true,
				ImportStateVerify:       true,
				ImportStateVerifyIgnore: []string{"force_destroy", "acl"},
			},
			{
				Config: testAccAWSS3BucketObjectLockEnabledWithDefaultRetention(bucketName),
				Check: resource.ComposeTestCheckFunc(
					testAccCheckAWSS3BucketExists(resourceName),
					resource.TestCheckResourceAttr(resourceName, "object_lock_configuration.#", "1"),
					resource.TestCheckResourceAttr(resourceName, "object_lock_configuration.0.object_lock_enabled", "Enabled"),
					resource.TestCheckResourceAttr(resourceName, "object_lock_configuration.0.rule.#", "1"),
					resource.TestCheckResourceAttr(resourceName, "object_lock_configuration.0.rule.0.default_retention.0.mode", "COMPLIANCE"),
					resource.TestCheckResourceAttr(resourceName, "object_lock_configuration.0.rule.0.default_retention.0.days", "3"),
				),
			},
		},
	})
}

func TestAccAWSS3Bucket_forceDestroy(t *testing.T) {
	resourceName := "aws_s3_bucket.bucket"
	bucketName := acctest.RandomWithPrefix("tf-test-bucket")

	resource.ParallelTest(t, resource.TestCase{
		PreCheck:     func() { testAccPreCheck(t) },
		Providers:    testAccProviders,
		CheckDestroy: testAccCheckAWSS3BucketDestroy,
		Steps: []resource.TestStep{
			{
				Config: testAccAWSS3BucketConfig_forceDestroy(bucketName),
				Check: resource.ComposeTestCheckFunc(
					testAccCheckAWSS3BucketExists(resourceName),
					testAccCheckAWSS3BucketAddObjects(resourceName, "data.txt", "prefix/more_data.txt"),
				),
			},
		},
	})
}

// By default, the AWS Go SDK cleans up URIs by removing extra slashes
// when the service API requests use the URI as part of making a request.
// While the aws_s3_bucket_object resource automatically cleans the key
// to not contain these extra slashes, out-of-band handling and other AWS
// services may create keys with extra slashes (empty "directory" prefixes).
func TestAccAWSS3Bucket_forceDestroyWithEmptyPrefixes(t *testing.T) {
	resourceName := "aws_s3_bucket.bucket"
	bucketName := acctest.RandomWithPrefix("tf-test-bucket")

	resource.ParallelTest(t, resource.TestCase{
		PreCheck:     func() { testAccPreCheck(t) },
		Providers:    testAccProviders,
		CheckDestroy: testAccCheckAWSS3BucketDestroy,
		Steps: []resource.TestStep{
			{
				Config: testAccAWSS3BucketConfig_forceDestroy(bucketName),
				Check: resource.ComposeTestCheckFunc(
					testAccCheckAWSS3BucketExists(resourceName),
					testAccCheckAWSS3BucketAddObjects(resourceName, "data.txt", "/extraleadingslash.txt"),
				),
			},
		},
	})
}

func TestAccAWSS3Bucket_forceDestroyWithObjectLockEnabled(t *testing.T) {
	resourceName := "aws_s3_bucket.bucket"
	bucketName := acctest.RandomWithPrefix("tf-test-bucket")

	resource.ParallelTest(t, resource.TestCase{
		PreCheck:     func() { testAccPreCheck(t) },
		Providers:    testAccProviders,
		CheckDestroy: testAccCheckAWSS3BucketDestroy,
		Steps: []resource.TestStep{
			{
				Config: testAccAWSS3BucketConfig_forceDestroyWithObjectLockEnabled(bucketName),
				Check: resource.ComposeTestCheckFunc(
					testAccCheckAWSS3BucketExists(resourceName),
					testAccCheckAWSS3BucketAddObjectsWithLegalHold(resourceName, "data.txt", "prefix/more_data.txt"),
				),
			},
		},
	})
}

func TestAWSS3BucketName(t *testing.T) {
	validDnsNames := []string{
		"foobar",
		"foo.bar",
		"foo.bar.baz",
		"1234",
		"foo-bar",
		strings.Repeat("x", 63),
	}

	for _, v := range validDnsNames {
		if err := validateS3BucketName(v, "us-west-2"); err != nil {
			t.Fatalf("%q should be a valid S3 bucket name", v)
		}
	}

	invalidDnsNames := []string{
		"foo..bar",
		"Foo.Bar",
		"192.168.0.1",
		"127.0.0.1",
		".foo",
		"bar.",
		"foo_bar",
		strings.Repeat("x", 64),
	}

	for _, v := range invalidDnsNames {
		if err := validateS3BucketName(v, "us-west-2"); err == nil {
			t.Fatalf("%q should not be a valid S3 bucket name", v)
		}
	}

	validEastNames := []string{
		"foobar",
		"foo_bar",
		"127.0.0.1",
		"foo..bar",
		"foo_bar_baz",
		"foo.bar.baz",
		"Foo.Bar",
		strings.Repeat("x", 255),
	}

	for _, v := range validEastNames {
		if err := validateS3BucketName(v, "us-east-1"); err != nil {
			t.Fatalf("%q should be a valid S3 bucket name", v)
		}
	}

	invalidEastNames := []string{
		"foo;bar",
		strings.Repeat("x", 256),
	}

	for _, v := range invalidEastNames {
		if err := validateS3BucketName(v, "us-east-1"); err == nil {
			t.Fatalf("%q should not be a valid S3 bucket name", v)
		}
	}
}

func TestBucketRegionalDomainName(t *testing.T) {
	const bucket = "bucket-name"

	var testCases = []struct {
		ExpectedErrCount int
		ExpectedOutput   string
		Region           string
	}{
		{
			Region:           "",
			ExpectedErrCount: 0,
			ExpectedOutput:   bucket + ".s3.amazonaws.com",
		},
		{
			Region:           "custom",
			ExpectedErrCount: 0,
			ExpectedOutput:   bucket + ".s3.custom.amazonaws.com",
		},
		{
			Region:           "us-east-1",
			ExpectedErrCount: 0,
			ExpectedOutput:   bucket + ".s3.amazonaws.com",
		},
		{
			Region:           "us-west-2",
			ExpectedErrCount: 0,
			ExpectedOutput:   bucket + ".s3.us-west-2.amazonaws.com",
		},
		{
			Region:           "us-gov-west-1",
			ExpectedErrCount: 0,
			ExpectedOutput:   bucket + ".s3.us-gov-west-1.amazonaws.com",
		},
		{
			Region:           "cn-north-1",
			ExpectedErrCount: 0,
			ExpectedOutput:   bucket + ".s3.cn-north-1.amazonaws.com.cn",
		},
	}

	for _, tc := range testCases {
		output, err := BucketRegionalDomainName(bucket, tc.Region)
		if tc.ExpectedErrCount == 0 && err != nil {
			t.Fatalf("expected %q not to trigger an error, received: %s", tc.Region, err)
		}
		if tc.ExpectedErrCount > 0 && err == nil {
			t.Fatalf("expected %q to trigger an error", tc.Region)
		}
		if output != tc.ExpectedOutput {
			t.Fatalf("expected %q, received %q", tc.ExpectedOutput, output)
		}
	}
}

func TestWebsiteEndpoint(t *testing.T) {
	// https://docs.aws.amazon.com/AmazonS3/latest/dev/WebsiteEndpoints.html
	testCases := []struct {
		AWSClient          *AWSClient
		LocationConstraint string
		Expected           string
	}{
		{
			AWSClient: &AWSClient{
				dnsSuffix: "amazonaws.com",
				region:    "us-east-1",
			},
			LocationConstraint: "",
			Expected:           "bucket-name.s3-website-us-east-1.amazonaws.com",
		},
		{
			AWSClient: &AWSClient{
				dnsSuffix: "amazonaws.com",
				region:    "us-west-2",
			},
			LocationConstraint: "us-west-2",
			Expected:           "bucket-name.s3-website-us-west-2.amazonaws.com",
		},
		{
			AWSClient: &AWSClient{
				dnsSuffix: "amazonaws.com",
				region:    "us-west-1",
			},
			LocationConstraint: "us-west-1",
			Expected:           "bucket-name.s3-website-us-west-1.amazonaws.com",
		},
		{
			AWSClient: &AWSClient{
				dnsSuffix: "amazonaws.com",
				region:    "eu-west-1",
			},
			LocationConstraint: "eu-west-1",
			Expected:           "bucket-name.s3-website-eu-west-1.amazonaws.com",
		},
		{
			AWSClient: &AWSClient{
				dnsSuffix: "amazonaws.com",
				region:    "eu-west-3",
			},
			LocationConstraint: "eu-west-3",
			Expected:           "bucket-name.s3-website.eu-west-3.amazonaws.com"},
		{
			AWSClient: &AWSClient{
				dnsSuffix: "amazonaws.com",
				region:    "eu-central-1",
			},
			LocationConstraint: "eu-central-1",
			Expected:           "bucket-name.s3-website.eu-central-1.amazonaws.com",
		},
		{
			AWSClient: &AWSClient{
				dnsSuffix: "amazonaws.com",
				region:    "ap-south-1",
			},
			LocationConstraint: "ap-south-1",
			Expected:           "bucket-name.s3-website.ap-south-1.amazonaws.com",
		},
		{
			AWSClient: &AWSClient{
				dnsSuffix: "amazonaws.com",
				region:    "ap-southeast-1",
			},
			LocationConstraint: "ap-southeast-1",
			Expected:           "bucket-name.s3-website-ap-southeast-1.amazonaws.com",
		},
		{
			AWSClient: &AWSClient{
				dnsSuffix: "amazonaws.com",
				region:    "ap-northeast-1",
			},
			LocationConstraint: "ap-northeast-1",
			Expected:           "bucket-name.s3-website-ap-northeast-1.amazonaws.com",
		},
		{
			AWSClient: &AWSClient{
				dnsSuffix: "amazonaws.com",
				region:    "ap-southeast-2",
			},
			LocationConstraint: "ap-southeast-2",
			Expected:           "bucket-name.s3-website-ap-southeast-2.amazonaws.com",
		},
		{
			AWSClient: &AWSClient{
				dnsSuffix: "amazonaws.com",
				region:    "ap-northeast-2",
			},
			LocationConstraint: "ap-northeast-2",
			Expected:           "bucket-name.s3-website.ap-northeast-2.amazonaws.com",
		},
		{
			AWSClient: &AWSClient{
				dnsSuffix: "amazonaws.com",
				region:    "sa-east-1",
			},
			LocationConstraint: "sa-east-1",
			Expected:           "bucket-name.s3-website-sa-east-1.amazonaws.com",
		},
		{
			AWSClient: &AWSClient{
				dnsSuffix: "amazonaws.com",
				region:    "us-gov-east-1",
			},
			LocationConstraint: "us-gov-east-1",
			Expected:           "bucket-name.s3-website.us-gov-east-1.amazonaws.com",
		},
		{
			AWSClient: &AWSClient{
				dnsSuffix: "amazonaws.com",
				region:    "us-gov-west-1",
			},
			LocationConstraint: "us-gov-west-1",
			Expected:           "bucket-name.s3-website-us-gov-west-1.amazonaws.com",
		},
		{
			AWSClient: &AWSClient{
				dnsSuffix: "c2s.ic.gov",
				region:    "us-iso-east-1",
			},
			LocationConstraint: "us-iso-east-1",
			Expected:           "bucket-name.s3-website.us-iso-east-1.c2s.ic.gov",
		},
		{
			AWSClient: &AWSClient{
				dnsSuffix: "sc2s.sgov.gov",
				region:    "us-isob-east-1",
			},
			LocationConstraint: "us-isob-east-1",
			Expected:           "bucket-name.s3-website.us-isob-east-1.sc2s.sgov.gov",
		},
		{
			AWSClient: &AWSClient{
				dnsSuffix: "amazonaws.com.cn",
				region:    "cn-northwest-1",
			},
			LocationConstraint: "cn-northwest-1",
			Expected:           "bucket-name.s3-website.cn-northwest-1.amazonaws.com.cn",
		},
		{
			AWSClient: &AWSClient{
				dnsSuffix: "amazonaws.com.cn",
				region:    "cn-north-1",
			},
			LocationConstraint: "cn-north-1",
			Expected:           "bucket-name.s3-website.cn-north-1.amazonaws.com.cn",
		},
	}

	for _, testCase := range testCases {
		got := WebsiteEndpoint(testCase.AWSClient, "bucket-name", testCase.LocationConstraint)
		if got.Endpoint != testCase.Expected {
			t.Errorf("WebsiteEndpointUrl(\"bucket-name\", %q) => %q, want %q", testCase.LocationConstraint, got.Endpoint, testCase.Expected)
		}
	}
}

func testAccCheckAWSS3BucketDestroy(s *terraform.State) error {
	return testAccCheckAWSS3BucketDestroyWithProvider(s, testAccProvider)
}

func testAccCheckAWSS3BucketDestroyWithProvider(s *terraform.State, provider *schema.Provider) error {
	conn := provider.Meta().(*AWSClient).s3conn

	for _, rs := range s.RootModule().Resources {
		if rs.Type != "aws_s3_bucket" {
			continue
		}

		input := &s3.HeadBucketInput{
			Bucket: aws.String(rs.Primary.ID),
		}

		// Retry for S3 eventual consistency
		err := resource.Retry(1*time.Minute, func() *resource.RetryError {
			_, err := conn.HeadBucket(input)

			if isAWSErr(err, s3.ErrCodeNoSuchBucket, "") || isAWSErr(err, "NotFound", "") {
				return nil
			}

			if err != nil {
				return resource.NonRetryableError(err)
			}

			return resource.RetryableError(fmt.Errorf("AWS S3 Bucket still exists: %s", rs.Primary.ID))
		})

		if isResourceTimeoutError(err) {
			_, err = conn.HeadBucket(input)
		}

		if err != nil {
			return err
		}
	}
	return nil
}

func testAccCheckAWSS3BucketExists(n string) resource.TestCheckFunc {
	return testAccCheckAWSS3BucketExistsWithProvider(n, func() *schema.Provider { return testAccProvider })
}

func testAccCheckAWSS3BucketExistsWithProvider(n string, providerF func() *schema.Provider) resource.TestCheckFunc {
	return func(s *terraform.State) error {
		rs, ok := s.RootModule().Resources[n]
		if !ok {
			return fmt.Errorf("Not found: %s", n)
		}

		if rs.Primary.ID == "" {
			return fmt.Errorf("No ID is set")
		}

		provider := providerF()

		conn := provider.Meta().(*AWSClient).s3conn
		_, err := conn.HeadBucket(&s3.HeadBucketInput{
			Bucket: aws.String(rs.Primary.ID),
		})

		if err != nil {
			if isAWSErr(err, s3.ErrCodeNoSuchBucket, "") {
				return fmt.Errorf("S3 bucket not found")
			}
			return err
		}
		return nil

	}
}

func testAccCheckAWSS3DestroyBucket(n string) resource.TestCheckFunc {
	return func(s *terraform.State) error {
		rs, ok := s.RootModule().Resources[n]
		if !ok {
			return fmt.Errorf("Not found: %s", n)
		}

		if rs.Primary.ID == "" {
			return fmt.Errorf("No S3 Bucket ID is set")
		}

		conn := testAccProvider.Meta().(*AWSClient).s3conn
		_, err := conn.DeleteBucket(&s3.DeleteBucketInput{
			Bucket: aws.String(rs.Primary.ID),
		})

		if err != nil {
			return fmt.Errorf("Error destroying Bucket (%s) in testAccCheckAWSS3DestroyBucket: %s", rs.Primary.ID, err)
		}
		return nil
	}
}

func testAccCheckAWSS3BucketAddObjects(n string, keys ...string) resource.TestCheckFunc {
	return func(s *terraform.State) error {
		rs := s.RootModule().Resources[n]
		conn := testAccProvider.Meta().(*AWSClient).s3connUriCleaningDisabled

		for _, key := range keys {
			_, err := conn.PutObject(&s3.PutObjectInput{
				Bucket: aws.String(rs.Primary.ID),
				Key:    aws.String(key),
			})

			if err != nil {
				return fmt.Errorf("PutObject error: %s", err)
			}
		}

		return nil
	}
}

func testAccCheckAWSS3BucketAddObjectsWithLegalHold(n string, keys ...string) resource.TestCheckFunc {
	return func(s *terraform.State) error {
		rs := s.RootModule().Resources[n]
		conn := testAccProvider.Meta().(*AWSClient).s3conn

		for _, key := range keys {
			_, err := conn.PutObject(&s3.PutObjectInput{
				Bucket:                    aws.String(rs.Primary.ID),
				Key:                       aws.String(key),
				ObjectLockLegalHoldStatus: aws.String(s3.ObjectLockLegalHoldStatusOn),
			})

			if err != nil {
				return fmt.Errorf("PutObject error: %s", err)
			}
		}

		return nil
	}
}

// Create an S3 bucket via a CF stack so that it has system tags.
func testAccCheckAWSS3BucketCreateViaCloudFormation(n string, stackId *string) resource.TestCheckFunc {
	return func(s *terraform.State) error {
		conn := testAccProvider.Meta().(*AWSClient).cfconn
		stackName := acctest.RandomWithPrefix("tf-acc-test-s3tags")
		templateBody := fmt.Sprintf(`
        {
            "Resources": {
                "TfTestBucket": {
                    "Type": "AWS::S3::Bucket",
                    "Properties": {
                        "BucketName": "%s",
                    }
                }
            }
        }
        `, n)

		req := &cloudformation.CreateStackInput{
			StackName:    aws.String(stackName),
			TemplateBody: aws.String(templateBody),
		}

		log.Printf("[DEBUG] Creating CloudFormation stack: %#v", req)
		resp, err := conn.CreateStack(req)
		if err != nil {
			return fmt.Errorf("Error creating CloudFormation stack: %s", err)
		}

		status, err := waitForCloudFormationStackCreation(conn, aws.StringValue(resp.StackId), 10*time.Minute)
		if err != nil {
			return fmt.Errorf("Error waiting for CloudFormation stack creation: %s", err)
		}
		if status != cloudformation.StackStatusCreateComplete {
			return fmt.Errorf("Invalid CloudFormation stack creation status: %s", status)
		}

		*stackId = aws.StringValue(resp.StackId)
		return nil
	}
}

func testAccCheckAWSS3BucketTagKeys(n string, keys ...string) resource.TestCheckFunc {
	return func(s *terraform.State) error {
		rs := s.RootModule().Resources[n]
		conn := testAccProvider.Meta().(*AWSClient).s3conn

		resp, err := conn.GetBucketTagging(&s3.GetBucketTaggingInput{
			Bucket: aws.String(rs.Primary.ID),
		})
		if err != nil {
			return err
		}

		for _, key := range keys {
			ok := false
			for _, tag := range resp.TagSet {
				if key == aws.StringValue(tag.Key) {
					ok = true
					break
				}
			}
			if !ok {
				return fmt.Errorf("Key %s not found in bucket's tag set", key)
			}
		}

		return nil
	}
}

func testAccCheckAWSS3BucketPolicy(n string, policy string) resource.TestCheckFunc {
	return func(s *terraform.State) error {
		rs := s.RootModule().Resources[n]
		conn := testAccProvider.Meta().(*AWSClient).s3conn

		out, err := conn.GetBucketPolicy(&s3.GetBucketPolicyInput{
			Bucket: aws.String(rs.Primary.ID),
		})

		if policy == "" {
			if awsErr, ok := err.(awserr.Error); ok && awsErr.Code() == "NoSuchBucketPolicy" {
				// expected
				return nil
			}
			if err == nil {
				return fmt.Errorf("Expected no policy, got: %#v", *out.Policy)
			} else {
				return fmt.Errorf("GetBucketPolicy error: %v, expected %s", err, policy)
			}
		}
		if err != nil {
			return fmt.Errorf("GetBucketPolicy error: %v, expected %s", err, policy)
		}

		if v := out.Policy; v == nil {
			if policy != "" {
				return fmt.Errorf("bad policy, found nil, expected: %s", policy)
			}
		} else {
			expected := make(map[string]interface{})
			if err := json.Unmarshal([]byte(policy), &expected); err != nil {
				return err
			}
			actual := make(map[string]interface{})
			if err := json.Unmarshal([]byte(*v), &actual); err != nil {
				return err
			}

			if !reflect.DeepEqual(expected, actual) {
				return fmt.Errorf("bad policy, expected: %#v, got %#v", expected, actual)
			}
		}

		return nil
	}
}

func testAccCheckAWSS3BucketWebsite(n string, indexDoc string, errorDoc string, redirectProtocol string, redirectTo string) resource.TestCheckFunc {
	return func(s *terraform.State) error {
		rs := s.RootModule().Resources[n]
		conn := testAccProvider.Meta().(*AWSClient).s3conn

		out, err := conn.GetBucketWebsite(&s3.GetBucketWebsiteInput{
			Bucket: aws.String(rs.Primary.ID),
		})

		if err != nil {
			if indexDoc == "" {
				// If we want to assert that the website is not there, than
				// this error is expected
				return nil
			} else {
				return fmt.Errorf("S3BucketWebsite error: %v", err)
			}
		}

		if v := out.IndexDocument; v == nil {
			if indexDoc != "" {
				return fmt.Errorf("bad index doc, found nil, expected: %s", indexDoc)
			}
		} else {
			if *v.Suffix != indexDoc {
				return fmt.Errorf("bad index doc, expected: %s, got %#v", indexDoc, out.IndexDocument)
			}
		}

		if v := out.ErrorDocument; v == nil {
			if errorDoc != "" {
				return fmt.Errorf("bad error doc, found nil, expected: %s", errorDoc)
			}
		} else {
			if *v.Key != errorDoc {
				return fmt.Errorf("bad error doc, expected: %s, got %#v", errorDoc, out.ErrorDocument)
			}
		}

		if v := out.RedirectAllRequestsTo; v == nil {
			if redirectTo != "" {
				return fmt.Errorf("bad redirect to, found nil, expected: %s", redirectTo)
			}
		} else {
			if *v.HostName != redirectTo {
				return fmt.Errorf("bad redirect to, expected: %s, got %#v", redirectTo, out.RedirectAllRequestsTo)
			}
			if redirectProtocol != "" && v.Protocol != nil && *v.Protocol != redirectProtocol {
				return fmt.Errorf("bad redirect protocol to, expected: %s, got %#v", redirectProtocol, out.RedirectAllRequestsTo)
			}
		}

		return nil
	}
}

func testAccCheckAWSS3BucketWebsiteRoutingRules(n string, routingRules []*s3.RoutingRule) resource.TestCheckFunc {
	return func(s *terraform.State) error {
		rs := s.RootModule().Resources[n]
		conn := testAccProvider.Meta().(*AWSClient).s3conn

		out, err := conn.GetBucketWebsite(&s3.GetBucketWebsiteInput{
			Bucket: aws.String(rs.Primary.ID),
		})

		if err != nil {
			if routingRules == nil {
				return nil
			}
			return fmt.Errorf("GetBucketWebsite error: %v", err)
		}

		if !reflect.DeepEqual(out.RoutingRules, routingRules) {
			return fmt.Errorf("bad routing rule, expected: %v, got %v", routingRules, out.RoutingRules)
		}

		return nil
	}
}

func testAccCheckAWSS3BucketVersioning(n string, versioningStatus string) resource.TestCheckFunc {
	return func(s *terraform.State) error {
		rs := s.RootModule().Resources[n]
		conn := testAccProvider.Meta().(*AWSClient).s3conn

		out, err := conn.GetBucketVersioning(&s3.GetBucketVersioningInput{
			Bucket: aws.String(rs.Primary.ID),
		})

		if err != nil {
			return fmt.Errorf("GetBucketVersioning error: %v", err)
		}

		if v := out.Status; v == nil {
			if versioningStatus != "" {
				return fmt.Errorf("bad error versioning status, found nil, expected: %s", versioningStatus)
			}
		} else {
			if *v != versioningStatus {
				return fmt.Errorf("bad error versioning status, expected: %s, got %s", versioningStatus, *v)
			}
		}

		return nil
	}
}

func testAccCheckAWSS3BucketCors(n string, corsRules []*s3.CORSRule) resource.TestCheckFunc {
	return func(s *terraform.State) error {
		rs := s.RootModule().Resources[n]
		conn := testAccProvider.Meta().(*AWSClient).s3conn

		out, err := conn.GetBucketCors(&s3.GetBucketCorsInput{
			Bucket: aws.String(rs.Primary.ID),
		})

		if err != nil {
			if awsErr, ok := err.(awserr.Error); ok && awsErr.Code() != "NoSuchCORSConfiguration" {
				return fmt.Errorf("GetBucketCors error: %v", err)
			}
		}

		if !reflect.DeepEqual(out.CORSRules, corsRules) {
			return fmt.Errorf("bad error cors rule, expected: %v, got %v", corsRules, out.CORSRules)
		}

		return nil
	}
}

func testAccCheckAWSS3RequestPayer(n, expectedPayer string) resource.TestCheckFunc {
	return func(s *terraform.State) error {
		rs := s.RootModule().Resources[n]
		conn := testAccProvider.Meta().(*AWSClient).s3conn

		out, err := conn.GetBucketRequestPayment(&s3.GetBucketRequestPaymentInput{
			Bucket: aws.String(rs.Primary.ID),
		})

		if err != nil {
			return fmt.Errorf("GetBucketRequestPayment error: %v", err)
		}

		if *out.Payer != expectedPayer {
			return fmt.Errorf("bad error request payer type, expected: %v, got %v",
				expectedPayer, out.Payer)
		}

		return nil
	}
}

func testAccCheckAWSS3BucketLogging(n, b, p string) resource.TestCheckFunc {
	return func(s *terraform.State) error {
		rs := s.RootModule().Resources[n]
		conn := testAccProvider.Meta().(*AWSClient).s3conn

		out, err := conn.GetBucketLogging(&s3.GetBucketLoggingInput{
			Bucket: aws.String(rs.Primary.ID),
		})

		if err != nil {
			return fmt.Errorf("GetBucketLogging error: %v", err)
		}

		if out.LoggingEnabled == nil {
			return fmt.Errorf("logging not enabled for bucket: %s", rs.Primary.ID)
		}

		tb := s.RootModule().Resources[b]

		if v := out.LoggingEnabled.TargetBucket; v == nil {
			if tb.Primary.ID != "" {
				return fmt.Errorf("bad target bucket, found nil, expected: %s", tb.Primary.ID)
			}
		} else {
			if *v != tb.Primary.ID {
				return fmt.Errorf("bad target bucket, expected: %s, got %s", tb.Primary.ID, *v)
			}
		}

		if v := out.LoggingEnabled.TargetPrefix; v == nil {
			if p != "" {
				return fmt.Errorf("bad target prefix, found nil, expected: %s", p)
			}
		} else {
			if *v != p {
				return fmt.Errorf("bad target prefix, expected: %s, got %s", p, *v)
			}
		}

		return nil
	}
}

func testAccCheckAWSS3BucketReplicationRules(n string, providerF func() *schema.Provider, rules []*s3.ReplicationRule) resource.TestCheckFunc {
	return func(s *terraform.State) error {
		rs := s.RootModule().Resources[n]
		for _, rule := range rules {
			if dest := rule.Destination; dest != nil {
				if account := dest.Account; account != nil && strings.HasPrefix(aws.StringValue(dest.Account), "${") {
					resourceReference := strings.Replace(aws.StringValue(dest.Account), "${", "", 1)
					resourceReference = strings.Replace(resourceReference, "}", "", 1)
					resourceReferenceParts := strings.Split(resourceReference, ".")
					resourceAttribute := resourceReferenceParts[len(resourceReferenceParts)-1]
					resourceName := strings.Join(resourceReferenceParts[:len(resourceReferenceParts)-1], ".")
					value := s.RootModule().Resources[resourceName].Primary.Attributes[resourceAttribute]
					dest.Account = aws.String(value)
				}
				if ec := dest.EncryptionConfiguration; ec != nil {
					if ec.ReplicaKmsKeyID != nil {
						key_arn := s.RootModule().Resources["aws_kms_key.replica"].Primary.Attributes["arn"]
						ec.ReplicaKmsKeyID = aws.String(strings.Replace(*ec.ReplicaKmsKeyID, "${aws_kms_key.replica.arn}", key_arn, -1))
					}
				}
			}
			// Sort filter tags by key.
			if filter := rule.Filter; filter != nil {
				if and := filter.And; and != nil {
					if tags := and.Tags; tags != nil {
						sort.Slice(tags, func(i, j int) bool { return *tags[i].Key < *tags[j].Key })
					}
				}
			}
		}

		provider := providerF()

		conn := provider.Meta().(*AWSClient).s3conn
		out, err := conn.GetBucketReplication(&s3.GetBucketReplicationInput{
			Bucket: aws.String(rs.Primary.ID),
		})
		if err != nil {
			if isAWSErr(err, s3.ErrCodeNoSuchBucket, "") {
				return fmt.Errorf("S3 bucket not found")
			}
			if rules == nil {
				return nil
			}
			return fmt.Errorf("GetReplicationConfiguration error: %v", err)
		}

		for _, rule := range out.ReplicationConfiguration.Rules {
			// Sort filter tags by key.
			if filter := rule.Filter; filter != nil {
				if and := filter.And; and != nil {
					if tags := and.Tags; tags != nil {
						sort.Slice(tags, func(i, j int) bool { return *tags[i].Key < *tags[j].Key })
					}
				}
			}
		}
		if !reflect.DeepEqual(out.ReplicationConfiguration.Rules, rules) {
			return fmt.Errorf("bad replication rules, expected: %v, got %v", rules, out.ReplicationConfiguration.Rules)
		}

		return nil
	}
}

func testAccCheckAWSS3BucketUpdateGrantSingle(resourceName string) func(s *terraform.State) error {
	return func(s *terraform.State) error {
		id := s.RootModule().Resources["data.aws_canonical_user_id.current"].Primary.ID
		gh := fmt.Sprintf("grant.%v", grantHash(map[string]interface{}{
			"id":   id,
			"type": "CanonicalUser",
			"uri":  "",
			"permissions": schema.NewSet(
				schema.HashString,
				[]interface{}{"FULL_CONTROL", "WRITE"},
			),
		}))
		for _, t := range []resource.TestCheckFunc{
			resource.TestCheckResourceAttr(resourceName, gh+".permissions.#", "2"),
			resource.TestCheckResourceAttr(resourceName, gh+".permissions.3535167073", "FULL_CONTROL"),
			resource.TestCheckResourceAttr(resourceName, gh+".permissions.2319431919", "WRITE"),
			resource.TestCheckResourceAttr(resourceName, gh+".type", "CanonicalUser"),
		} {
			if err := t(s); err != nil {
				return err
			}
		}
		return nil
	}
}

func testAccCheckAWSS3BucketUpdateGrantMulti(resourceName string) func(s *terraform.State) error {
	return func(s *terraform.State) error {
		id := s.RootModule().Resources["data.aws_canonical_user_id.current"].Primary.ID
		gh1 := fmt.Sprintf("grant.%v", grantHash(map[string]interface{}{
			"id":   id,
			"type": "CanonicalUser",
			"uri":  "",
			"permissions": schema.NewSet(
				schema.HashString,
				[]interface{}{"READ"},
			),
		}))
		gh2 := fmt.Sprintf("grant.%v", grantHash(map[string]interface{}{
			"id":   "",
			"type": "Group",
			"uri":  "http://acs.amazonaws.com/groups/s3/LogDelivery",
			"permissions": schema.NewSet(
				schema.HashString,
				[]interface{}{"READ_ACP"},
			),
		}))
		for _, t := range []resource.TestCheckFunc{
			resource.TestCheckResourceAttr(resourceName, gh1+".permissions.#", "1"),
			resource.TestCheckResourceAttr(resourceName, gh1+".permissions.2931993811", "READ"),
			resource.TestCheckResourceAttr(resourceName, gh1+".type", "CanonicalUser"),
			resource.TestCheckResourceAttr(resourceName, gh2+".permissions.#", "1"),
			resource.TestCheckResourceAttr(resourceName, gh2+".permissions.1600971645", "READ_ACP"),
			resource.TestCheckResourceAttr(resourceName, gh2+".type", "Group"),
			resource.TestCheckResourceAttr(resourceName, gh2+".uri", "http://acs.amazonaws.com/groups/s3/LogDelivery"),
		} {
			if err := t(s); err != nil {
				return err
			}
		}
		return nil
	}
}

func testAccCheckS3BucketDomainName(resourceName string, attributeName string, bucketName string) resource.TestCheckFunc {
	return func(s *terraform.State) error {
		expectedValue := testAccProvider.Meta().(*AWSClient).PartitionHostname(fmt.Sprintf("%s.s3", bucketName))

		return resource.TestCheckResourceAttr(resourceName, attributeName, expectedValue)(s)
	}
}

func testAccBucketRegionalDomainName(bucket, region string) string {
	regionalEndpoint, err := BucketRegionalDomainName(bucket, region)
	if err != nil {
		return fmt.Sprintf("Regional endpoint not found for bucket %s", bucket)
	}
	return regionalEndpoint
}

func testAccCheckS3BucketWebsiteEndpoint(resourceName string, attributeName string, bucketName string, region string) resource.TestCheckFunc {
	return func(s *terraform.State) error {
		website := WebsiteEndpoint(testAccProvider.Meta().(*AWSClient), bucketName, region)
		expectedValue := website.Endpoint

		return resource.TestCheckResourceAttr(resourceName, attributeName, expectedValue)(s)
	}
}

func testAccAWSS3BucketPolicy(bucketName, partition string) string {
	return fmt.Sprintf(`{
	"Version": "2012-10-17",
	"Statement": [
		{
			"Sid": "",
			"Effect": "Allow",
			"Principal": {"AWS": "*"},
			"Action": "s3:GetObject",
			"Resource": "arn:%[1]s:s3:::%[2]s/*"
		}
	]
}
`, partition, bucketName)
}

func testAccAWSS3BucketConfig_Basic(bucketName string) string {
	return fmt.Sprintf(`
resource "aws_s3_bucket" "bucket" {
  bucket = %[1]q
}
`, bucketName)
}

func testAccAWSS3BucketConfig_withNoTags(bucketName string) string {
	return fmt.Sprintf(`
resource "aws_s3_bucket" "bucket" {
  bucket = %[1]q
  acl = "private"
  force_destroy = false
}
`, bucketName)
}

func testAccAWSS3BucketConfig_withTags(bucketName string) string {
	return fmt.Sprintf(`
resource "aws_s3_bucket" "bucket" {
  bucket = %[1]q
  acl = "private"
  force_destroy = false
  tags = {
    Key1 = "AAA"
    Key2 = "BBB"
    Key3 = "CCC"
  }
}
`, bucketName)
}

func testAccAWSS3BucketConfig_withUpdatedTags(bucketName string) string {
	return fmt.Sprintf(`
resource "aws_s3_bucket" "bucket" {
  bucket = %[1]q
  acl = "private"
  force_destroy = false
  tags = {
    Key2 = "BBB"
    Key3 = "XXX"
    Key4 = "DDD"
    Key5 = "EEE"
  }
}
`, bucketName)
}

func testAccAWSS3MultiBucketConfigWithTags(randInt int) string {
	return fmt.Sprintf(`
resource "aws_s3_bucket" "bucket1" {
  bucket        = "tf-test-bucket-1-%[1]d"
  acl           = "private"
  force_destroy = true

  tags = {
    Name        = "tf-test-bucket-1-%[1]d"
    Environment = "%[1]d"
  }
}

resource "aws_s3_bucket" "bucket2" {
  bucket        = "tf-test-bucket-2-%[1]d"
  acl           = "private"
  force_destroy = true

  tags = {
    Name        = "tf-test-bucket-2-%[1]d"
    Environment = "%[1]d"
  }
}

resource "aws_s3_bucket" "bucket3" {
  bucket        = "tf-test-bucket-3-%[1]d"
  acl           = "private"
  force_destroy = true

  tags = {
    Name        = "tf-test-bucket-3-%[1]d"
    Environment = "%[1]d"
  }
}

resource "aws_s3_bucket" "bucket4" {
  bucket        = "tf-test-bucket-4-%[1]d"
  acl           = "private"
  force_destroy = true

  tags = {
    Name        = "tf-test-bucket-4-%[1]d"
    Environment = "%[1]d"
  }
}

resource "aws_s3_bucket" "bucket5" {
  bucket        = "tf-test-bucket-5-%[1]d"
  acl           = "private"
  force_destroy = true

  tags = {
    Name        = "tf-test-bucket-5-%[1]d"
    Environment = "%[1]d"
  }
}

resource "aws_s3_bucket" "bucket6" {
  bucket        = "tf-test-bucket-6-%[1]d"
  acl           = "private"
  force_destroy = true

  tags = {
    Name        = "tf-test-bucket-6-%[1]d"
    Environment = "%[1]d"
  }
}
`, randInt)
}

func testAccAWSS3BucketConfigWithRegion(bucketName string) string {
	return fmt.Sprintf(`
data "aws_region" "current" {}

resource "aws_s3_bucket" "test" {
  bucket = %[1]q
  region = data.aws_region.current.name
}
`, bucketName)
}

func testAccAWSS3BucketWebsiteConfig(bucketName string) string {
	return fmt.Sprintf(`
resource "aws_s3_bucket" "bucket" {
  bucket = %[1]q
  acl    = "public-read"

  website {
    index_document = "index.html"
  }
}
`, bucketName)
}

func testAccAWSS3BucketWebsiteConfigWithError(bucketName string) string {
	return fmt.Sprintf(`
resource "aws_s3_bucket" "bucket" {
  bucket = %[1]q
  acl    = "public-read"

  website {
    index_document = "index.html"
    error_document = "error.html"
  }
}
`, bucketName)
}

func testAccAWSS3BucketWebsiteConfigWithRedirect(bucketName string) string {
	return fmt.Sprintf(`
resource "aws_s3_bucket" "bucket" {
  bucket = %[1]q
  acl    = "public-read"

  website {
    redirect_all_requests_to = "hashicorp.com?my=query"
  }
}
`, bucketName)
}

func testAccAWSS3BucketWebsiteConfigWithHttpsRedirect(bucketName string) string {
	return fmt.Sprintf(`
resource "aws_s3_bucket" "bucket" {
  bucket = %[1]q
  acl    = "public-read"

  website {
    redirect_all_requests_to = "https://hashicorp.com?my=query"
  }
}
`, bucketName)
}

func testAccAWSS3BucketWebsiteConfigWithRoutingRules(bucketName string) string {
	return fmt.Sprintf(`
resource "aws_s3_bucket" "bucket" {
  bucket = %[1]q
  acl    = "public-read"

  website {
    index_document = "index.html"
    error_document = "error.html"

    routing_rules = <<EOF
[{
	"Condition": {
		"KeyPrefixEquals": "docs/"
	},
	"Redirect": {
		"ReplaceKeyPrefixWith": "documents/"
	}
}]
EOF
  }
}
`, bucketName)
}

func testAccAWSS3BucketConfigWithAcceleration(bucketName string) string {
	return fmt.Sprintf(`
resource "aws_s3_bucket" "bucket" {
  bucket              = %[1]q
  acceleration_status = "Enabled"
}
`, bucketName)
}

func testAccAWSS3BucketConfigWithoutAcceleration(bucketName string) string {
	return fmt.Sprintf(`
resource "aws_s3_bucket" "bucket" {
  bucket              = %[1]q
  acceleration_status = "Suspended"
}
`, bucketName)
}

func testAccAWSS3BucketConfigRequestPayerBucketOwner(bucketName string) string {
	return fmt.Sprintf(`
resource "aws_s3_bucket" "bucket" {
  bucket        = %[1]q
  request_payer = "BucketOwner"
}
`, bucketName)
}

func testAccAWSS3BucketConfigRequestPayerRequester(bucketName string) string {
	return fmt.Sprintf(`
resource "aws_s3_bucket" "bucket" {
  bucket        = %[1]q
  request_payer = "Requester"
}
`, bucketName)
}

func testAccAWSS3BucketConfigWithPolicy(bucketName, partition string) string {
	return fmt.Sprintf(`
resource "aws_s3_bucket" "bucket" {
  bucket = %[1]q
  acl    = "public-read"
  policy = %[2]s
}
`, bucketName, strconv.Quote(testAccAWSS3BucketPolicy(bucketName, partition)))
}

func testAccAWSS3BucketDestroyedConfig(bucketName string) string {
	return fmt.Sprintf(`
resource "aws_s3_bucket" "bucket" {
  bucket = %[1]q
  acl    = "public-read"
}
`, bucketName)
}

func testAccAWSS3BucketEnableDefaultEncryption(bucketName string) string {
	return fmt.Sprintf(`
resource "aws_kms_key" "arbitrary" {
  description             = "KMS Key for Bucket %[1]s"
  deletion_window_in_days = 10
}

resource "aws_s3_bucket" "arbitrary" {
  bucket = %[1]q

  server_side_encryption_configuration {
    rule {
      apply_server_side_encryption_by_default {
        kms_master_key_id = "${aws_kms_key.arbitrary.arn}"
        sse_algorithm     = "aws:kms"
      }
    }
  }
}
`, bucketName)
}

func testAccAWSS3BucketEnableDefaultEncryptionWithAES256(bucketName string) string {
	return fmt.Sprintf(`
resource "aws_s3_bucket" "arbitrary" {
  bucket = %[1]q

  server_side_encryption_configuration {
    rule {
      apply_server_side_encryption_by_default {
        sse_algorithm = "AES256"
      }
    }
  }
}
`, bucketName)
}

func testAccAWSS3BucketEnableDefaultEncryptionWithDefaultKey(bucketName string) string {
	return fmt.Sprintf(`
resource "aws_s3_bucket" "arbitrary" {
  bucket = %[1]q

  server_side_encryption_configuration {
    rule {
      apply_server_side_encryption_by_default {
        sse_algorithm = "aws:kms"
      }
    }
  }
}
`, bucketName)
}

func testAccAWSS3BucketDisableDefaultEncryption(bucketName string) string {
	return fmt.Sprintf(`
resource "aws_s3_bucket" "arbitrary" {
  bucket = %[1]q
}
`, bucketName)
}

func testAccAWSS3BucketConfigWithEmptyPolicy(bucketName string) string {
	return fmt.Sprintf(`
resource "aws_s3_bucket" "bucket" {
  bucket = %[1]q
  acl    = "public-read"
  policy = ""
}
`, bucketName)
}

func testAccAWSS3BucketConfigWithVersioning(bucketName string) string {
	return fmt.Sprintf(`
resource "aws_s3_bucket" "bucket" {
  bucket = %[1]q

  versioning {
    enabled = true
  }
}
`, bucketName)
}

func testAccAWSS3BucketConfigWithDisableVersioning(bucketName string) string {
	return fmt.Sprintf(`
resource "aws_s3_bucket" "bucket" {
  bucket = %[1]q

  versioning {
    enabled = false
  }
}
`, bucketName)
}

func testAccAWSS3BucketConfigWithCORS(bucketName string) string {
	return fmt.Sprintf(`
resource "aws_s3_bucket" "bucket" {
  bucket = %[1]q

  cors_rule {
    allowed_headers = ["*"]
    allowed_methods = ["PUT", "POST"]
    allowed_origins = ["https://www.example.com"]
    expose_headers  = ["x-amz-server-side-encryption", "ETag"]
    max_age_seconds = 3000
  }
}
`, bucketName)
}

func testAccAWSS3BucketConfigWithCORSEmptyOrigin(bucketName string) string {
	return fmt.Sprintf(`
resource "aws_s3_bucket" "bucket" {
  bucket = %[1]q

  cors_rule {
    allowed_headers = ["*"]
    allowed_methods = ["PUT", "POST"]
    allowed_origins = [""]
    expose_headers  = ["x-amz-server-side-encryption", "ETag"]
    max_age_seconds = 3000
  }
}
`, bucketName)
}

func testAccAWSS3BucketConfigWithAcl(bucketName string) string {
	return fmt.Sprintf(`
resource "aws_s3_bucket" "bucket" {
	bucket = %[1]q
	acl    = "public-read"
}
`, bucketName)
}

func testAccAWSS3BucketConfigWithAclUpdate(bucketName string) string {
	return fmt.Sprintf(`
resource "aws_s3_bucket" "bucket" {
	bucket = %[1]q
	acl    = "private"
}
`, bucketName)
}

func testAccAWSS3BucketConfigWithGrants(bucketName string) string {
	return fmt.Sprintf(`
data "aws_canonical_user_id" "current" {}

resource "aws_s3_bucket" "bucket" {
	bucket = %[1]q
	grant {
        id = "${data.aws_canonical_user_id.current.id}"
        type = "CanonicalUser"
        permissions = ["FULL_CONTROL", "WRITE"]
    }
}
`, bucketName)
}

func testAccAWSS3BucketConfigWithGrantsUpdate(bucketName string) string {
	return fmt.Sprintf(`
data "aws_canonical_user_id" "current" {}

resource "aws_s3_bucket" "bucket" {
	bucket = %[1]q
	grant {
        id = "${data.aws_canonical_user_id.current.id}"
        type = "CanonicalUser"
        permissions = ["READ"]
    }
    grant {
        type = "Group"
        permissions = ["READ_ACP"]
        uri = "http://acs.amazonaws.com/groups/s3/LogDelivery"
    }
}
`, bucketName)
}

func testAccAWSS3BucketConfigWithLogging(bucketName string) string {
	return fmt.Sprintf(`
resource "aws_s3_bucket" "log_bucket" {
  bucket = "%[1]s-log"
  acl    = "log-delivery-write"
}

resource "aws_s3_bucket" "bucket" {
  bucket = %[1]q
  acl    = "private"

  logging {
    target_bucket = "${aws_s3_bucket.log_bucket.id}"
    target_prefix = "log/"
  }
}
`, bucketName)
}

func testAccAWSS3BucketConfigWithLifecycle(bucketName string) string {
	return fmt.Sprintf(`
resource "aws_s3_bucket" "bucket" {
  bucket = %[1]q
  acl    = "private"

  lifecycle_rule {
    id      = "id1"
    prefix  = "path1/"
    enabled = true

    expiration {
      days = 365
    }

    transition {
      days          = 30
      storage_class = "STANDARD_IA"
    }

    transition {
      days          = 60
      storage_class = "INTELLIGENT_TIERING"
    }

    transition {
      days          = 90
      storage_class = "ONEZONE_IA"
    }

    transition {
      days          = 120
      storage_class = "GLACIER"
    }

    transition {
      days          = 210
      storage_class = "DEEP_ARCHIVE"
    }
  }

  lifecycle_rule {
    id      = "id2"
    prefix  = "path2/"
    enabled = true

    expiration {
      date = "2016-01-12"
    }
  }

  lifecycle_rule {
    id      = "id3"
    prefix  = "path3/"
    enabled = true

    transition {
      days          = 0
      storage_class = "GLACIER"
    }
  }

  lifecycle_rule {
    id      = "id4"
    prefix  = "path4/"
    enabled = true

    tags = {
      "tagKey"    = "tagValue"
      "terraform" = "hashicorp"
    }

    expiration {
      date = "2016-01-12"
    }
  }
	lifecycle_rule {
		id = "id5"
		enabled = true

		tags = {
			"tagKey" = "tagValue"
			"terraform" = "hashicorp"
		}

		transition {
			days = 0
			storage_class = "GLACIER"
		}
	}
	lifecycle_rule {
		id = "id6"
		enabled = true

		tags = {
			"tagKey" = "tagValue"
		}

		transition {
			days = 0
			storage_class = "GLACIER"
		}
	}
}
`, bucketName)
}

func testAccAWSS3BucketConfigWithLifecycleExpireMarker(bucketName string) string {
	return fmt.Sprintf(`
resource "aws_s3_bucket" "bucket" {
  bucket = %[1]q
  acl    = "private"

  lifecycle_rule {
    id      = "id1"
    prefix  = "path1/"
    enabled = true

    expiration {
      expired_object_delete_marker = "true"
    }
  }
}
`, bucketName)
}

func testAccAWSS3BucketConfigWithVersioningLifecycle(bucketName string) string {
	return fmt.Sprintf(`
resource "aws_s3_bucket" "bucket" {
  bucket = %[1]q
  acl    = "private"

  versioning {
    enabled = false
  }

  lifecycle_rule {
    id      = "id1"
    prefix  = "path1/"
    enabled = true

    noncurrent_version_expiration {
      days = 365
    }

    noncurrent_version_transition {
      days          = 30
      storage_class = "STANDARD_IA"
    }

    noncurrent_version_transition {
      days          = 60
      storage_class = "GLACIER"
    }
  }

  lifecycle_rule {
    id      = "id2"
    prefix  = "path2/"
    enabled = false

    noncurrent_version_expiration {
      days = 365
    }
  }

  lifecycle_rule {
    id      = "id3"
    prefix  = "path3/"
    enabled = true

    noncurrent_version_transition {
      days          = 0
      storage_class = "GLACIER"
    }
  }
}
`, bucketName)
}

func testAccAWSS3BucketConfigLifecycleRuleExpirationEmptyConfigurationBlock(rName string) string {
	return fmt.Sprintf(`
resource "aws_s3_bucket" "bucket" {
  bucket = %[1]q

  lifecycle_rule {
    enabled = true
    id      = "id1"

    expiration {}
  }
}
`, rName)
}

func testAccAWSS3BucketConfigReplicationBasic(randInt int) string {
	return testAccAlternateRegionProviderConfig() + fmt.Sprintf(`
data "aws_partition" "current" {}

resource "aws_iam_role" "role" {
  name               = "tf-iam-role-replication-%[1]d"
  assume_role_policy = <<POLICY
{
  "Version": "2012-10-17",
  "Statement": [
    {
      "Action": "sts:AssumeRole",
      "Principal": {
        "Service": "s3.${data.aws_partition.current.dns_suffix}"
      },
      "Effect": "Allow",
      "Sid": ""
    }
  ]
}
POLICY
}

resource "aws_s3_bucket" "destination" {
  provider = "aws.alternate"
  bucket   = "tf-test-bucket-destination-%[1]d"

  versioning {
    enabled = true
  }
}
`, randInt)
}

func testAccAWSS3BucketConfigReplication(randInt int) string {
	return testAccAWSS3BucketConfigReplicationBasic(randInt) + fmt.Sprintf(`
resource "aws_s3_bucket" "bucket" {
    bucket   = "tf-test-bucket-%[1]d"
    acl      = "private"

    versioning {
        enabled = true
    }
}
`, randInt)
}

func testAccAWSS3BucketConfigReplicationWithConfiguration(randInt int, storageClass string) string {
	return testAccAWSS3BucketConfigReplicationBasic(randInt) + fmt.Sprintf(`
resource "aws_s3_bucket" "bucket" {
    bucket   = "tf-test-bucket-%[1]d"
    acl      = "private"

    versioning {
        enabled = true
    }

    replication_configuration {
        role = "${aws_iam_role.role.arn}"
        rules {
            id     = "foobar"
            prefix = "foo"
            status = "Enabled"

            destination {
                bucket        = "${aws_s3_bucket.destination.arn}"
                storage_class = "%[2]s"
            }
        }
    }
}
`, randInt, storageClass)
}

func testAccAWSS3BucketConfigReplicationWithSseKmsEncryptedObjects(randInt int) string {
	return testAccAWSS3BucketConfigReplicationBasic(randInt) + fmt.Sprintf(`
resource "aws_kms_key" "replica" {
  provider                = "aws.alternate"
  description             = "TF Acceptance Test S3 repl KMS key"
  deletion_window_in_days = 7
}

resource "aws_s3_bucket" "bucket" {
    bucket   = "tf-test-bucket-%[1]d"
    acl      = "private"

    versioning {
        enabled = true
    }

    replication_configuration {
        role = "${aws_iam_role.role.arn}"
        rules {
            id     = "foobar"
            prefix = "foo"
            status = "Enabled"

            destination {
                bucket        = "${aws_s3_bucket.destination.arn}"
                storage_class = "STANDARD"
                replica_kms_key_id = "${aws_kms_key.replica.arn}"
            }

            source_selection_criteria {
                sse_kms_encrypted_objects {
                  enabled = true
                }
            }
        }
    }
}
`, randInt)
}

func testAccAWSS3BucketConfigReplicationWithAccessControlTranslation(randInt int) string {
	return testAccAWSS3BucketConfigReplicationBasic(randInt) + fmt.Sprintf(`
data "aws_caller_identity" "current" {}

resource "aws_s3_bucket" "bucket" {
    bucket   = "tf-test-bucket-%[1]d"
    acl      = "private"

    versioning {
        enabled = true
    }

    replication_configuration {
        role = "${aws_iam_role.role.arn}"
        rules {
            id     = "foobar"
            prefix = "foo"
            status = "Enabled"

            destination {
                account_id         = "${data.aws_caller_identity.current.account_id}"
                bucket             = "${aws_s3_bucket.destination.arn}"
                storage_class      = "STANDARD"

                access_control_translation {
                    owner = "Destination"
                }
            }
        }
    }
}
`, randInt)
}

func testAccAWSS3BucketConfigReplicationConfigurationRulesDestination(randInt int) string {
	return testAccAWSS3BucketConfigReplicationBasic(randInt) + fmt.Sprintf(`
data "aws_caller_identity" "current" {}

resource "aws_s3_bucket" "bucket" {
  acl    = "private"
  bucket = "tf-test-bucket-%[1]d"

  replication_configuration {
    role = aws_iam_role.role.arn

    rules {
      id     = "foobar"
      prefix = "foo"
      status = "Enabled"

      destination {
        account_id    = data.aws_caller_identity.current.account_id
        bucket        = aws_s3_bucket.destination.arn
        storage_class = "STANDARD"
      }
    }
  }

  versioning {
    enabled = true
  }
}
`, randInt)
}

func testAccAWSS3BucketConfigReplicationWithSseKmsEncryptedObjectsAndAccessControlTranslation(randInt int) string {
	return testAccAWSS3BucketConfigReplicationBasic(randInt) + fmt.Sprintf(`
data "aws_caller_identity" "current" {}

resource "aws_kms_key" "replica" {
  provider                = "aws.alternate"
  description             = "TF Acceptance Test S3 repl KMS key"
  deletion_window_in_days = 7
}

resource "aws_s3_bucket" "bucket" {
    bucket   = "tf-test-bucket-%[1]d"
    acl      = "private"

    versioning {
        enabled = true
    }

    replication_configuration {
        role = "${aws_iam_role.role.arn}"
        rules {
            id     = "foobar"
            prefix = "foo"
            status = "Enabled"

            destination {
                account_id         = "${data.aws_caller_identity.current.account_id}"
                bucket             = "${aws_s3_bucket.destination.arn}"
                storage_class      = "STANDARD"
                replica_kms_key_id = "${aws_kms_key.replica.arn}"

                access_control_translation {
                    owner = "Destination"
                }
            }

            source_selection_criteria {
                sse_kms_encrypted_objects {
                  enabled = true
                }
            }
        }
    }
}
`, randInt)
}

func testAccAWSS3BucketConfigReplicationWithoutStorageClass(randInt int) string {
	return testAccAWSS3BucketConfigReplicationBasic(randInt) + fmt.Sprintf(`
resource "aws_s3_bucket" "bucket" {
    bucket   = "tf-test-bucket-%[1]d"
    acl      = "private"

    versioning {
        enabled = true
    }

    replication_configuration {
        role = "${aws_iam_role.role.arn}"
        rules {
            id     = "foobar"
            prefix = "foo"
            status = "Enabled"

            destination {
                bucket        = "${aws_s3_bucket.destination.arn}"
            }
        }
    }
}
`, randInt)
}

func testAccAWSS3BucketConfigReplicationWithoutPrefix(randInt int) string {
	return testAccAWSS3BucketConfigReplicationBasic(randInt) + fmt.Sprintf(`
resource "aws_s3_bucket" "bucket" {
    bucket   = "tf-test-bucket-%[1]d"
    acl      = "private"

    versioning {
        enabled = true
    }

    replication_configuration {
        role = "${aws_iam_role.role.arn}"
        rules {
            id     = "foobar"
            status = "Enabled"

            destination {
                bucket        = "${aws_s3_bucket.destination.arn}"
                storage_class = "STANDARD"
            }
        }
    }
}
`, randInt)
}

func testAccAWSS3BucketConfigReplicationNoVersioning(randInt int) string {
	return testAccAWSS3BucketConfigReplicationBasic(randInt) + fmt.Sprintf(`
resource "aws_s3_bucket" "bucket" {
    bucket   = "tf-test-bucket-%[1]d"
    acl      = "private"

    replication_configuration {
        role = "${aws_iam_role.role.arn}"
        rules {
            id     = "foobar"
            prefix = "foo"
            status = "Enabled"

            destination {
                bucket        = "${aws_s3_bucket.destination.arn}"
                storage_class = "STANDARD"
            }
        }
    }
}
`, randInt)
}

func testAccAWSS3BucketConfigReplicationWithV2ConfigurationNoTags(randInt int) string {
	return testAccAWSS3BucketConfigReplicationBasic(randInt) + fmt.Sprintf(`
resource "aws_s3_bucket" "bucket" {
    bucket   = "tf-test-bucket-%[1]d"
    acl      = "private"

    versioning {
        enabled = true
    }

    replication_configuration {
        role = "${aws_iam_role.role.arn}"
        rules {
            id     = "foobar"
            status = "Enabled"

            filter {
                prefix = "foo"
            }

            destination {
                bucket        = "${aws_s3_bucket.destination.arn}"
                storage_class = "STANDARD"
            }
        }
    }
}
`, randInt)
}

func testAccAWSS3BucketConfigReplicationWithV2ConfigurationOnlyOneTag(randInt int) string {
	return testAccAWSS3BucketConfigReplicationBasic(randInt) + fmt.Sprintf(`
resource "aws_s3_bucket" "bucket" {
    bucket   = "tf-test-bucket-%[1]d"
    acl      = "private"

    versioning {
        enabled = true
    }

    replication_configuration {
        role = "${aws_iam_role.role.arn}"
        rules {
            id     = "foobar"
            status = "Enabled"

            priority = 42

            filter {
  tags = {
                    ReplicateMe = "Yes"
                }
            }

            destination {
                bucket        = "${aws_s3_bucket.destination.arn}"
                storage_class = "STANDARD"
            }
        }
    }
}
`, randInt)
}

func testAccAWSS3BucketConfigReplicationWithV2ConfigurationPrefixAndTags(randInt int) string {
	return testAccAWSS3BucketConfigReplicationBasic(randInt) + fmt.Sprintf(`
resource "aws_s3_bucket" "bucket" {
    bucket   = "tf-test-bucket-%[1]d"
    acl      = "private"

    versioning {
        enabled = true
    }

    replication_configuration {
        role = "${aws_iam_role.role.arn}"
        rules {
            id     = "foobar"
            status = "Enabled"

            priority = 41

            filter {
                prefix = "foo"

  tags = {
                    AnotherTag  = "OK"
                    ReplicateMe = "Yes"
                }
            }

            destination {
                bucket        = "${aws_s3_bucket.destination.arn}"
                storage_class = "STANDARD"
            }
        }
    }
}
`, randInt)
}

func testAccAWSS3BucketConfigReplicationWithV2ConfigurationMultipleTags(randInt int) string {
	return testAccAWSS3BucketConfigReplicationBasic(randInt) + fmt.Sprintf(`
resource "aws_s3_bucket" "bucket" {
    bucket   = "tf-test-bucket-%[1]d"
    acl      = "private"

    versioning {
        enabled = true
    }

    replication_configuration {
        role = "${aws_iam_role.role.arn}"
        rules {
            id     = "foobar"
            status = "Enabled"

            filter {
  tags = {
                    AnotherTag  = "OK"
                    Foo         = "Bar"
                    ReplicateMe = "Yes"
                }
            }

            destination {
                bucket        = "${aws_s3_bucket.destination.arn}"
                storage_class = "STANDARD"
            }
        }
    }
}
`, randInt)
}

func testAccAWSS3BucketObjectLockEnabledNoDefaultRetention(bucketName string) string {
	return fmt.Sprintf(`
resource "aws_s3_bucket" "arbitrary" {
  bucket = %[1]q

  object_lock_configuration {
    object_lock_enabled = "Enabled"
  }
}
`, bucketName)
}

func testAccAWSS3BucketObjectLockEnabledWithDefaultRetention(bucketName string) string {
	return fmt.Sprintf(`
resource "aws_s3_bucket" "arbitrary" {
  bucket = %[1]q

  object_lock_configuration {
    object_lock_enabled = "Enabled"

    rule {
      default_retention {
        mode = "COMPLIANCE"
        days = 3
      }
    }
  }
}
`, bucketName)
}

func testAccAWSS3BucketConfig_forceDestroy(bucketName string) string {
	return fmt.Sprintf(`
resource "aws_s3_bucket" "bucket" {
  bucket = "%s"
  acl = "private"
  force_destroy = true
}
`, bucketName)
}

func testAccAWSS3BucketConfig_forceDestroyWithObjectLockEnabled(bucketName string) string {
	return fmt.Sprintf(`
resource "aws_s3_bucket" "bucket" {
  bucket = "%s"
  acl = "private"
  force_destroy = true

  versioning {
    enabled = true
  }

  object_lock_configuration {
    object_lock_enabled = "Enabled"
  }
}
`, bucketName)
}

const testAccAWSS3BucketConfigBucketEmptyString = `
resource "aws_s3_bucket" "test" {
  bucket = ""
}
`

const testAccAWSS3BucketConfig_namePrefix = `
resource "aws_s3_bucket" "test" {
	bucket_prefix = "tf-test-"
}
`

const testAccAWSS3BucketConfig_generatedName = `
resource "aws_s3_bucket" "test" {
	bucket_prefix = "tf-test-"
}
`<|MERGE_RESOLUTION|>--- conflicted
+++ resolved
@@ -1210,90 +1210,6 @@
 				Config: testAccAWSS3BucketConfigWithLifecycle(bucketName),
 				Check: resource.ComposeTestCheckFunc(
 					testAccCheckAWSS3BucketExists(resourceName),
-<<<<<<< HEAD
-					resource.TestCheckResourceAttr(
-						resourceName, "lifecycle_rule.0.id", "id1"),
-					resource.TestCheckResourceAttr(
-						resourceName, "lifecycle_rule.0.prefix", "path1/"),
-					resource.TestCheckResourceAttr(
-						resourceName, "lifecycle_rule.0.expiration.0.days", "365"),
-					resource.TestCheckResourceAttr(
-						resourceName, "lifecycle_rule.0.expiration.0.date", ""),
-					resource.TestCheckResourceAttr(
-						resourceName, "lifecycle_rule.0.expiration.0.expired_object_delete_marker", "false"),
-					resource.TestCheckResourceAttr(
-						resourceName, "lifecycle_rule.0.transition.2000431762.date", ""),
-					resource.TestCheckResourceAttr(
-						resourceName, "lifecycle_rule.0.transition.2000431762.days", "30"),
-					resource.TestCheckResourceAttr(
-						resourceName, "lifecycle_rule.0.transition.2000431762.storage_class", "STANDARD_IA"),
-					resource.TestCheckResourceAttr(
-						resourceName, "lifecycle_rule.0.transition.3601168188.date", ""),
-					resource.TestCheckResourceAttr(
-						resourceName, "lifecycle_rule.0.transition.3601168188.days", "60"),
-					resource.TestCheckResourceAttr(
-						resourceName, "lifecycle_rule.0.transition.3601168188.storage_class", "INTELLIGENT_TIERING"),
-					resource.TestCheckResourceAttr(
-						resourceName, "lifecycle_rule.0.transition.3854926587.date", ""),
-					resource.TestCheckResourceAttr(
-						resourceName, "lifecycle_rule.0.transition.3854926587.days", "90"),
-					resource.TestCheckResourceAttr(
-						resourceName, "lifecycle_rule.0.transition.3854926587.storage_class", "ONEZONE_IA"),
-					resource.TestCheckResourceAttr(
-						resourceName, "lifecycle_rule.0.transition.962205413.date", ""),
-					resource.TestCheckResourceAttr(
-						resourceName, "lifecycle_rule.0.transition.962205413.days", "120"),
-					resource.TestCheckResourceAttr(
-						resourceName, "lifecycle_rule.0.transition.962205413.storage_class", "GLACIER"),
-					resource.TestCheckResourceAttr(
-						resourceName, "lifecycle_rule.0.transition.1571523406.date", ""),
-					resource.TestCheckResourceAttr(
-						resourceName, "lifecycle_rule.0.transition.1571523406.days", "210"),
-					resource.TestCheckResourceAttr(
-						resourceName, "lifecycle_rule.0.transition.1571523406.storage_class", "DEEP_ARCHIVE"),
-					resource.TestCheckResourceAttr(
-						resourceName, "lifecycle_rule.1.id", "id2"),
-					resource.TestCheckResourceAttr(
-						resourceName, "lifecycle_rule.1.prefix", "path2/"),
-					resource.TestCheckResourceAttr(
-						resourceName, "lifecycle_rule.1.expiration.0.date", "2016-01-12"),
-					resource.TestCheckResourceAttr(
-						resourceName, "lifecycle_rule.1.expiration.0.days", "0"),
-					resource.TestCheckResourceAttr(
-						resourceName, "lifecycle_rule.1.expiration.0.expired_object_delete_marker", "false"),
-					resource.TestCheckResourceAttr(
-						resourceName, "lifecycle_rule.2.id", "id3"),
-					resource.TestCheckResourceAttr(
-						resourceName, "lifecycle_rule.2.prefix", "path3/"),
-					resource.TestCheckResourceAttr(
-						resourceName, "lifecycle_rule.2.transition.460947558.days", "0"),
-					resource.TestCheckResourceAttr(
-						resourceName, "lifecycle_rule.3.id", "id4"),
-					resource.TestCheckResourceAttr(
-						resourceName, "lifecycle_rule.3.prefix", "path4/"),
-					resource.TestCheckResourceAttr(
-						resourceName, "lifecycle_rule.3.tags.tagKey", "tagValue"),
-					resource.TestCheckResourceAttr(
-						resourceName, "lifecycle_rule.3.tags.terraform", "hashicorp"),
-					resource.TestCheckResourceAttr(
-						resourceName, "lifecycle_rule.4.id", "id5"),
-					resource.TestCheckResourceAttr(
-						resourceName, "lifecycle_rule.4.tags.tagKey", "tagValue"),
-					resource.TestCheckResourceAttr(
-						resourceName, "lifecycle_rule.4.tags.terraform", "hashicorp"),
-					resource.TestCheckResourceAttr(
-						resourceName, "lifecycle_rule.4.transition.460947558.days", "0"),
-					resource.TestCheckResourceAttr(
-						resourceName, "lifecycle_rule.4.transition.460947558.storage_class", "GLACIER"),
-					resource.TestCheckResourceAttr(
-						resourceName, "lifecycle_rule.5.id", "id6"),
-					resource.TestCheckResourceAttr(
-						resourceName, "lifecycle_rule.5.tags.tagKey", "tagValue"),
-					resource.TestCheckResourceAttr(
-						resourceName, "lifecycle_rule.5.transition.460947558.days", "0"),
-					resource.TestCheckResourceAttr(
-						resourceName, "lifecycle_rule.5.transition.460947558.storage_class", "GLACIER"),
-=======
 					resource.TestCheckResourceAttr(resourceName, "lifecycle_rule.0.id", "id1"),
 					resource.TestCheckResourceAttr(resourceName, "lifecycle_rule.0.prefix", "path1/"),
 					resource.TestCheckResourceAttr(resourceName, "lifecycle_rule.0.expiration.2613713285.days", "365"),
@@ -1335,7 +1251,6 @@
 					resource.TestCheckResourceAttr(resourceName, "lifecycle_rule.5.tags.tagKey", "tagValue"),
 					resource.TestCheckResourceAttr(resourceName, "lifecycle_rule.5.transition.460947558.days", "0"),
 					resource.TestCheckResourceAttr(resourceName, "lifecycle_rule.5.transition.460947558.storage_class", "GLACIER"),
->>>>>>> a138eed9
 				),
 			},
 			{
@@ -1348,40 +1263,6 @@
 				Config: testAccAWSS3BucketConfigWithVersioningLifecycle(bucketName),
 				Check: resource.ComposeTestCheckFunc(
 					testAccCheckAWSS3BucketExists(resourceName),
-<<<<<<< HEAD
-					resource.TestCheckResourceAttr(
-						resourceName, "lifecycle_rule.0.id", "id1"),
-					resource.TestCheckResourceAttr(
-						resourceName, "lifecycle_rule.0.prefix", "path1/"),
-					resource.TestCheckResourceAttr(
-						resourceName, "lifecycle_rule.0.enabled", "true"),
-					resource.TestCheckResourceAttr(
-						resourceName, "lifecycle_rule.0.noncurrent_version_expiration.0.days", "365"),
-					resource.TestCheckResourceAttr(
-						resourceName, "lifecycle_rule.0.noncurrent_version_transition.1377917700.days", "30"),
-					resource.TestCheckResourceAttr(
-						resourceName, "lifecycle_rule.0.noncurrent_version_transition.1377917700.storage_class", "STANDARD_IA"),
-					resource.TestCheckResourceAttr(
-						resourceName, "lifecycle_rule.0.noncurrent_version_transition.2528035817.days", "60"),
-					resource.TestCheckResourceAttr(
-						resourceName, "lifecycle_rule.0.noncurrent_version_transition.2528035817.storage_class", "GLACIER"),
-					resource.TestCheckResourceAttr(
-						resourceName, "lifecycle_rule.1.id", "id2"),
-					resource.TestCheckResourceAttr(
-						resourceName, "lifecycle_rule.1.prefix", "path2/"),
-					resource.TestCheckResourceAttr(
-						resourceName, "lifecycle_rule.1.enabled", "false"),
-					resource.TestCheckResourceAttr(
-						resourceName, "lifecycle_rule.1.noncurrent_version_expiration.0.days", "365"),
-					resource.TestCheckResourceAttr(
-						resourceName, "lifecycle_rule.2.id", "id3"),
-					resource.TestCheckResourceAttr(
-						resourceName, "lifecycle_rule.2.prefix", "path3/"),
-					resource.TestCheckResourceAttr(
-						resourceName, "lifecycle_rule.2.noncurrent_version_transition.3732708140.days", "0"),
-					resource.TestCheckResourceAttr(
-						resourceName, "lifecycle_rule.2.noncurrent_version_transition.3732708140.storage_class", "GLACIER"),
-=======
 					resource.TestCheckResourceAttr(resourceName, "lifecycle_rule.0.id", "id1"),
 					resource.TestCheckResourceAttr(resourceName, "lifecycle_rule.0.prefix", "path1/"),
 					resource.TestCheckResourceAttr(resourceName, "lifecycle_rule.0.enabled", "true"),
@@ -1398,7 +1279,6 @@
 					resource.TestCheckResourceAttr(resourceName, "lifecycle_rule.2.prefix", "path3/"),
 					resource.TestCheckResourceAttr(resourceName, "lifecycle_rule.2.noncurrent_version_transition.3732708140.days", "0"),
 					resource.TestCheckResourceAttr(resourceName, "lifecycle_rule.2.noncurrent_version_transition.3732708140.storage_class", "GLACIER"),
->>>>>>> a138eed9
 				),
 			},
 			{
@@ -1424,24 +1304,11 @@
 				Config: testAccAWSS3BucketConfigWithLifecycleExpireMarker(bucketName),
 				Check: resource.ComposeTestCheckFunc(
 					testAccCheckAWSS3BucketExists(resourceName),
-<<<<<<< HEAD
-					resource.TestCheckResourceAttr(
-						resourceName, "lifecycle_rule.0.id", "id1"),
-					resource.TestCheckResourceAttr(
-						resourceName, "lifecycle_rule.0.prefix", "path1/"),
-					resource.TestCheckResourceAttr(
-						resourceName, "lifecycle_rule.0.expiration.0.days", "0"),
-					resource.TestCheckResourceAttr(
-						resourceName, "lifecycle_rule.0.expiration.0.date", ""),
-					resource.TestCheckResourceAttr(
-						resourceName, "lifecycle_rule.0.expiration.0.expired_object_delete_marker", "true"),
-=======
 					resource.TestCheckResourceAttr(resourceName, "lifecycle_rule.0.id", "id1"),
 					resource.TestCheckResourceAttr(resourceName, "lifecycle_rule.0.prefix", "path1/"),
 					resource.TestCheckResourceAttr(resourceName, "lifecycle_rule.0.expiration.3591068768.days", "0"),
 					resource.TestCheckResourceAttr(resourceName, "lifecycle_rule.0.expiration.3591068768.date", ""),
 					resource.TestCheckResourceAttr(resourceName, "lifecycle_rule.0.expiration.3591068768.expired_object_delete_marker", "true"),
->>>>>>> a138eed9
 				),
 			},
 			{
