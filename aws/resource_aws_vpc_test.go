--- conflicted
+++ resolved
@@ -124,14 +124,11 @@
 					testAccCheckVpcCidr(&vpc, "10.1.0.0/16"),
 					resource.TestCheckResourceAttr(
 						"aws_vpc.foo", "cidr_block", "10.1.0.0/16"),
-<<<<<<< HEAD
 					resource.TestCheckResourceAttr(
 						"aws_vpc.foo", "instance_tenancy", "default"),
-=======
 					// ipv6 should be empty if disabled so we can still use the property in conditionals
 					resource.TestCheckResourceAttr(
 						"aws_vpc.foo", "ipv6_cidr_block", ""),
->>>>>>> 450e7fef
 					resource.TestCheckResourceAttrSet(
 						"aws_vpc.foo", "default_route_table_id"),
 					resource.TestCheckResourceAttrSet(
