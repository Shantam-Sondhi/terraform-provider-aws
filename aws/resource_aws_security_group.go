package aws

import (
	"bytes"
	"fmt"
	"log"
	"sort"
	"strconv"
	"strings"
	"time"

	"github.com/aws/aws-sdk-go/aws"
	"github.com/aws/aws-sdk-go/aws/arn"
	"github.com/aws/aws-sdk-go/aws/awserr"
	"github.com/aws/aws-sdk-go/service/ec2"
	"github.com/hashicorp/terraform-plugin-sdk/helper/hashcode"
	"github.com/hashicorp/terraform-plugin-sdk/helper/resource"
	"github.com/hashicorp/terraform-plugin-sdk/helper/schema"
	"github.com/hashicorp/terraform-plugin-sdk/helper/validation"
)

func resourceAwsSecurityGroup() *schema.Resource {
	return &schema.Resource{
		Create: resourceAwsSecurityGroupCreate,
		Read:   resourceAwsSecurityGroupRead,
		Update: resourceAwsSecurityGroupUpdate,
		Delete: resourceAwsSecurityGroupDelete,
		Importer: &schema.ResourceImporter{
			State: resourceAwsSecurityGroupImportState,
		},

		Timeouts: &schema.ResourceTimeout{
			Create: schema.DefaultTimeout(10 * time.Minute),
			Delete: schema.DefaultTimeout(10 * time.Minute),
		},

		SchemaVersion: 1,
		MigrateState:  resourceAwsSecurityGroupMigrateState,

		Schema: map[string]*schema.Schema{
			"name": {
				Type:          schema.TypeString,
				Optional:      true,
				Computed:      true,
				ForceNew:      true,
				ConflictsWith: []string{"name_prefix"},
				ValidateFunc:  validation.StringLenBetween(0, 255),
			},

			"name_prefix": {
				Type:          schema.TypeString,
				Optional:      true,
				ForceNew:      true,
				ConflictsWith: []string{"name"},
				ValidateFunc:  validation.StringLenBetween(0, 100),
			},

			"description": {
				Type:         schema.TypeString,
				Optional:     true,
				ForceNew:     true,
				Default:      "Managed by Terraform",
				ValidateFunc: validation.StringLenBetween(0, 255),
			},

			"vpc_id": {
				Type:     schema.TypeString,
				Optional: true,
				ForceNew: true,
				Computed: true,
			},

			"ingress": {
<<<<<<< HEAD
				Type:     schema.TypeSet,
				Optional: true,
				Computed: false,
=======
				Type:       schema.TypeSet,
				Optional:   true,
				Computed:   true,
				ConfigMode: schema.SchemaConfigModeAttr,
>>>>>>> 2cd7beee
				Elem: &schema.Resource{
					Schema: map[string]*schema.Schema{
						"from_port": {
							Type:     schema.TypeInt,
							Required: true,
						},

						"to_port": {
							Type:     schema.TypeInt,
							Required: true,
						},

						"protocol": {
							Type:      schema.TypeString,
							Required:  true,
							StateFunc: protocolStateFunc,
						},

						"cidr_blocks": {
							Type:     schema.TypeList,
							Optional: true,
							Elem: &schema.Schema{
								Type:         schema.TypeString,
								ValidateFunc: validateCIDRNetworkAddress,
							},
						},

						"ipv6_cidr_blocks": {
							Type:     schema.TypeList,
							Optional: true,
							Elem: &schema.Schema{
								Type:         schema.TypeString,
								ValidateFunc: validateCIDRNetworkAddress,
							},
						},

						"prefix_list_ids": {
							Type:     schema.TypeList,
							Optional: true,
							Elem:     &schema.Schema{Type: schema.TypeString},
						},

						"security_groups": {
							Type:     schema.TypeSet,
							Optional: true,
							Elem:     &schema.Schema{Type: schema.TypeString},
							Set:      schema.HashString,
						},

						"self": {
							Type:     schema.TypeBool,
							Optional: true,
							Default:  false,
						},

						"description": {
							Type:         schema.TypeString,
							Optional:     true,
							ValidateFunc: validateSecurityGroupRuleDescription,
						},
					},
				},
				Set: resourceAwsSecurityGroupRuleHash,
			},

			"egress": {
<<<<<<< HEAD
				Type:     schema.TypeSet,
				Optional: true,
				Computed: false,
=======
				Type:       schema.TypeSet,
				Optional:   true,
				Computed:   true,
				ConfigMode: schema.SchemaConfigModeAttr,
>>>>>>> 2cd7beee
				Elem: &schema.Resource{
					Schema: map[string]*schema.Schema{
						"from_port": {
							Type:     schema.TypeInt,
							Required: true,
						},

						"to_port": {
							Type:     schema.TypeInt,
							Required: true,
						},

						"protocol": {
							Type:      schema.TypeString,
							Required:  true,
							StateFunc: protocolStateFunc,
						},

						"cidr_blocks": {
							Type:     schema.TypeList,
							Optional: true,
							Elem: &schema.Schema{
								Type:         schema.TypeString,
								ValidateFunc: validateCIDRNetworkAddress,
							},
						},

						"ipv6_cidr_blocks": {
							Type:     schema.TypeList,
							Optional: true,
							Elem: &schema.Schema{
								Type:         schema.TypeString,
								ValidateFunc: validateCIDRNetworkAddress,
							},
						},

						"prefix_list_ids": {
							Type:     schema.TypeList,
							Optional: true,
							Elem:     &schema.Schema{Type: schema.TypeString},
						},

						"security_groups": {
							Type:     schema.TypeSet,
							Optional: true,
							Elem:     &schema.Schema{Type: schema.TypeString},
							Set:      schema.HashString,
						},

						"self": {
							Type:     schema.TypeBool,
							Optional: true,
							Default:  false,
						},

						"description": {
							Type:         schema.TypeString,
							Optional:     true,
							ValidateFunc: validateSecurityGroupRuleDescription,
						},
					},
				},
				Set: resourceAwsSecurityGroupRuleHash,
			},

			"arn": {
				Type:     schema.TypeString,
				Computed: true,
			},

			"owner_id": {
				Type:     schema.TypeString,
				Computed: true,
			},

			"tags": tagsSchema(),

			"revoke_rules_on_delete": {
				Type:     schema.TypeBool,
				Default:  false,
				Optional: true,
			},
		},
	}
}

func resourceAwsSecurityGroupCreate(d *schema.ResourceData, meta interface{}) error {
	conn := meta.(*AWSClient).ec2conn

	securityGroupOpts := &ec2.CreateSecurityGroupInput{}

	if v, ok := d.GetOk("vpc_id"); ok {
		securityGroupOpts.VpcId = aws.String(v.(string))
	}

	if v := d.Get("description"); v != nil {
		securityGroupOpts.Description = aws.String(v.(string))
	}

	var groupName string
	if v, ok := d.GetOk("name"); ok {
		groupName = v.(string)
	} else if v, ok := d.GetOk("name_prefix"); ok {
		groupName = resource.PrefixedUniqueId(v.(string))
	} else {
		groupName = resource.UniqueId()
	}
	securityGroupOpts.GroupName = aws.String(groupName)

	var err error
	log.Printf(
		"[DEBUG] Security Group create configuration: %#v", securityGroupOpts)
	createResp, err := conn.CreateSecurityGroup(securityGroupOpts)
	if err != nil {
		return fmt.Errorf("Error creating Security Group: %s", err)
	}

	d.SetId(*createResp.GroupId)

	log.Printf("[INFO] Security Group ID: %s", d.Id())

	// Wait for the security group to truly exist
	resp, err := waitForSgToExist(conn, d.Id(), d.Timeout(schema.TimeoutCreate))
	if err != nil {
		return fmt.Errorf(
			"Error waiting for Security Group (%s) to become available: %s",
			d.Id(), err)
	}

	if err := setTags(conn, d); err != nil {
		return err
	}

	// AWS defaults all Security Groups to have an ALLOW ALL egress rule. Here we
	// revoke that rule, so users don't unknowingly have/use it.
	group := resp.(*ec2.SecurityGroup)
	if group.VpcId != nil && *group.VpcId != "" {
		log.Printf("[DEBUG] Revoking default egress rule for Security Group for %s", d.Id())

		req := &ec2.RevokeSecurityGroupEgressInput{
			GroupId: createResp.GroupId,
			IpPermissions: []*ec2.IpPermission{
				{
					FromPort: aws.Int64(int64(0)),
					ToPort:   aws.Int64(int64(0)),
					IpRanges: []*ec2.IpRange{
						{
							CidrIp: aws.String("0.0.0.0/0"),
						},
					},
					IpProtocol: aws.String("-1"),
				},
			},
		}

		if _, err = conn.RevokeSecurityGroupEgress(req); err != nil {
			return fmt.Errorf(
				"Error revoking default egress rule for Security Group (%s): %s",
				d.Id(), err)
		}

		log.Printf("[DEBUG] Revoking default IPv6 egress rule for Security Group for %s", d.Id())
		req = &ec2.RevokeSecurityGroupEgressInput{
			GroupId: createResp.GroupId,
			IpPermissions: []*ec2.IpPermission{
				{
					FromPort: aws.Int64(int64(0)),
					ToPort:   aws.Int64(int64(0)),
					Ipv6Ranges: []*ec2.Ipv6Range{
						{
							CidrIpv6: aws.String("::/0"),
						},
					},
					IpProtocol: aws.String("-1"),
				},
			},
		}

		_, err = conn.RevokeSecurityGroupEgress(req)
		if err != nil {
			//If we have a NotFound or InvalidParameterValue, then we are trying to remove the default IPv6 egress of a non-IPv6
			//enabled SG
			if ec2err, ok := err.(awserr.Error); ok && ec2err.Code() != "InvalidPermission.NotFound" && !isAWSErr(err, "InvalidParameterValue", "remote-ipv6-range") {
				return fmt.Errorf(
					"Error revoking default IPv6 egress rule for Security Group (%s): %s",
					d.Id(), err)
			}
		}

	}

	return resourceAwsSecurityGroupUpdate(d, meta)
}

func resourceAwsSecurityGroupRead(d *schema.ResourceData, meta interface{}) error {
	conn := meta.(*AWSClient).ec2conn

	var sgRaw interface{}
	var err error
	if d.IsNewResource() {
		sgRaw, err = waitForSgToExist(conn, d.Id(), d.Timeout(schema.TimeoutRead))
	} else {
		sgRaw, _, err = SGStateRefreshFunc(conn, d.Id())()
	}

	if err != nil {
		return err
	}

	if sgRaw == nil {
		log.Printf("[WARN] Security group (%s) not found, removing from state", d.Id())
		d.SetId("")
		return nil
	}

	sg := sgRaw.(*ec2.SecurityGroup)

	remoteIngressRules := resourceAwsSecurityGroupIPPermGather(d.Id(), sg.IpPermissions, sg.OwnerId)
	remoteEgressRules := resourceAwsSecurityGroupIPPermGather(d.Id(), sg.IpPermissionsEgress, sg.OwnerId)

	localIngressRules := d.Get("ingress").(*schema.Set).List()
	localEgressRules := d.Get("egress").(*schema.Set).List()

	// Loop through the local state of rules, doing a match against the remote
	// ruleSet we built above.
	ingressRules := matchRules("ingress", localIngressRules, remoteIngressRules)
	egressRules := matchRules("egress", localEgressRules, remoteEgressRules)

	sgArn := arn.ARN{
		AccountID: aws.StringValue(sg.OwnerId),
		Partition: meta.(*AWSClient).partition,
		Region:    meta.(*AWSClient).region,
		Resource:  fmt.Sprintf("security-group/%s", aws.StringValue(sg.GroupId)),
		Service:   ec2.ServiceName,
	}

	d.Set("arn", sgArn.String())
	d.Set("description", sg.Description)
	d.Set("name", sg.GroupName)
	d.Set("vpc_id", sg.VpcId)
	d.Set("owner_id", sg.OwnerId)

	if err := d.Set("ingress", ingressRules); err != nil {
		log.Printf("[WARN] Error setting Ingress rule set for (%s): %s", d.Id(), err)
	}

	if err := d.Set("egress", egressRules); err != nil {
		log.Printf("[WARN] Error setting Egress rule set for (%s): %s", d.Id(), err)
	}

	d.Set("tags", tagsToMap(sg.Tags))
	return nil
}

func resourceAwsSecurityGroupUpdate(d *schema.ResourceData, meta interface{}) error {
	conn := meta.(*AWSClient).ec2conn

	var sgRaw interface{}
	var err error
	if d.IsNewResource() {
		sgRaw, err = waitForSgToExist(conn, d.Id(), d.Timeout(schema.TimeoutRead))
	} else {
		sgRaw, _, err = SGStateRefreshFunc(conn, d.Id())()
	}

	if err != nil {
		return err
	}
	if sgRaw == nil {
		log.Printf("[WARN] Security group (%s) not found, removing from state", d.Id())
		d.SetId("")
		return nil
	}

	group := sgRaw.(*ec2.SecurityGroup)

	err = resourceAwsSecurityGroupUpdateRules(d, "ingress", meta, group)
	if err != nil {
		return err
	}

	if d.Get("vpc_id") != nil {
		err = resourceAwsSecurityGroupUpdateRules(d, "egress", meta, group)
		if err != nil {
			return err
		}
	}

	if !d.IsNewResource() {
		if err := setTags(conn, d); err != nil {
			return err
		}
		d.SetPartial("tags")
	}

	return resourceAwsSecurityGroupRead(d, meta)
}

func resourceAwsSecurityGroupDelete(d *schema.ResourceData, meta interface{}) error {
	conn := meta.(*AWSClient).ec2conn

	log.Printf("[DEBUG] Security Group destroy: %v", d.Id())

	if err := deleteLingeringLambdaENIs(conn, "group-id", d.Id(), d.Timeout(schema.TimeoutDelete)); err != nil {
		return fmt.Errorf("error deleting Lambda ENIs using Security Group (%s): %s", d.Id(), err)
	}

	// conditionally revoke rules first before attempting to delete the group
	if v := d.Get("revoke_rules_on_delete").(bool); v {
		if err := forceRevokeSecurityGroupRules(conn, d); err != nil {
			return err
		}
	}
	input := &ec2.DeleteSecurityGroupInput{
		GroupId: aws.String(d.Id()),
	}
	err := resource.Retry(d.Timeout(schema.TimeoutDelete), func() *resource.RetryError {
		_, err := conn.DeleteSecurityGroup(input)
		if err != nil {
			if isAWSErr(err, "InvalidGroup.NotFound", "") {
				return nil
			}
			if isAWSErr(err, "DependencyViolation", "") {
				// If it is a dependency violation, we want to retry
				return resource.RetryableError(err)
			}
			return resource.NonRetryableError(err)
		}
		return nil
	})
	if isResourceTimeoutError(err) {
		_, err = conn.DeleteSecurityGroup(input)
		if isAWSErr(err, "InvalidGroup.NotFound", "") {
			return nil
		}
	}
	if err != nil {
		return fmt.Errorf("Error deleting security group: %s", err)
	}
	return nil
}

// Revoke all ingress/egress rules that a Security Group has
func forceRevokeSecurityGroupRules(conn *ec2.EC2, d *schema.ResourceData) error {
	sgRaw, _, err := SGStateRefreshFunc(conn, d.Id())()
	if err != nil {
		return err
	}
	if sgRaw == nil {
		return nil
	}

	group := sgRaw.(*ec2.SecurityGroup)
	if len(group.IpPermissions) > 0 {
		req := &ec2.RevokeSecurityGroupIngressInput{
			GroupId:       group.GroupId,
			IpPermissions: group.IpPermissions,
		}
		if group.VpcId == nil || *group.VpcId == "" {
			req.GroupId = nil
			req.GroupName = group.GroupName
		}
		_, err = conn.RevokeSecurityGroupIngress(req)

		if err != nil {
			return fmt.Errorf(
				"Error revoking security group %s rules: %s",
				*group.GroupId, err)
		}
	}

	if len(group.IpPermissionsEgress) > 0 {
		req := &ec2.RevokeSecurityGroupEgressInput{
			GroupId:       group.GroupId,
			IpPermissions: group.IpPermissionsEgress,
		}
		_, err = conn.RevokeSecurityGroupEgress(req)

		if err != nil {
			return fmt.Errorf(
				"Error revoking security group %s rules: %s",
				*group.GroupId, err)
		}
	}

	return nil
}

func resourceAwsSecurityGroupRuleHash(v interface{}) int {
	var buf bytes.Buffer
	m := v.(map[string]interface{})
	buf.WriteString(fmt.Sprintf("%d-", m["from_port"].(int)))
	buf.WriteString(fmt.Sprintf("%d-", m["to_port"].(int)))
	p := protocolForValue(m["protocol"].(string))
	buf.WriteString(fmt.Sprintf("%s-", p))
	buf.WriteString(fmt.Sprintf("%t-", m["self"].(bool)))

	// We need to make sure to sort the strings below so that we always
	// generate the same hash code no matter what is in the set.
	if v, ok := m["cidr_blocks"]; ok {
		vs := v.([]interface{})
		s := make([]string, len(vs))
		for i, raw := range vs {
			s[i] = raw.(string)
		}
		sort.Strings(s)

		for _, v := range s {
			buf.WriteString(fmt.Sprintf("%s-", v))
		}
	}
	if v, ok := m["ipv6_cidr_blocks"]; ok {
		vs := v.([]interface{})
		s := make([]string, len(vs))
		for i, raw := range vs {
			s[i] = raw.(string)
		}
		sort.Strings(s)

		for _, v := range s {
			buf.WriteString(fmt.Sprintf("%s-", v))
		}
	}
	if v, ok := m["prefix_list_ids"]; ok {
		vs := v.([]interface{})
		s := make([]string, len(vs))
		for i, raw := range vs {
			s[i] = raw.(string)
		}
		sort.Strings(s)

		for _, v := range s {
			buf.WriteString(fmt.Sprintf("%s-", v))
		}
	}
	if v, ok := m["security_groups"]; ok {
		vs := v.(*schema.Set).List()
		s := make([]string, len(vs))
		for i, raw := range vs {
			s[i] = raw.(string)
		}
		sort.Strings(s)

		for _, v := range s {
			buf.WriteString(fmt.Sprintf("%s-", v))
		}
	}
	if m["description"].(string) != "" {
		buf.WriteString(fmt.Sprintf("%s-", m["description"].(string)))
	}

	return hashcode.String(buf.String())
}

func resourceAwsSecurityGroupIPPermGather(groupId string, permissions []*ec2.IpPermission, ownerId *string) []map[string]interface{} {
	ruleMap := make(map[string]map[string]interface{})
	for _, perm := range permissions {
		if len(perm.IpRanges) > 0 {
			for _, ip := range perm.IpRanges {
				desc := aws.StringValue(ip.Description)

				rule := initSecurityGroupRule(ruleMap, perm, desc)

				raw, ok := rule["cidr_blocks"]
				if !ok {
					raw = make([]string, 0)
				}
				list := raw.([]string)

				rule["cidr_blocks"] = append(list, *ip.CidrIp)
			}
		}

		if len(perm.Ipv6Ranges) > 0 {
			for _, ip := range perm.Ipv6Ranges {
				desc := aws.StringValue(ip.Description)

				rule := initSecurityGroupRule(ruleMap, perm, desc)

				raw, ok := rule["ipv6_cidr_blocks"]
				if !ok {
					raw = make([]string, 0)
				}
				list := raw.([]string)

				rule["ipv6_cidr_blocks"] = append(list, *ip.CidrIpv6)
			}
		}

		if len(perm.PrefixListIds) > 0 {
			for _, pl := range perm.PrefixListIds {
				desc := aws.StringValue(pl.Description)

				rule := initSecurityGroupRule(ruleMap, perm, desc)

				raw, ok := rule["prefix_list_ids"]
				if !ok {
					raw = make([]string, 0)
				}
				list := raw.([]string)

				rule["prefix_list_ids"] = append(list, *pl.PrefixListId)
			}
		}

		groups := flattenSecurityGroups(perm.UserIdGroupPairs, ownerId)
		if len(groups) > 0 {
			for _, g := range groups {
				desc := aws.StringValue(g.Description)

				rule := initSecurityGroupRule(ruleMap, perm, desc)

				if *g.GroupId == groupId {
					rule["self"] = true
					continue
				}

				raw, ok := rule["security_groups"]
				if !ok {
					raw = schema.NewSet(schema.HashString, nil)
				}
				list := raw.(*schema.Set)

				if g.GroupName != nil {
					list.Add(*g.GroupName)
				} else {
					list.Add(*g.GroupId)
				}
				rule["security_groups"] = list
			}
		}

	}

	rules := make([]map[string]interface{}, 0, len(ruleMap))
	for _, m := range ruleMap {
		rules = append(rules, m)
	}

	return rules
}

func resourceAwsSecurityGroupUpdateRules(
	d *schema.ResourceData, ruleset string,
	meta interface{}, group *ec2.SecurityGroup) error {

	if d.HasChange(ruleset) {
		o, n := d.GetChange(ruleset)
		if o == nil {
			o = new(schema.Set)
		}
		if n == nil {
			n = new(schema.Set)
		}

		os := resourceAwsSecurityGroupExpandRules(o.(*schema.Set))
		ns := resourceAwsSecurityGroupExpandRules(n.(*schema.Set))

		remove, err := expandIPPerms(group, resourceAwsSecurityGroupCollapseRules(ruleset, os.Difference(ns).List()))
		if err != nil {
			return err
		}
		add, err := expandIPPerms(group, resourceAwsSecurityGroupCollapseRules(ruleset, ns.Difference(os).List()))
		if err != nil {
			return err
		}

		// TODO: We need to handle partial state better in the in-between
		// in this update.

		// TODO: It'd be nicer to authorize before removing, but then we have
		// to deal with complicated unrolling to get individual CIDR blocks
		// to avoid authorizing already authorized sources. Removing before
		// adding is easier here, and Terraform should be fast enough to
		// not have service issues.

		if len(remove) > 0 || len(add) > 0 {
			conn := meta.(*AWSClient).ec2conn

			var err error
			if len(remove) > 0 {
				log.Printf("[DEBUG] Revoking security group %#v %s rule: %#v",
					group, ruleset, remove)

				if ruleset == "egress" {
					req := &ec2.RevokeSecurityGroupEgressInput{
						GroupId:       group.GroupId,
						IpPermissions: remove,
					}
					_, err = conn.RevokeSecurityGroupEgress(req)
				} else {
					req := &ec2.RevokeSecurityGroupIngressInput{
						GroupId:       group.GroupId,
						IpPermissions: remove,
					}
					if group.VpcId == nil || *group.VpcId == "" {
						req.GroupId = nil
						req.GroupName = group.GroupName
					}
					_, err = conn.RevokeSecurityGroupIngress(req)
				}

				if err != nil {
					return fmt.Errorf(
						"Error revoking security group %s rules: %s",
						ruleset, err)
				}
			}

			if len(add) > 0 {
				log.Printf("[DEBUG] Authorizing security group %#v %s rule: %#v",
					group, ruleset, add)
				// Authorize the new rules
				if ruleset == "egress" {
					req := &ec2.AuthorizeSecurityGroupEgressInput{
						GroupId:       group.GroupId,
						IpPermissions: add,
					}
					_, err = conn.AuthorizeSecurityGroupEgress(req)
				} else {
					req := &ec2.AuthorizeSecurityGroupIngressInput{
						GroupId:       group.GroupId,
						IpPermissions: add,
					}
					if group.VpcId == nil || *group.VpcId == "" {
						req.GroupId = nil
						req.GroupName = group.GroupName
					}

					_, err = conn.AuthorizeSecurityGroupIngress(req)
				}

				if err != nil {
					return fmt.Errorf(
						"Error authorizing security group %s rules: %s",
						ruleset, err)
				}
			}
		}
	}
	return nil
}

// SGStateRefreshFunc returns a resource.StateRefreshFunc that is used to watch
// a security group.
func SGStateRefreshFunc(conn *ec2.EC2, id string) resource.StateRefreshFunc {
	return func() (interface{}, string, error) {
		req := &ec2.DescribeSecurityGroupsInput{
			GroupIds: []*string{aws.String(id)},
		}
		resp, err := conn.DescribeSecurityGroups(req)
		if err != nil {
			if ec2err, ok := err.(awserr.Error); ok {
				if ec2err.Code() == "InvalidSecurityGroupID.NotFound" ||
					ec2err.Code() == "InvalidGroup.NotFound" {
					resp = nil
					err = nil
				}
			}

			if err != nil {
				log.Printf("Error on SGStateRefresh: %s", err)
				return nil, "", err
			}
		}

		if resp == nil {
			return nil, "", nil
		}

		group := resp.SecurityGroups[0]
		return group, "exists", nil
	}
}

func waitForSgToExist(conn *ec2.EC2, id string, timeout time.Duration) (interface{}, error) {
	log.Printf("[DEBUG] Waiting for Security Group (%s) to exist", id)
	stateConf := &resource.StateChangeConf{
		Pending: []string{""},
		Target:  []string{"exists"},
		Refresh: SGStateRefreshFunc(conn, id),
		Timeout: timeout,
	}

	return stateConf.WaitForState()
}

// matchRules receives the group id, type of rules, and the local / remote maps
// of rules. We iterate through the local set of rules trying to find a matching
// remote rule, which may be structured differently because of how AWS
// aggregates the rules under the to, from, and type.
//
//
// Matching rules are written to state, with their elements removed from the
// remote set
//
// If no match is found, we'll write the remote rule to state and let the graph
// sort things out
func matchRules(rType string, local []interface{}, remote []map[string]interface{}) []map[string]interface{} {
	// For each local ip or security_group, we need to match against the remote
	// ruleSet until all ips or security_groups are found

	// saves represents the rules that have been identified to be saved to state,
	// in the appropriate d.Set("{ingress,egress}") call.
	var saves []map[string]interface{}
	for _, raw := range local {
		l := raw.(map[string]interface{})

		var selfVal bool
		if v, ok := l["self"]; ok {
			selfVal = v.(bool)
		}

		// matching against self is required to detect rules that only include self
		// as the rule. resourceAwsSecurityGroupIPPermGather parses the group out
		// and replaces it with self if it's ID is found
		localHash := idHash(rType, l["protocol"].(string), int64(l["to_port"].(int)), int64(l["from_port"].(int)), selfVal)

		// loop remote rules, looking for a matching hash
		for _, r := range remote {
			var remoteSelfVal bool
			if v, ok := r["self"]; ok {
				remoteSelfVal = v.(bool)
			}

			// hash this remote rule and compare it for a match consideration with the
			// local rule we're examining
			rHash := idHash(rType, r["protocol"].(string), r["to_port"].(int64), r["from_port"].(int64), remoteSelfVal)
			if rHash == localHash {
				var numExpectedCidrs, numExpectedIpv6Cidrs, numExpectedPrefixLists, numExpectedSGs, numRemoteCidrs, numRemoteIpv6Cidrs, numRemotePrefixLists, numRemoteSGs int
				var matchingCidrs []string
				var matchingIpv6Cidrs []string
				var matchingSGs []string
				var matchingPrefixLists []string

				// grab the local/remote cidr and sg groups, capturing the expected and
				// actual counts
				lcRaw, ok := l["cidr_blocks"]
				if ok {
					numExpectedCidrs = len(l["cidr_blocks"].([]interface{}))
				}
				liRaw, ok := l["ipv6_cidr_blocks"]
				if ok {
					numExpectedIpv6Cidrs = len(l["ipv6_cidr_blocks"].([]interface{}))
				}
				lpRaw, ok := l["prefix_list_ids"]
				if ok {
					numExpectedPrefixLists = len(l["prefix_list_ids"].([]interface{}))
				}
				lsRaw, ok := l["security_groups"]
				if ok {
					numExpectedSGs = len(l["security_groups"].(*schema.Set).List())
				}

				rcRaw, ok := r["cidr_blocks"]
				if ok {
					numRemoteCidrs = len(r["cidr_blocks"].([]string))
				}
				riRaw, ok := r["ipv6_cidr_blocks"]
				if ok {
					numRemoteIpv6Cidrs = len(r["ipv6_cidr_blocks"].([]string))
				}
				rpRaw, ok := r["prefix_list_ids"]
				if ok {
					numRemotePrefixLists = len(r["prefix_list_ids"].([]string))
				}

				rsRaw, ok := r["security_groups"]
				if ok {
					numRemoteSGs = len(r["security_groups"].(*schema.Set).List())
				}

				// check some early failures
				if numExpectedCidrs > numRemoteCidrs {
					log.Printf("[DEBUG] Local rule has more CIDR blocks, continuing (%d/%d)", numExpectedCidrs, numRemoteCidrs)
					continue
				}
				if numExpectedIpv6Cidrs > numRemoteIpv6Cidrs {
					log.Printf("[DEBUG] Local rule has more IPV6 CIDR blocks, continuing (%d/%d)", numExpectedIpv6Cidrs, numRemoteIpv6Cidrs)
					continue
				}
				if numExpectedPrefixLists > numRemotePrefixLists {
					log.Printf("[DEBUG] Local rule has more prefix lists, continuing (%d/%d)", numExpectedPrefixLists, numRemotePrefixLists)
					continue
				}
				if numExpectedSGs > numRemoteSGs {
					log.Printf("[DEBUG] Local rule has more Security Groups, continuing (%d/%d)", numExpectedSGs, numRemoteSGs)
					continue
				}

				// match CIDRs by converting both to sets, and using Set methods
				var localCidrs []interface{}
				if lcRaw != nil {
					localCidrs = lcRaw.([]interface{})
				}
				localCidrSet := schema.NewSet(schema.HashString, localCidrs)

				// remote cidrs are presented as a slice of strings, so we need to
				// reformat them into a slice of interfaces to be used in creating the
				// remote cidr set
				var remoteCidrs []string
				if rcRaw != nil {
					remoteCidrs = rcRaw.([]string)
				}
				// convert remote cidrs to a set, for easy comparisons
				var list []interface{}
				for _, s := range remoteCidrs {
					list = append(list, s)
				}
				remoteCidrSet := schema.NewSet(schema.HashString, list)

				// Build up a list of local cidrs that are found in the remote set
				for _, s := range localCidrSet.List() {
					if remoteCidrSet.Contains(s) {
						matchingCidrs = append(matchingCidrs, s.(string))
					}
				}

				//IPV6 CIDRs
				var localIpv6Cidrs []interface{}
				if liRaw != nil {
					localIpv6Cidrs = liRaw.([]interface{})
				}
				localIpv6CidrSet := schema.NewSet(schema.HashString, localIpv6Cidrs)

				var remoteIpv6Cidrs []string
				if riRaw != nil {
					remoteIpv6Cidrs = riRaw.([]string)
				}
				var listIpv6 []interface{}
				for _, s := range remoteIpv6Cidrs {
					listIpv6 = append(listIpv6, s)
				}
				remoteIpv6CidrSet := schema.NewSet(schema.HashString, listIpv6)

				for _, s := range localIpv6CidrSet.List() {
					if remoteIpv6CidrSet.Contains(s) {
						matchingIpv6Cidrs = append(matchingIpv6Cidrs, s.(string))
					}
				}

				// match prefix lists by converting both to sets, and using Set methods
				var localPrefixLists []interface{}
				if lpRaw != nil {
					localPrefixLists = lpRaw.([]interface{})
				}
				localPrefixListsSet := schema.NewSet(schema.HashString, localPrefixLists)

				// remote prefix lists are presented as a slice of strings, so we need to
				// reformat them into a slice of interfaces to be used in creating the
				// remote prefix list set
				var remotePrefixLists []string
				if rpRaw != nil {
					remotePrefixLists = rpRaw.([]string)
				}
				// convert remote prefix lists to a set, for easy comparison
				list = nil
				for _, s := range remotePrefixLists {
					list = append(list, s)
				}
				remotePrefixListsSet := schema.NewSet(schema.HashString, list)

				// Build up a list of local prefix lists that are found in the remote set
				for _, s := range localPrefixListsSet.List() {
					if remotePrefixListsSet.Contains(s) {
						matchingPrefixLists = append(matchingPrefixLists, s.(string))
					}
				}

				// match SGs. Both local and remote are already sets
				var localSGSet *schema.Set
				if lsRaw == nil {
					localSGSet = schema.NewSet(schema.HashString, nil)
				} else {
					localSGSet = lsRaw.(*schema.Set)
				}

				var remoteSGSet *schema.Set
				if rsRaw == nil {
					remoteSGSet = schema.NewSet(schema.HashString, nil)
				} else {
					remoteSGSet = rsRaw.(*schema.Set)
				}

				// Build up a list of local security groups that are found in the remote set
				for _, s := range localSGSet.List() {
					if remoteSGSet.Contains(s) {
						matchingSGs = append(matchingSGs, s.(string))
					}
				}

				// compare equalities for matches.
				// If we found the number of cidrs and number of sgs, we declare a
				// match, and then remove those elements from the remote rule, so that
				// this remote rule can still be considered by other local rules
				if numExpectedCidrs == len(matchingCidrs) {
					if numExpectedIpv6Cidrs == len(matchingIpv6Cidrs) {
						if numExpectedPrefixLists == len(matchingPrefixLists) {
							if numExpectedSGs == len(matchingSGs) {
								// confirm that self references match
								var lSelf bool
								var rSelf bool
								if _, ok := l["self"]; ok {
									lSelf = l["self"].(bool)
								}
								if _, ok := r["self"]; ok {
									rSelf = r["self"].(bool)
								}
								if rSelf == lSelf {
									delete(r, "self")
									// pop local cidrs from remote
									diffCidr := remoteCidrSet.Difference(localCidrSet)
									var newCidr []string
									for _, cRaw := range diffCidr.List() {
										newCidr = append(newCidr, cRaw.(string))
									}

									// reassigning
									if len(newCidr) > 0 {
										r["cidr_blocks"] = newCidr
									} else {
										delete(r, "cidr_blocks")
									}

									//// IPV6
									//// Comparison
									diffIpv6Cidr := remoteIpv6CidrSet.Difference(localIpv6CidrSet)
									var newIpv6Cidr []string
									for _, cRaw := range diffIpv6Cidr.List() {
										newIpv6Cidr = append(newIpv6Cidr, cRaw.(string))
									}

									// reassigning
									if len(newIpv6Cidr) > 0 {
										r["ipv6_cidr_blocks"] = newIpv6Cidr
									} else {
										delete(r, "ipv6_cidr_blocks")
									}

									// pop local prefix lists from remote
									diffPrefixLists := remotePrefixListsSet.Difference(localPrefixListsSet)
									var newPrefixLists []string
									for _, pRaw := range diffPrefixLists.List() {
										newPrefixLists = append(newPrefixLists, pRaw.(string))
									}

									// reassigning
									if len(newPrefixLists) > 0 {
										r["prefix_list_ids"] = newPrefixLists
									} else {
										delete(r, "prefix_list_ids")
									}

									// pop local sgs from remote
									diffSGs := remoteSGSet.Difference(localSGSet)
									if len(diffSGs.List()) > 0 {
										r["security_groups"] = diffSGs
									} else {
										delete(r, "security_groups")
									}

									// copy over any remote rule description
									if _, ok := r["description"]; ok {
										l["description"] = r["description"]
									}

									saves = append(saves, l)
								}
							}
						}

					}
				}
			}
		}
	}
	// Here we catch any remote rules that have not been stripped of all self,
	// cidrs, and security groups. We'll add remote rules here that have not been
	// matched locally, and let the graph sort things out. This will happen when
	// rules are added externally to Terraform
	for _, r := range remote {
		var lenCidr, lenIpv6Cidr, lenPrefixLists, lenSGs int
		if rCidrs, ok := r["cidr_blocks"]; ok {
			lenCidr = len(rCidrs.([]string))
		}
		if rIpv6Cidrs, ok := r["ipv6_cidr_blocks"]; ok {
			lenIpv6Cidr = len(rIpv6Cidrs.([]string))
		}
		if rPrefixLists, ok := r["prefix_list_ids"]; ok {
			lenPrefixLists = len(rPrefixLists.([]string))
		}
		if rawSGs, ok := r["security_groups"]; ok {
			lenSGs = len(rawSGs.(*schema.Set).List())
		}

		if _, ok := r["self"]; ok {
			if r["self"].(bool) {
				lenSGs++
			}
		}

		if lenSGs+lenCidr+lenIpv6Cidr+lenPrefixLists > 0 {
			log.Printf("[DEBUG] Found a remote Rule that wasn't empty: (%#v)", r)
			saves = append(saves, r)
		}
	}

	return saves
}

// Duplicate ingress/egress block structure and fill out all
// the required fields
func resourceAwsSecurityGroupCopyRule(src map[string]interface{}, self bool, k string, v interface{}) map[string]interface{} {
	var keys_to_copy = []string{"description", "from_port", "to_port", "protocol"}

	dst := make(map[string]interface{})
	for _, key := range keys_to_copy {
		if val, ok := src[key]; ok {
			dst[key] = val
		}
	}
	if k != "" {
		dst[k] = v
	}
	if _, ok := src["self"]; ok {
		dst["self"] = self
	}
	return dst
}

// Given a set of SG rules (ingress/egress blocks), this function
// will group the rules by from_port/to_port/protocol/description
// tuples. This is inverse operation of
// resourceAwsSecurityGroupExpandRules()
//
// For more detail, see comments for
// resourceAwsSecurityGroupExpandRules()
func resourceAwsSecurityGroupCollapseRules(ruleset string, rules []interface{}) []interface{} {

	var keys_to_collapse = []string{"cidr_blocks", "ipv6_cidr_blocks", "prefix_list_ids", "security_groups"}

	collapsed := make(map[string]map[string]interface{})

	for _, rule := range rules {
		r := rule.(map[string]interface{})

		ruleHash := idCollapseHash(ruleset, r["protocol"].(string), int64(r["to_port"].(int)), int64(r["from_port"].(int)), r["description"].(string))

		if _, ok := collapsed[ruleHash]; ok {
			if v, ok := r["self"]; ok && v.(bool) {
				collapsed[ruleHash]["self"] = r["self"]
			}
		} else {
			collapsed[ruleHash] = r
			continue
		}

		for _, key := range keys_to_collapse {
			if _, ok := r[key]; ok {
				if _, ok := collapsed[ruleHash][key]; ok {
					if key == "security_groups" {
						collapsed[ruleHash][key] = collapsed[ruleHash][key].(*schema.Set).Union(r[key].(*schema.Set))
					} else {
						collapsed[ruleHash][key] = append(collapsed[ruleHash][key].([]interface{}), r[key].([]interface{})...)
					}
				} else {
					collapsed[ruleHash][key] = r[key]
				}
			}
		}
	}

	values := make([]interface{}, 0, len(collapsed))
	for _, val := range collapsed {
		values = append(values, val)
	}
	return values
}

// resourceAwsSecurityGroupExpandRules works in pair with
// resourceAwsSecurityGroupCollapseRules and is used as a
// workaround for the problem explained in
// https://github.com/terraform-providers/terraform-provider-aws/pull/4726
//
// This function converts every ingress/egress block that
// contains multiple rules to multiple blocks with only one
// rule. Doing a Difference operation on such a normalized
// set helps to avoid unnecessary removal of unchanged
// rules during the Apply step.
//
// For example, in terraform syntax, the following block:
//
// ingress {
//   from_port = 80
//   to_port = 80
//   protocol = "tcp"
//   cidr_blocks = [
//     "192.168.0.1/32",
//     "192.168.0.2/32",
//   ]
// }
//
// will be converted to the two blocks below:
//
// ingress {
//   from_port = 80
//   to_port = 80
//   protocol = "tcp"
//   cidr_blocks = [ "192.168.0.1/32" ]
// }
//
// ingress {
//   from_port = 80
//   to_port = 80
//   protocol = "tcp"
//   cidr_blocks = [ "192.168.0.2/32" ]
// }
//
// Then the Difference operation is executed on the new set
// to find which rules got modified, and the resulting set
// is then passed to resourceAwsSecurityGroupCollapseRules
// to convert the "diff" back to a more compact form for
// execution. Such compact form helps reduce the number of
// API calls.
//
func resourceAwsSecurityGroupExpandRules(rules *schema.Set) *schema.Set {
	var keys_to_expand = []string{"cidr_blocks", "ipv6_cidr_blocks", "prefix_list_ids", "security_groups"}

	normalized := schema.NewSet(resourceAwsSecurityGroupRuleHash, nil)

	for _, rawRule := range rules.List() {
		rule := rawRule.(map[string]interface{})

		if v, ok := rule["self"]; ok && v.(bool) {
			new_rule := resourceAwsSecurityGroupCopyRule(rule, true, "", nil)
			normalized.Add(new_rule)
		}
		for _, key := range keys_to_expand {
			item, exists := rule[key]
			if exists {
				var list []interface{}
				if key == "security_groups" {
					list = item.(*schema.Set).List()
				} else {
					list = item.([]interface{})
				}
				for _, v := range list {
					var new_rule map[string]interface{}
					if key == "security_groups" {
						new_v := schema.NewSet(schema.HashString, nil)
						new_v.Add(v)
						new_rule = resourceAwsSecurityGroupCopyRule(rule, false, key, new_v)
					} else {
						new_v := make([]interface{}, 0)
						new_v = append(new_v, v)
						new_rule = resourceAwsSecurityGroupCopyRule(rule, false, key, new_v)
					}
					normalized.Add(new_rule)
				}
			}
		}
	}

	return normalized
}

// Convert type-to_port-from_port-protocol-description tuple
// to a hash to use as a key in Set.
func idCollapseHash(rType, protocol string, toPort, fromPort int64, description string) string {
	var buf bytes.Buffer
	buf.WriteString(fmt.Sprintf("%s-", rType))
	buf.WriteString(fmt.Sprintf("%d-", toPort))
	buf.WriteString(fmt.Sprintf("%d-", fromPort))
	buf.WriteString(fmt.Sprintf("%s-", strings.ToLower(protocol)))
	buf.WriteString(fmt.Sprintf("%s-", description))

	return fmt.Sprintf("rule-%d", hashcode.String(buf.String()))
}

// Creates a unique hash for the type, ports, and protocol, used as a key in
// maps
func idHash(rType, protocol string, toPort, fromPort int64, self bool) string {
	var buf bytes.Buffer
	buf.WriteString(fmt.Sprintf("%s-", rType))
	buf.WriteString(fmt.Sprintf("%d-", toPort))
	buf.WriteString(fmt.Sprintf("%d-", fromPort))
	buf.WriteString(fmt.Sprintf("%s-", strings.ToLower(protocol)))
	buf.WriteString(fmt.Sprintf("%t-", self))

	return fmt.Sprintf("rule-%d", hashcode.String(buf.String()))
}

// protocolStateFunc ensures we only store a string in any protocol field
func protocolStateFunc(v interface{}) string {
	switch v := v.(type) {
	case string:
		p := protocolForValue(v)
		return p
	default:
		log.Printf("[WARN] Non String value given for Protocol: %#v", v)
		return ""
	}
}

// protocolForValue converts a valid Internet Protocol number into it's name
// representation. If a name is given, it validates that it's a proper protocol
// name. Names/numbers are as defined at
// https://www.iana.org/assignments/protocol-numbers/protocol-numbers.xhtml
func protocolForValue(v string) string {
	// special case -1
	protocol := strings.ToLower(v)
	if protocol == "-1" || protocol == "all" {
		return "-1"
	}
	// if it's a name like tcp, return that
	if _, ok := sgProtocolIntegers()[protocol]; ok {
		return protocol
	}
	// convert to int, look for that value
	p, err := strconv.Atoi(protocol)
	if err != nil {
		// we were unable to convert to int, suggesting a string name, but it wasn't
		// found above
		log.Printf("[WARN] Unable to determine valid protocol: %s", err)
		return protocol
	}

	for k, v := range sgProtocolIntegers() {
		if p == v {
			// guard against protocolIntegers sometime in the future not having lower
			// case ids in the map
			return strings.ToLower(k)
		}
	}

	// fall through
	log.Printf("[WARN] Unable to determine valid protocol: no matching protocols found")
	return protocol
}

// a map of protocol names and their codes, defined at
// https://www.iana.org/assignments/protocol-numbers/protocol-numbers.xhtml,
// documented to be supported by AWS Security Groups
// http://docs.aws.amazon.com/fr_fr/AWSEC2/latest/APIReference/API_IpPermission.html
// Similar to protocolIntegers() used by Network ACLs, but explicitly only
// supports "tcp", "udp", "icmp", and "all"
func sgProtocolIntegers() map[string]int {
	return map[string]int{
		"udp":  17,
		"tcp":  6,
		"icmp": 1,
		"all":  -1,
	}
}

// The AWS Lambda service creates ENIs behind the scenes and keeps these around for a while
// which would prevent SGs attached to such ENIs from being destroyed
func deleteLingeringLambdaENIs(conn *ec2.EC2, filterName, resourceId string, timeout time.Duration) error {
	// AWS Lambda service team confirms P99 deletion time of ~35 minutes. Buffer for safety.
	if minimumTimeout := 45 * time.Minute; timeout < minimumTimeout {
		timeout = minimumTimeout
	}

	resp, err := conn.DescribeNetworkInterfaces(&ec2.DescribeNetworkInterfacesInput{
		Filters: buildEC2AttributeFilterList(map[string]string{
			filterName:    resourceId,
			"description": "AWS Lambda VPC ENI*",
		}),
	})

	if err != nil {
		return fmt.Errorf("error describing ENIs: %s", err)
	}

	for _, eni := range resp.NetworkInterfaces {
		eniId := aws.StringValue(eni.NetworkInterfaceId)

		if eni.Attachment != nil && aws.StringValue(eni.Attachment.InstanceOwnerId) == "amazon-aws" {
			// Hyperplane attached ENI.
			// Wait for it to be moved into a removable state.
			stateConf := &resource.StateChangeConf{
				Pending: []string{
					ec2.NetworkInterfaceStatusInUse,
				},
				Target: []string{
					ec2.NetworkInterfaceStatusAvailable,
				},
				Refresh:    networkInterfaceStateRefresh(conn, eniId),
				Timeout:    timeout,
				Delay:      10 * time.Second,
				MinTimeout: 10 * time.Second,
				// Handle EC2 ENI eventual consistency. It can take up to 3 minutes.
				ContinuousTargetOccurence: 18,
				NotFoundChecks:            1,
			}

			eniRaw, err := stateConf.WaitForState()

			if isResourceNotFoundError(err) {
				continue
			}

			if err != nil {
				return fmt.Errorf("error waiting for Lambda V2N ENI (%s) to become available for detachment: %s", eniId, err)
			}

			eni = eniRaw.(*ec2.NetworkInterface)
		}

		err = detachNetworkInterface(conn, eni, timeout)

		if err != nil {
			return fmt.Errorf("error detaching Lambda ENI (%s): %s", eniId, err)
		}

		err = deleteNetworkInterface(conn, eniId)

		if err != nil {
			return fmt.Errorf("error deleting Lambda ENI (%s): %s", eniId, err)
		}
	}

	return nil
}

func initSecurityGroupRule(ruleMap map[string]map[string]interface{}, perm *ec2.IpPermission, desc string) map[string]interface{} {
	var fromPort, toPort int64
	if v := perm.FromPort; v != nil {
		fromPort = *v
	}
	if v := perm.ToPort; v != nil {
		toPort = *v
	}
	k := fmt.Sprintf("%s-%d-%d-%s", *perm.IpProtocol, fromPort, toPort, desc)
	rule, ok := ruleMap[k]
	if !ok {
		rule = make(map[string]interface{})
		ruleMap[k] = rule
	}
	rule["protocol"] = *perm.IpProtocol
	rule["from_port"] = fromPort
	rule["to_port"] = toPort
	if desc != "" {
		rule["description"] = desc
	}

	return rule
}<|MERGE_RESOLUTION|>--- conflicted
+++ resolved
@@ -71,16 +71,10 @@
 			},
 
 			"ingress": {
-<<<<<<< HEAD
-				Type:     schema.TypeSet,
-				Optional: true,
-				Computed: false,
-=======
 				Type:       schema.TypeSet,
 				Optional:   true,
-				Computed:   true,
+				Computed:   false,
 				ConfigMode: schema.SchemaConfigModeAttr,
->>>>>>> 2cd7beee
 				Elem: &schema.Resource{
 					Schema: map[string]*schema.Schema{
 						"from_port": {
@@ -147,16 +141,10 @@
 			},
 
 			"egress": {
-<<<<<<< HEAD
-				Type:     schema.TypeSet,
-				Optional: true,
-				Computed: false,
-=======
 				Type:       schema.TypeSet,
 				Optional:   true,
-				Computed:   true,
+				Computed:   false,
 				ConfigMode: schema.SchemaConfigModeAttr,
->>>>>>> 2cd7beee
 				Elem: &schema.Resource{
 					Schema: map[string]*schema.Schema{
 						"from_port": {
