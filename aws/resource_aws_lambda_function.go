--- conflicted
+++ resolved
@@ -519,28 +519,6 @@
 	err := resource.Retry(waiter.LambdaFunctionCreateTimeout, func() *resource.RetryError { // nosem: helper-schema-resource-Retry-without-TimeoutError-check
 		_, err := conn.CreateFunction(params)
 
-<<<<<<< HEAD
-			if isAWSErr(err, lambda.ErrCodeInvalidParameterValueException, "The role defined for the function cannot be assumed by Lambda") {
-				log.Printf("[DEBUG] Received %s, retrying CreateFunction", err)
-				return resource.RetryableError(err)
-			}
-			if isAWSErr(err, lambda.ErrCodeInvalidParameterValueException, "The provided execution role does not have permissions") {
-				log.Printf("[DEBUG] Received %s, retrying CreateFunction", err)
-				return resource.RetryableError(err)
-			}
-			if isAWSErr(err, lambda.ErrCodeInvalidParameterValueException, "Your request has been throttled by EC2") {
-				log.Printf("[DEBUG] Received %s, retrying CreateFunction", err)
-				return resource.RetryableError(err)
-			}
-			if isAWSErr(err, lambda.ErrCodeInvalidParameterValueException, "Lambda was unable to configure access to your environment variables because the KMS key is invalid for CreateGrant") {
-				log.Printf("[DEBUG] Received %s, retrying CreateFunction", err)
-				return resource.RetryableError(err)
-			}
-			if isAWSErr(err, lambda.ErrCodeResourceConflictException, "") {
-				log.Printf("[DEBUG] Received %s, retrying CreateFunction", err)
-				return resource.RetryableError(err)
-			}
-=======
 		if tfawserr.ErrMessageContains(err, lambda.ErrCodeInvalidParameterValueException, "The role defined for the function cannot be assumed by Lambda") {
 			log.Printf("[DEBUG] Received %s, retrying CreateFunction", err)
 			return resource.RetryableError(err)
@@ -560,7 +538,11 @@
 			log.Printf("[DEBUG] Received %s, retrying CreateFunction", err)
 			return resource.RetryableError(err)
 		}
->>>>>>> 81a46632
+
+		if tfawserr.ErrMessageContains(err, lambda.ErrCodeResourceConflictException, "") {
+			log.Printf("[DEBUG] Received %s, retrying CreateFunction", err)
+			return resource.RetryableError(err)
+		}
 
 		if err != nil {
 			return resource.NonRetryableError(err)
@@ -574,29 +556,17 @@
 	}
 
 	if err != nil {
-<<<<<<< HEAD
-		if !isResourceTimeoutError(err) && !isAWSErr(err, lambda.ErrCodeInvalidParameterValueException, "Your request has been throttled by EC2") {
-			return fmt.Errorf("Error creating Lambda function: %s", err)
-=======
 		if !tfawserr.ErrMessageContains(err, lambda.ErrCodeInvalidParameterValueException, "throttled by EC2") {
 			return fmt.Errorf("error creating Lambda Function (1): %w", err)
->>>>>>> 81a46632
 		}
 
 		err := resource.Retry(waiter.LambdaFunctionExtraThrottlingTimeout, func() *resource.RetryError {
 			_, err := conn.CreateFunction(params)
 
-<<<<<<< HEAD
-				if isAWSErr(err, lambda.ErrCodeInvalidParameterValueException, "Your request has been throttled by EC2") {
-					log.Printf("[DEBUG] Received %s, retrying CreateFunction", err)
-					return resource.RetryableError(err)
-				}
-=======
 			if tfawserr.ErrMessageContains(err, lambda.ErrCodeInvalidParameterValueException, "throttled by EC2") {
 				log.Printf("[DEBUG] Received %s, retrying CreateFunction", err)
 				return resource.RetryableError(err)
 			}
->>>>>>> 81a46632
 
 			if err != nil {
 				return resource.NonRetryableError(err)
@@ -1075,33 +1045,10 @@
 		err := resource.Retry(waiter.LambdaFunctionUpdateTimeout, func() *resource.RetryError { // nosem: helper-schema-resource-Retry-without-TimeoutError-check
 			_, err := conn.UpdateFunctionConfiguration(configReq)
 
-<<<<<<< HEAD
-				if isAWSErr(err, lambda.ErrCodeInvalidParameterValueException, "The role defined for the function cannot be assumed by Lambda") {
-					log.Printf("[DEBUG] Received %s, retrying UpdateFunctionConfiguration", err)
-					return resource.RetryableError(err)
-				}
-				if isAWSErr(err, lambda.ErrCodeInvalidParameterValueException, "The provided execution role does not have permissions") {
-					log.Printf("[DEBUG] Received %s, retrying UpdateFunctionConfiguration", err)
-					return resource.RetryableError(err)
-				}
-				if isAWSErr(err, lambda.ErrCodeInvalidParameterValueException, "Your request has been throttled by EC2, please make sure you have enough API rate limit.") {
-					log.Printf("[DEBUG] Received %s, retrying UpdateFunctionConfiguration", err)
-					return resource.RetryableError(err)
-				}
-				if isAWSErr(err, lambda.ErrCodeInvalidParameterValueException, "Lambda was unable to configure access to your environment variables because the KMS key is invalid for CreateGrant") {
-					log.Printf("[DEBUG] Received %s, retrying UpdateFunctionConfiguration", err)
-					return resource.RetryableError(err)
-				}
-				if isAWSErr(err, lambda.ErrCodeResourceConflictException, "") {
-					log.Printf("[DEBUG] Received %s, retrying UpdateFunctionConfiguration", err)
-					return resource.RetryableError(err)
-				}
-=======
 			if tfawserr.ErrMessageContains(err, lambda.ErrCodeInvalidParameterValueException, "The role defined for the function cannot be assumed by Lambda") {
 				log.Printf("[DEBUG] Received %s, retrying UpdateFunctionConfiguration", err)
 				return resource.RetryableError(err)
 			}
->>>>>>> 81a46632
 
 			if tfawserr.ErrMessageContains(err, lambda.ErrCodeInvalidParameterValueException, "The provided execution role does not have permissions") {
 				log.Printf("[DEBUG] Received %s, retrying UpdateFunctionConfiguration", err)
@@ -1118,6 +1065,11 @@
 				return resource.RetryableError(err)
 			}
 
+			if tfawserr.ErrMessageContains(err, lambda.ErrCodeResourceConflictException, "") {
+				log.Printf("[DEBUG] Received %s, retrying CreateFunction", err)
+				return resource.RetryableError(err)
+			}
+
 			if err != nil {
 				return resource.NonRetryableError(err)
 			}
@@ -1130,21 +1082,10 @@
 		}
 
 		if err != nil {
-<<<<<<< HEAD
-			if !isAWSErr(err, lambda.ErrCodeInvalidParameterValueException, "Your request has been throttled by EC2, please make sure you have enough API rate limit.") {
-				return fmt.Errorf("Error modifying Lambda Function Configuration %s: %s", d.Id(), err)
-=======
 			if !tfawserr.ErrMessageContains(err, lambda.ErrCodeInvalidParameterValueException, "throttled by EC2") {
 				return fmt.Errorf("error modifying Lambda Function (%s) configuration : %w", d.Id(), err)
->>>>>>> 81a46632
-			}
-
-<<<<<<< HEAD
-					if isAWSErr(err, lambda.ErrCodeInvalidParameterValueException, "Your request has been throttled by EC2, please make sure you have enough API rate limit.") {
-						log.Printf("[DEBUG] Received %s, retrying UpdateFunctionConfiguration", err)
-						return resource.RetryableError(err)
-					}
-=======
+			}
+
 			// Allow more time for EC2 throttling
 			err := resource.Retry(waiter.LambdaFunctionExtraThrottlingTimeout, func() *resource.RetryError { // nosem: helper-schema-resource-Retry-without-TimeoutError-check
 				_, err = conn.UpdateFunctionConfiguration(configReq)
@@ -1155,7 +1096,6 @@
 				}
 
 				if err != nil {
->>>>>>> 81a46632
 					return resource.NonRetryableError(err)
 				}
 
