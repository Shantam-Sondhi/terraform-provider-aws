--- conflicted
+++ resolved
@@ -37,9 +37,6 @@
 				StateFunc: func(val interface{}) string {
 					return strings.ToUpper(val.(string))
 				},
-<<<<<<< HEAD
-				ValidateFunc: validation.StringInSlice(route53.HealthCheckType_Values(), true),
-=======
 				ValidateFunc: validation.StringInSlice([]string{
 					route53.HealthCheckTypeCalculated,
 					route53.HealthCheckTypeCloudwatchMetric,
@@ -50,7 +47,6 @@
 					route53.HealthCheckTypeTcp,
 					route53.HealthCheckTypeRecoveryControl,
 				}, true),
->>>>>>> c9c2c9ed
 			},
 			"failure_threshold": {
 				Type:         schema.TypeInt,
