package aws

import (
	"bytes"
	"fmt"
	"log"
	"sort"
	"strings"
	"time"

	"github.com/aws/aws-sdk-go/aws"
	"github.com/aws/aws-sdk-go/service/route53"
	"github.com/hashicorp/terraform-plugin-sdk/v2/helper/resource"
	"github.com/hashicorp/terraform-plugin-sdk/v2/helper/schema"
	"github.com/hashicorp/terraform-plugin-sdk/v2/helper/validation"
	"github.com/terraform-providers/terraform-provider-aws/aws/internal/hashcode"
	"github.com/terraform-providers/terraform-provider-aws/aws/internal/keyvaluetags"
)

func resourceAwsRoute53Zone() *schema.Resource {
	return &schema.Resource{
		Create: resourceAwsRoute53ZoneCreate,
		Read:   resourceAwsRoute53ZoneRead,
		Update: resourceAwsRoute53ZoneUpdate,
		Delete: resourceAwsRoute53ZoneDelete,
		Importer: &schema.ResourceImporter{
			State: schema.ImportStatePassthrough,
		},

		Schema: map[string]*schema.Schema{
			"name": {
<<<<<<< HEAD
				Type:             schema.TypeString,
				Required:         true,
				ForceNew:         true,
				DiffSuppressFunc: suppressRoute53ZoneNameWithTrailingDot,
				ValidateFunc:     validation.StringLenBetween(1, 1024),
=======
				// AWS Provider 3.0.0 - trailing period removed from name
				// returned from API, no longer requiring custom DiffSuppressFunc;
				// instead a StateFunc allows input to be provided
				// with or without the trailing period
				Type:      schema.TypeString,
				Required:  true,
				ForceNew:  true,
				StateFunc: trimTrailingPeriod,
>>>>>>> f96188d6
			},

			"comment": {
				Type:     schema.TypeString,
				Optional: true,
				Default:  "Managed by Terraform",
			},

			"vpc": {
				Type:          schema.TypeSet,
				Optional:      true,
				MinItems:      1,
				ConflictsWith: []string{"delegation_set_id"},
				Elem: &schema.Resource{
					Schema: map[string]*schema.Schema{
						"vpc_id": {
							Type:         schema.TypeString,
							Required:     true,
							ValidateFunc: validation.NoZeroValues,
						},
						"vpc_region": {
							Type:     schema.TypeString,
							Optional: true,
							Computed: true,
						},
					},
				},
				Set: route53HostedZoneVPCHash,
			},

			"zone_id": {
				Type:     schema.TypeString,
				Computed: true,
			},

			"delegation_set_id": {
				Type:          schema.TypeString,
				Optional:      true,
				ForceNew:      true,
				ConflictsWith: []string{"vpc"},
				ValidateFunc:  validation.StringLenBetween(1, 32),
			},

			"name_servers": {
				Type:     schema.TypeList,
				Elem:     &schema.Schema{Type: schema.TypeString},
				Computed: true,
			},

			"tags": tagsSchema(),

			"force_destroy": {
				Type:     schema.TypeBool,
				Optional: true,
				Default:  false,
			},
		},
	}
}

func resourceAwsRoute53ZoneCreate(d *schema.ResourceData, meta interface{}) error {
	conn := meta.(*AWSClient).r53conn
	region := meta.(*AWSClient).region

	input := &route53.CreateHostedZoneInput{
		CallerReference: aws.String(resource.UniqueId()),
		Name:            aws.String(d.Get("name").(string)),
		HostedZoneConfig: &route53.HostedZoneConfig{
			Comment: aws.String(d.Get("comment").(string)),
		},
	}

	if v, ok := d.GetOk("delegation_set_id"); ok {
		input.DelegationSetId = aws.String(v.(string))
	}

	// Private Route53 Hosted Zones can only be created with their first VPC association,
	// however we need to associate the remaining after creation.

	var vpcs []*route53.VPC = expandRoute53VPCs(d.Get("vpc").(*schema.Set).List(), region)

	if len(vpcs) > 0 {
		input.VPC = vpcs[0]
	}

	log.Printf("[DEBUG] Creating Route53 hosted zone: %s", input)
	output, err := conn.CreateHostedZone(input)

	if err != nil {
		return fmt.Errorf("error creating Route53 Hosted Zone: %s", err)
	}

	d.SetId(cleanZoneID(aws.StringValue(output.HostedZone.Id)))

	if output.ChangeInfo != nil {
		if err := route53WaitForChangeSynchronization(conn, cleanChangeID(aws.StringValue(output.ChangeInfo.Id))); err != nil {
			return fmt.Errorf("error waiting for Route53 Hosted Zone (%s) creation: %s", d.Id(), err)
		}
	}

	if err := keyvaluetags.Route53UpdateTags(conn, d.Id(), route53.TagResourceTypeHostedzone, map[string]interface{}{}, d.Get("tags").(map[string]interface{})); err != nil {
		return fmt.Errorf("error setting Route53 Zone (%s) tags: %s", d.Id(), err)
	}

	// Associate additional VPCs beyond the first
	if len(vpcs) > 1 {
		for _, vpc := range vpcs[1:] {
			err := route53HostedZoneVPCAssociate(conn, d.Id(), vpc)

			if err != nil {
				return err
			}
		}
	}

	return resourceAwsRoute53ZoneRead(d, meta)
}

func resourceAwsRoute53ZoneRead(d *schema.ResourceData, meta interface{}) error {
	conn := meta.(*AWSClient).r53conn
	ignoreTagsConfig := meta.(*AWSClient).IgnoreTagsConfig

	input := &route53.GetHostedZoneInput{
		Id: aws.String(d.Id()),
	}

	log.Printf("[DEBUG] Getting Route53 Hosted Zone: %s", input)
	output, err := conn.GetHostedZone(input)

	if isAWSErr(err, route53.ErrCodeNoSuchHostedZone, "") {
		log.Printf("[WARN] Route53 Hosted Zone (%s) not found, removing from state", d.Id())
		d.SetId("")
		return nil
	}

	if err != nil {
		return fmt.Errorf("error getting Route53 Hosted Zone (%s): %s", d.Id(), err)
	}

	if output == nil || output.HostedZone == nil {
		log.Printf("[WARN] Route53 Hosted Zone (%s) not found, removing from state", d.Id())
		d.SetId("")
		return nil
	}

	d.Set("comment", "")
	d.Set("delegation_set_id", "")
	// To be consistent with other AWS services (e.g. ACM) that do not accept a trailing period,
	// we remove the suffix from the Hosted Zone Name returned from the API
	d.Set("name", trimTrailingPeriod(aws.StringValue(output.HostedZone.Name)))
	d.Set("zone_id", cleanZoneID(aws.StringValue(output.HostedZone.Id)))

	var nameServers []string

	if output.DelegationSet != nil {
		d.Set("delegation_set_id", cleanDelegationSetId(aws.StringValue(output.DelegationSet.Id)))

		nameServers = aws.StringValueSlice(output.DelegationSet.NameServers)
	}

	if output.HostedZone.Config != nil {
		d.Set("comment", output.HostedZone.Config.Comment)

		if aws.BoolValue(output.HostedZone.Config.PrivateZone) {
			var err error
			nameServers, err = getNameServers(d.Id(), d.Get("name").(string), conn)

			if err != nil {
				return fmt.Errorf("error getting Route53 Hosted Zone (%s) name servers: %s", d.Id(), err)
			}
		}
	}

	sort.Strings(nameServers)
	if err := d.Set("name_servers", nameServers); err != nil {
		return fmt.Errorf("error setting name_servers: %s", err)
	}

	if err := d.Set("vpc", flattenRoute53VPCs(output.VPCs)); err != nil {
		return fmt.Errorf("error setting vpc: %s", err)
	}

	tags, err := keyvaluetags.Route53ListTags(conn, d.Id(), route53.TagResourceTypeHostedzone)

	if err != nil {
		return fmt.Errorf("error listing tags for Route53 Hosted Zone (%s): %s", d.Id(), err)
	}

	if err := d.Set("tags", tags.IgnoreAws().IgnoreConfig(ignoreTagsConfig).Map()); err != nil {
		return fmt.Errorf("error setting tags: %s", err)
	}

	return nil
}

func resourceAwsRoute53ZoneUpdate(d *schema.ResourceData, meta interface{}) error {
	conn := meta.(*AWSClient).r53conn
	region := meta.(*AWSClient).region

	if d.HasChange("comment") {
		input := route53.UpdateHostedZoneCommentInput{
			Id:      aws.String(d.Id()),
			Comment: aws.String(d.Get("comment").(string)),
		}

		_, err := conn.UpdateHostedZoneComment(&input)

		if err != nil {
			return fmt.Errorf("error updating Route53 Hosted Zone (%s) comment: %s", d.Id(), err)
		}
	}

	if d.HasChange("tags") {
		o, n := d.GetChange("tags")

		if err := keyvaluetags.Route53UpdateTags(conn, d.Id(), route53.TagResourceTypeHostedzone, o, n); err != nil {
			return fmt.Errorf("error updating Route53 Zone (%s) tags: %s", d.Id(), err)
		}
	}

	if d.HasChange("vpc") {
		o, n := d.GetChange("vpc")
		oldVPCs := o.(*schema.Set)
		newVPCs := n.(*schema.Set)

		// VPCs cannot be empty, so add first and then remove
		for _, vpcRaw := range newVPCs.Difference(oldVPCs).List() {
			if vpcRaw == nil {
				continue
			}

			vpc := expandRoute53VPC(vpcRaw.(map[string]interface{}), region)
			err := route53HostedZoneVPCAssociate(conn, d.Id(), vpc)

			if err != nil {
				return err
			}
		}

		for _, vpcRaw := range oldVPCs.Difference(newVPCs).List() {
			if vpcRaw == nil {
				continue
			}

			vpc := expandRoute53VPC(vpcRaw.(map[string]interface{}), region)
			err := route53HostedZoneVPCDisassociate(conn, d.Id(), vpc)

			if err != nil {
				return err
			}
		}
	}

	return resourceAwsRoute53ZoneRead(d, meta)
}

func resourceAwsRoute53ZoneDelete(d *schema.ResourceData, meta interface{}) error {
	conn := meta.(*AWSClient).r53conn

	if d.Get("force_destroy").(bool) {
		if err := deleteAllRecordsInHostedZoneId(d.Id(), d.Get("name").(string), conn); err != nil {
			return fmt.Errorf("error deleting records in Route53 Hosted Zone (%s): %s", d.Id(), err)
		}
	}

	input := &route53.DeleteHostedZoneInput{
		Id: aws.String(d.Id()),
	}

	log.Printf("[DEBUG] Deleting Route53 Hosted Zone: %s", input)
	_, err := conn.DeleteHostedZone(input)

	if isAWSErr(err, route53.ErrCodeNoSuchHostedZone, "") {
		return nil
	}

	if err != nil {
		return fmt.Errorf("error deleting Route53 Hosted Zone (%s): %s", d.Id(), err)
	}

	return nil
}

func deleteAllRecordsInHostedZoneId(hostedZoneId, hostedZoneName string, conn *route53.Route53) error {
	input := &route53.ListResourceRecordSetsInput{
		HostedZoneId: aws.String(hostedZoneId),
	}

	var lastDeleteErr, lastErrorFromWaiter error
	var pageNum = 0
	err := conn.ListResourceRecordSetsPages(input, func(page *route53.ListResourceRecordSetsOutput, isLastPage bool) bool {
		sets := page.ResourceRecordSets
		pageNum += 1

		changes := make([]*route53.Change, 0)
		// 100 items per page returned by default
		for _, set := range sets {
			if strings.TrimSuffix(*set.Name, ".") == strings.TrimSuffix(hostedZoneName, ".") && (*set.Type == "NS" || *set.Type == "SOA") {
				// Zone NS & SOA records cannot be deleted
				continue
			}
			changes = append(changes, &route53.Change{
				Action:            aws.String("DELETE"),
				ResourceRecordSet: set,
			})
		}
		log.Printf("[DEBUG] Deleting %d records (page %d) from %s",
			len(changes), pageNum, hostedZoneId)

		req := &route53.ChangeResourceRecordSetsInput{
			HostedZoneId: aws.String(hostedZoneId),
			ChangeBatch: &route53.ChangeBatch{
				Comment: aws.String("Deleted by Terraform"),
				Changes: changes,
			},
		}

		var resp interface{}
		resp, lastDeleteErr = deleteRoute53RecordSet(conn, req)
		if out, ok := resp.(*route53.ChangeResourceRecordSetsOutput); ok {
			log.Printf("[DEBUG] Waiting for change batch to become INSYNC: %#v", out)
			if out.ChangeInfo != nil && out.ChangeInfo.Id != nil {
				lastErrorFromWaiter = waitForRoute53RecordSetToSync(conn, cleanChangeID(*out.ChangeInfo.Id))
			} else {
				log.Printf("[DEBUG] Change info was empty")
			}
		} else {
			log.Printf("[DEBUG] Unable to wait for change batch because of an error: %s", lastDeleteErr)
		}

		return !isLastPage
	})
	if err != nil {
		return fmt.Errorf("Failed listing/deleting record sets: %s\nLast error from deletion: %s\nLast error from waiter: %s",
			err, lastDeleteErr, lastErrorFromWaiter)
	}

	return nil
}

func resourceAwsGoRoute53Wait(r53 *route53.Route53, ref *route53.GetChangeInput) (result interface{}, state string, err error) {

	status, err := r53.GetChange(ref)
	if err != nil {
		return nil, "UNKNOWN", err
	}
	return true, *status.ChangeInfo.Status, nil
}

// cleanChangeID is used to remove the leading /change/
func cleanChangeID(ID string) string {
	return strings.TrimPrefix(ID, "/change/")
}

// cleanZoneID is used to remove the leading /hostedzone/
func cleanZoneID(ID string) string {
	return strings.TrimPrefix(ID, "/hostedzone/")
}

// trimTrailingPeriod is used to remove the trailing period
// of "name" or "domain name" attributes often returned from
// the Route53 API or provided as user input.
// The single dot (".") domain name is returned as-is.
func trimTrailingPeriod(v interface{}) string {
	var str string
	switch value := v.(type) {
	case *string:
		str = aws.StringValue(value)
	case string:
		str = value
	default:
		return ""
	}

	if str == "." {
		return str
	}

	return strings.TrimSuffix(str, ".")
}

func getNameServers(zoneId string, zoneName string, r53 *route53.Route53) ([]string, error) {
	resp, err := r53.ListResourceRecordSets(&route53.ListResourceRecordSetsInput{
		HostedZoneId:    aws.String(zoneId),
		StartRecordName: aws.String(zoneName),
		StartRecordType: aws.String("NS"),
	})
	if err != nil {
		return nil, err
	}
	if len(resp.ResourceRecordSets) == 0 {
		return nil, nil
	}
	ns := make([]string, len(resp.ResourceRecordSets[0].ResourceRecords))
	for i := range resp.ResourceRecordSets[0].ResourceRecords {
		ns[i] = *resp.ResourceRecordSets[0].ResourceRecords[i].Value
	}
	sort.Strings(ns)
	return ns, nil
}

func expandRoute53VPCs(l []interface{}, currentRegion string) []*route53.VPC {
	vpcs := []*route53.VPC{}

	for _, mRaw := range l {
		if mRaw == nil {
			continue
		}

		vpcs = append(vpcs, expandRoute53VPC(mRaw.(map[string]interface{}), currentRegion))
	}

	return vpcs
}

func expandRoute53VPC(m map[string]interface{}, currentRegion string) *route53.VPC {
	vpc := &route53.VPC{
		VPCId:     aws.String(m["vpc_id"].(string)),
		VPCRegion: aws.String(currentRegion),
	}

	if v, ok := m["vpc_region"]; ok && v.(string) != "" {
		vpc.VPCRegion = aws.String(v.(string))
	}

	return vpc
}

func flattenRoute53VPCs(vpcs []*route53.VPC) []interface{} {
	l := []interface{}{}

	for _, vpc := range vpcs {
		if vpc == nil {
			continue
		}

		m := map[string]interface{}{
			"vpc_id":     aws.StringValue(vpc.VPCId),
			"vpc_region": aws.StringValue(vpc.VPCRegion),
		}

		l = append(l, m)
	}

	return l
}

func route53HostedZoneVPCAssociate(conn *route53.Route53, zoneID string, vpc *route53.VPC) error {
	input := &route53.AssociateVPCWithHostedZoneInput{
		HostedZoneId: aws.String(zoneID),
		VPC:          vpc,
	}

	log.Printf("[DEBUG] Associating Route53 Hosted Zone with VPC: %s", input)
	output, err := conn.AssociateVPCWithHostedZone(input)

	if err != nil {
		return fmt.Errorf("error associating Route53 Hosted Zone (%s) to VPC (%s): %s", zoneID, aws.StringValue(vpc.VPCId), err)
	}

	if err := route53WaitForChangeSynchronization(conn, cleanChangeID(aws.StringValue(output.ChangeInfo.Id))); err != nil {
		return fmt.Errorf("error waiting for Route53 Hosted Zone (%s) association to VPC (%s): %s", zoneID, aws.StringValue(vpc.VPCId), err)
	}

	return nil
}

func route53HostedZoneVPCDisassociate(conn *route53.Route53, zoneID string, vpc *route53.VPC) error {
	input := &route53.DisassociateVPCFromHostedZoneInput{
		HostedZoneId: aws.String(zoneID),
		VPC:          vpc,
	}

	log.Printf("[DEBUG] Disassociating Route53 Hosted Zone with VPC: %s", input)
	output, err := conn.DisassociateVPCFromHostedZone(input)

	if err != nil {
		return fmt.Errorf("error disassociating Route53 Hosted Zone (%s) from VPC (%s): %s", zoneID, aws.StringValue(vpc.VPCId), err)
	}

	if err := route53WaitForChangeSynchronization(conn, cleanChangeID(aws.StringValue(output.ChangeInfo.Id))); err != nil {
		return fmt.Errorf("error waiting for Route53 Hosted Zone (%s) disassociation from VPC (%s): %s", zoneID, aws.StringValue(vpc.VPCId), err)
	}

	return nil
}

func route53HostedZoneVPCHash(v interface{}) int {
	var buf bytes.Buffer
	m := v.(map[string]interface{})
	buf.WriteString(fmt.Sprintf("%s-", m["vpc_id"].(string)))

	return hashcode.String(buf.String())
}

func route53WaitForChangeSynchronization(conn *route53.Route53, changeID string) error {
	conf := resource.StateChangeConf{
		Delay:      30 * time.Second,
		Pending:    []string{route53.ChangeStatusPending},
		Target:     []string{route53.ChangeStatusInsync},
		Timeout:    15 * time.Minute,
		MinTimeout: 2 * time.Second,
		Refresh: func() (result interface{}, state string, err error) {
			input := &route53.GetChangeInput{
				Id: aws.String(changeID),
			}

			log.Printf("[DEBUG] Getting Route53 Change status: %s", input)
			output, err := conn.GetChange(input)

			if err != nil {
				return nil, "UNKNOWN", err
			}

			if output == nil || output.ChangeInfo == nil {
				return nil, "UNKNOWN", fmt.Errorf("Route53 GetChange response empty for ID: %s", changeID)
			}

			return true, aws.StringValue(output.ChangeInfo.Status), nil
		},
	}

	_, err := conf.WaitForState()

	return err
}<|MERGE_RESOLUTION|>--- conflicted
+++ resolved
@@ -29,22 +29,15 @@
 
 		Schema: map[string]*schema.Schema{
 			"name": {
-<<<<<<< HEAD
-				Type:             schema.TypeString,
-				Required:         true,
-				ForceNew:         true,
-				DiffSuppressFunc: suppressRoute53ZoneNameWithTrailingDot,
-				ValidateFunc:     validation.StringLenBetween(1, 1024),
-=======
 				// AWS Provider 3.0.0 - trailing period removed from name
 				// returned from API, no longer requiring custom DiffSuppressFunc;
 				// instead a StateFunc allows input to be provided
 				// with or without the trailing period
-				Type:      schema.TypeString,
-				Required:  true,
-				ForceNew:  true,
-				StateFunc: trimTrailingPeriod,
->>>>>>> f96188d6
+				Type:         schema.TypeString,
+				Required:     true,
+				ForceNew:     true,
+				StateFunc:    trimTrailingPeriod,
+				ValidateFunc: validation.StringLenBetween(1, 1024),
 			},
 
 			"comment": {
@@ -85,7 +78,7 @@
 				Optional:      true,
 				ForceNew:      true,
 				ConflictsWith: []string{"vpc"},
-				ValidateFunc:  validation.StringLenBetween(1, 32),
+				ValidateFunc:  validation.StringLenBetween(0, 32),
 			},
 
 			"name_servers": {
