--- conflicted
+++ resolved
@@ -10,7 +10,7 @@
 	"github.com/hashicorp/terraform-plugin-sdk/helper/acctest"
 	"github.com/hashicorp/terraform-plugin-sdk/helper/resource"
 	"github.com/hashicorp/terraform-plugin-sdk/terraform"
-	"github.com/jen20/awspolicyequivalence"
+	awspolicy "github.com/jen20/awspolicyequivalence"
 )
 
 func init() {
@@ -68,13 +68,8 @@
 }
 
 func TestAccAWSKmsKey_basic(t *testing.T) {
-<<<<<<< HEAD
 	var keyBefore, keyAfter kms.KeyMetadata
 	rName := acctest.RandStringFromCharSet(10, acctest.CharSetAlphaNum)
-=======
-	var key kms.KeyMetadata
-	rName := fmt.Sprintf("tf-testacc-kms-key-%s", acctest.RandStringFromCharSet(13, acctest.CharSetAlphaNum))
->>>>>>> dbcee9c1
 	resourceName := "aws_kms_key.test"
 
 	resource.ParallelTest(t, resource.TestCase{
@@ -85,13 +80,7 @@
 			{
 				Config: testAccAWSKmsKey(rName),
 				Check: resource.ComposeTestCheckFunc(
-<<<<<<< HEAD
 					testAccCheckAWSKmsKeyExists(resourceName, &keyBefore),
-=======
-					testAccCheckAWSKmsKeyExists(resourceName, &key),
-					resource.TestCheckResourceAttr(resourceName, "customer_master_key_spec", "SYMMETRIC_DEFAULT"),
-					resource.TestCheckResourceAttr(resourceName, "key_usage", "ENCRYPT_DECRYPT"),
->>>>>>> dbcee9c1
 				),
 			},
 			{
@@ -100,33 +89,10 @@
 				ImportStateVerify:       true,
 				ImportStateVerifyIgnore: []string{"deletion_window_in_days"},
 			},
-<<<<<<< HEAD
 			{
 				Config: testAccAWSKmsKey_removedPolicy(rName),
 				Check: resource.ComposeTestCheckFunc(
 					testAccCheckAWSKmsKeyExists(resourceName, &keyAfter),
-=======
-		},
-	})
-}
-
-func TestAccAWSKmsKey_asymmetricKey(t *testing.T) {
-	var key kms.KeyMetadata
-	rName := fmt.Sprintf("tf-testacc-kms-key-%s", acctest.RandStringFromCharSet(13, acctest.CharSetAlphaNum))
-	resourceName := "aws_kms_key.test"
-
-	resource.Test(t, resource.TestCase{
-		PreCheck:     func() { testAccPreCheck(t) },
-		Providers:    testAccProviders,
-		CheckDestroy: testAccCheckAWSKmsKeyDestroy,
-		Steps: []resource.TestStep{
-			{
-				Config: testAccAWSKmsKey_asymmetric(rName),
-				Check: resource.ComposeTestCheckFunc(
-					testAccCheckAWSKmsKeyExists(resourceName, &key),
-					resource.TestCheckResourceAttr(resourceName, "customer_master_key_spec", "ECC_NIST_P384"),
-					resource.TestCheckResourceAttr(resourceName, "key_usage", "SIGN_VERIFY"),
->>>>>>> dbcee9c1
 				),
 			},
 		},
@@ -135,11 +101,7 @@
 
 func TestAccAWSKmsKey_disappears(t *testing.T) {
 	var key kms.KeyMetadata
-<<<<<<< HEAD
 	rName := acctest.RandStringFromCharSet(10, acctest.CharSetAlphaNum)
-=======
-	rName := fmt.Sprintf("tf-testacc-kms-key-%s", acctest.RandStringFromCharSet(13, acctest.CharSetAlphaNum))
->>>>>>> dbcee9c1
 	resourceName := "aws_kms_key.test"
 
 	resource.ParallelTest(t, resource.TestCase{
@@ -151,10 +113,6 @@
 				Config: testAccAWSKmsKey(rName),
 				Check: resource.ComposeTestCheckFunc(
 					testAccCheckAWSKmsKeyExists(resourceName, &key),
-<<<<<<< HEAD
-=======
-					testAccCheckAWSKmsKeyDisappears(&key),
->>>>>>> dbcee9c1
 				),
 				ExpectNonEmptyPlan: true,
 			},
@@ -164,11 +122,7 @@
 
 func TestAccAWSKmsKey_policy(t *testing.T) {
 	var key kms.KeyMetadata
-<<<<<<< HEAD
 	rName := acctest.RandStringFromCharSet(10, acctest.CharSetAlphaNum)
-=======
-	rName := fmt.Sprintf("tf-testacc-kms-key-%s", acctest.RandStringFromCharSet(13, acctest.CharSetAlphaNum))
->>>>>>> dbcee9c1
 	resourceName := "aws_kms_key.test"
 	expectedPolicyText := `{"Version":"2012-10-17","Id":"kms-tf-1","Statement":[{"Sid":"Enable IAM User Permissions","Effect":"Allow","Principal":{"AWS":"*"},"Action":"kms:*","Resource":"*"}]}`
 
@@ -190,26 +144,13 @@
 				ImportStateVerify:       true,
 				ImportStateVerifyIgnore: []string{"deletion_window_in_days"},
 			},
-<<<<<<< HEAD
-=======
-			{
-				Config: testAccAWSKmsKey_removedPolicy(rName),
-				Check: resource.ComposeTestCheckFunc(
-					testAccCheckAWSKmsKeyExists(resourceName, &key),
-				),
-			},
->>>>>>> dbcee9c1
 		},
 	})
 }
 
 func TestAccAWSKmsKey_isEnabled(t *testing.T) {
 	var key1, key2, key3 kms.KeyMetadata
-<<<<<<< HEAD
 	rName := acctest.RandStringFromCharSet(10, acctest.CharSetAlphaNum)
-=======
-	rName := fmt.Sprintf("tf-testacc-kms-key-%s", acctest.RandStringFromCharSet(13, acctest.CharSetAlphaNum))
->>>>>>> dbcee9c1
 	resourceName := "aws_kms_key.test"
 
 	resource.ParallelTest(t, resource.TestCase{
@@ -220,13 +161,8 @@
 			{
 				Config: testAccAWSKmsKey_enabledRotation(rName),
 				Check: resource.ComposeTestCheckFunc(
-<<<<<<< HEAD
 					testAccCheckAWSKmsKeyExists("aws_kms_key.test", &key1),
 					resource.TestCheckResourceAttr("aws_kms_key.test", "is_enabled", "true"),
-=======
-					testAccCheckAWSKmsKeyExists(resourceName, &key1),
-					resource.TestCheckResourceAttr(resourceName, "is_enabled", "true"),
->>>>>>> dbcee9c1
 					testAccCheckAWSKmsKeyIsEnabled(&key1, true),
 					resource.TestCheckResourceAttr("aws_kms_key.test", "enable_key_rotation", "true"),
 				),
@@ -240,33 +176,19 @@
 			{
 				Config: testAccAWSKmsKey_disabled(rName),
 				Check: resource.ComposeTestCheckFunc(
-<<<<<<< HEAD
 					testAccCheckAWSKmsKeyExists("aws_kms_key.test", &key2),
 					resource.TestCheckResourceAttr("aws_kms_key.test", "is_enabled", "false"),
 					testAccCheckAWSKmsKeyIsEnabled(&key2, false),
 					resource.TestCheckResourceAttr("aws_kms_key.test", "enable_key_rotation", "false"),
-=======
-					testAccCheckAWSKmsKeyExists(resourceName, &key2),
-					resource.TestCheckResourceAttr(resourceName, "is_enabled", "false"),
-					testAccCheckAWSKmsKeyIsEnabled(&key2, false),
-					resource.TestCheckResourceAttr(resourceName, "enable_key_rotation", "false"),
->>>>>>> dbcee9c1
 				),
 			},
 			{
 				Config: testAccAWSKmsKey_enabled(rName),
 				Check: resource.ComposeTestCheckFunc(
-<<<<<<< HEAD
 					testAccCheckAWSKmsKeyExists("aws_kms_key.test", &key3),
 					resource.TestCheckResourceAttr("aws_kms_key.test", "is_enabled", "true"),
 					testAccCheckAWSKmsKeyIsEnabled(&key3, true),
 					resource.TestCheckResourceAttr("aws_kms_key.test", "enable_key_rotation", "true"),
-=======
-					testAccCheckAWSKmsKeyExists(resourceName, &key3),
-					resource.TestCheckResourceAttr(resourceName, "is_enabled", "true"),
-					testAccCheckAWSKmsKeyIsEnabled(&key3, true),
-					resource.TestCheckResourceAttr(resourceName, "enable_key_rotation", "true"),
->>>>>>> dbcee9c1
 				),
 			},
 		},
@@ -274,13 +196,8 @@
 }
 
 func TestAccAWSKmsKey_tags(t *testing.T) {
-<<<<<<< HEAD
 	var keyBefore kms.KeyMetadata
 	rName := acctest.RandStringFromCharSet(10, acctest.CharSetAlphaNum)
-=======
-	var key kms.KeyMetadata
-	rName := fmt.Sprintf("tf-testacc-kms-key-%s", acctest.RandStringFromCharSet(13, acctest.CharSetAlphaNum))
->>>>>>> dbcee9c1
 	resourceName := "aws_kms_key.test"
 
 	resource.ParallelTest(t, resource.TestCase{
@@ -291,26 +208,8 @@
 			{
 				Config: testAccAWSKmsKey_tags(rName),
 				Check: resource.ComposeTestCheckFunc(
-<<<<<<< HEAD
 					testAccCheckAWSKmsKeyExists(resourceName, &keyBefore),
 					resource.TestCheckResourceAttr(resourceName, "tags.%", "3"),
-=======
-					testAccCheckAWSKmsKeyExists(resourceName, &key),
-					resource.TestCheckResourceAttr(resourceName, "tags.%", "3"),
-				),
-			},
-			{
-				ResourceName:            resourceName,
-				ImportState:             true,
-				ImportStateVerify:       true,
-				ImportStateVerifyIgnore: []string{"deletion_window_in_days"},
-			},
-			{
-				Config: testAccAWSKmsKey(rName),
-				Check: resource.ComposeTestCheckFunc(
-					testAccCheckAWSKmsKeyExists(resourceName, &key),
-					resource.TestCheckResourceAttr(resourceName, "tags.%", "0"),
->>>>>>> dbcee9c1
 				),
 			},
 			{
@@ -441,7 +340,6 @@
 func testAccAWSKmsKey(rName string) string {
 	return fmt.Sprintf(`
 resource "aws_kms_key" "test" {
-<<<<<<< HEAD
   description             = "Terraform acc test %s"
   deletion_window_in_days = 7
 
@@ -468,39 +366,16 @@
   }
 }
 `, rName, rName)
-=======
-  description             = %[1]q
-  deletion_window_in_days = 7
-}
-`, rName)
->>>>>>> dbcee9c1
 }
 
 func testAccAWSKmsKey_asymmetric(rName string) string {
 	return fmt.Sprintf(`
-<<<<<<< HEAD
 provider "aws" {
   region = "us-east-1"
 }
 
 resource "aws_kms_key" "test" {
   description             = "Terraform acc test %s"
-=======
-resource "aws_kms_key" "test" {
-  description             = %[1]q
-  deletion_window_in_days = 7
-
-  key_usage                = "SIGN_VERIFY"
-  customer_master_key_spec = "ECC_NIST_P384"
-}
-`, rName)
-}
-
-func testAccAWSKmsKey_policy(rName string) string {
-	return fmt.Sprintf(`
-resource "aws_kms_key" "test" {
-  description             = %[1]q
->>>>>>> dbcee9c1
   deletion_window_in_days = 7
 
   policy = <<POLICY
@@ -520,23 +395,17 @@
   ]
 }
 POLICY
-<<<<<<< HEAD
-
-  tags = {
-    Name = "tf-acc-test-kms-key-%s"
-  }
-}
-`, rName, rName)
-=======
-}
-`, rName)
->>>>>>> dbcee9c1
+
+  tags = {
+    Name = "tf-acc-test-kms-key-%s"
+  }
+}
+`, rName, rName)
 }
 
 func testAccAWSKmsKey_removedPolicy(rName string) string {
 	return fmt.Sprintf(`
 resource "aws_kms_key" "test" {
-<<<<<<< HEAD
   description             = "Terraform acc test %s"
   deletion_window_in_days = 7
 
@@ -545,116 +414,62 @@
   }
 }
 `, rName, rName)
-=======
-  description             = %[1]q
-  deletion_window_in_days = 7
-
-  tags = {
-    Name = %[1]q
-  }
-}
-`, rName)
->>>>>>> dbcee9c1
 }
 
 func testAccAWSKmsKey_enabledRotation(rName string) string {
 	return fmt.Sprintf(`
 resource "aws_kms_key" "test" {
-<<<<<<< HEAD
   description             = "Terraform acc test is_enabled %s"
-=======
-  description             = %[1]q
->>>>>>> dbcee9c1
   deletion_window_in_days = 7
   enable_key_rotation     = true
 
   tags = {
-<<<<<<< HEAD
-    Name = "tf-acc-test-kms-key-%s"
-  }
-}
-`, rName, rName)
-=======
-    Name = %[1]q
-  }
-}
-`, rName)
->>>>>>> dbcee9c1
+    Name = "tf-acc-test-kms-key-%s"
+  }
+}
+`, rName, rName)
 }
 
 func testAccAWSKmsKey_disabled(rName string) string {
 	return fmt.Sprintf(`
 resource "aws_kms_key" "test" {
-<<<<<<< HEAD
   description             = "Terraform acc test is_enabled %s"
-=======
-  description             = %[1]q
->>>>>>> dbcee9c1
   deletion_window_in_days = 7
   enable_key_rotation     = false
   is_enabled              = false
 
   tags = {
-<<<<<<< HEAD
-    Name = "tf-acc-test-kms-key-%s"
-  }
-}
-`, rName, rName)
-=======
-    Name = %[1]q
-  }
-}
-`, rName)
->>>>>>> dbcee9c1
+    Name = "tf-acc-test-kms-key-%s"
+  }
+}
+`, rName, rName)
 }
 
 func testAccAWSKmsKey_enabled(rName string) string {
 	return fmt.Sprintf(`
 resource "aws_kms_key" "test" {
-<<<<<<< HEAD
   description             = "Terraform acc test is_enabled %s"
-=======
-  description             = %[1]q
->>>>>>> dbcee9c1
   deletion_window_in_days = 7
   enable_key_rotation     = true
   is_enabled              = true
 
   tags = {
-<<<<<<< HEAD
-    Name = "tf-acc-test-kms-key-%s"
-  }
-}
-`, rName, rName)
-=======
-    Name = %[1]q
-  }
-}
-`, rName)
->>>>>>> dbcee9c1
+    Name = "tf-acc-test-kms-key-%s"
+  }
+}
+`, rName, rName)
 }
 
 func testAccAWSKmsKey_tags(rName string) string {
 	return fmt.Sprintf(`
 resource "aws_kms_key" "test" {
-<<<<<<< HEAD
   description = "Terraform acc test %s"
 
   tags = {
     Name        = "tf-acc-test-kms-key-%s"
-=======
-  description = %[1]q
-
-  tags = {
-    Name        = %[1]q
->>>>>>> dbcee9c1
     Key1        = "Value One"
     Description = "Very interesting"
   }
 }
-<<<<<<< HEAD
-`, rName, rName)
-=======
-`, rName)
->>>>>>> dbcee9c1
+`, rName, rName)
 }