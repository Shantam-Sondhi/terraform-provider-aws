--- conflicted
+++ resolved
@@ -31,14 +31,10 @@
 			"name": {
 				Type:         schema.TypeString,
 				Required:     true,
-<<<<<<< HEAD
-				ValidateFunc: validation.StringLenBetween(0, 64),
-=======
 				ValidateFunc: validateMaxLength(128),
 				// The API documentation claims the maximum name length is 64,
 				// but when you use the AWS console, it shows a maximum length
 				// of 128 and allows you to create such rules with a long name.
->>>>>>> fd2a7216
 			},
 			"rule_id": {
 				Type:     schema.TypeString,
